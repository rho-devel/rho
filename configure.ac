--- conflicted
+++ resolved
@@ -353,7 +353,6 @@
 AC_SUBST(LTOALL)
 AM_CONDITIONAL(BUILD_LTO, [test "x${want_lto}" != xno])
 
-<<<<<<< HEAD
 ### CXXR Requires Boost of at least a given version,
 ### including the boost::regex library.
 
@@ -366,13 +365,12 @@
     BOOST_LD_LIBRARY_PATH=`echo $BOOST_LDFLAGS | sed -e 's/^-L//'`
 fi
 AC_SUBST(BOOST_LD_LIBRARY_PATH)
-=======
+
 AC_ARG_ENABLE([java],
 [AS_HELP_STRING([--enable-java],[enable Java @<:@yes@:>@])],
 [want_java="${enableval}"],
 [want_java=yes])
 AM_CONDITIONAL(WANT_JAVA, [test "x${want_java}" = xyes])
->>>>>>> d6867e7e
 
 ### ** Optional packages.
 
@@ -499,7 +497,11 @@
 ## Byte-compilation of packages.
 AC_ARG_ENABLE([byte-compiled-packages],
 [AS_HELP_STRING([--enable-byte-compiled-packages],
-                [ignored @<:@no@:>@])])
+                [byte-compile base and recommended packages @<:@no@:>@])],
+[want_byte_compiled_packages="${enableval}"],
+[want_byte_compiled_packages=no])
+AM_CONDITIONAL(BYTE_COMPILE_PACKAGES,
+               [test "x${want_byte_compiled_packages}" = xyes])
 
 ### ** Precious variables.
 
@@ -947,15 +949,9 @@
 AM_CONDITIONAL(COMPILE_FORTRAN_DOUBLE_COMPLEX,
                [test "x${HAVE_FORTRAN_DOUBLE_COMPLEX}" != x])
 
-<<<<<<< HEAD
-#AC_LANG_PUSH(Fortran 77)
-#AC_OPENMP
-#AC_LANG_POP(Fortran 77)
-=======
 AC_LANG_PUSH(Fortran 77)
 R_OPENMP
 AC_LANG_POP(Fortran 77)
->>>>>>> d6867e7e
 
 
 ### *** C++ compiler.
@@ -2406,61 +2402,11 @@
 AC_SYS_LARGEFILE
 AC_FUNC_FSEEKO
 
-<<<<<<< HEAD
-if test x${use_internal_tzcode} = xdefault; then
-case "${host_os}" in
-   darwin*)
-     use_internal_tzcode=yes;
-     ;; 
-esac
-fi
-=======
-## Valgrind instrumentation
-if test ${valgrind_level} -eq 0; then
-  AC_DEFINE(NVALGRIND, 1, [Define to disable Valgrind instrumentation])
-elif test "${use_system_valgrind}" = yes; then
-  AC_CHECK_HEADERS([valgrind/memcheck.h])
-fi
-
-AC_DEFINE_UNQUOTED(VALGRIND_LEVEL, ${valgrind_level}, [Define as 1 or 2 to specify levels of Valgrind instrumentation])
-
->>>>>>> d6867e7e
-
 if test "x${use_internal_tzcode}" = xyes; then
   AC_DEFINE(USE_INTERNAL_MKTIME, 1, [Define to use internal time-zone code])
 fi
 AM_CONDITIONAL(BUILD_TZONE, [test "x${use_internal_tzcode}" = xyes])
 
-<<<<<<< HEAD
-=======
-
-## KERN_USRSTACK support (BSD, Darwin, ...)
-R_KERN_USRSTACK
-
-## check for visible __libc_stack_end on Linux
-case "${host_os}" in
-  linux*)
-    AC_CACHE_CHECK([for visible __lib_stack_end], 
-    [r_cv_libc_stack_end],
-    [AC_RUN_IFELSE([AC_LANG_SOURCE([[
-#include "confdefs.h"
-#include <stdlib.h>
-/* This might get optimized out if not used */
-extern void * __libc_stack_end;
-
-int main () {
-    if(!__libc_stack_end) exit(1);
-    exit(0);
-}
-  ]])], [r_cv_libc_stack_end=yes], [r_cv_libc_stack_end=no], 
-    [r_cv_libc_stack_end=no])])
-
-  if test "${r_cv_libc_stack_end}" = yes; then
-    AC_DEFINE(HAVE_LIBC_STACK_END, 1, [Define if __libc_stack_end is visible.])
-  fi
-esac
-
->>>>>>> d6867e7e
 ### * Miscellaneous.
 
 ## Printing.
@@ -2512,11 +2458,7 @@
 AC_LANG_PUSH(Fortran)
 AC_FC_SRCEXT(f90, [dummy=1], [dummy=0])
 AC_FC_SRCEXT(f95, [dummy=1], [dummy=0])
-<<<<<<< HEAD
-#AC_OPENMP
-=======
 R_OPENMP
->>>>>>> d6867e7e
 AC_LANG_POP()
 if test -z "${SHLIB_FCLD}"; then
   shlib_fcld_was_given=no
@@ -2795,12 +2737,8 @@
   src/appl/Makefile
   src/extra/Makefile
   src/extra/blas/Makefile
-<<<<<<< HEAD
-  src/extra/bzip2/Makefile
   src/extra/gc/Makefile
   src/extra/gtest/Makefile
-=======
->>>>>>> d6867e7e
   src/extra/intl/Makefile
   src/extra/tre/Makefile
   src/extra/tzone/Makefile
@@ -3026,10 +2964,6 @@
   Fortran 77 compiler:       ${r_f77_compiler}
 
   C++ compiler:              ${r_cxx_compiler}
-<<<<<<< HEAD
-=======
-  C++11 compiler:            ${r_cxx1x_compiler}
->>>>>>> d6867e7e
   Fortran 90/95 compiler:    ${r_f95_compiler}
   Obj-C compiler:	     ${r_objc_compiler}
 
