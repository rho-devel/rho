/*CXXR $Id$
 *CXXR
 *CXXR This file is part of CXXR, a project to refactor the R interpreter
 *CXXR into C++.  It may consist in whole or in part of program code and
 *CXXR documentation taken from the R project itself, incorporated into
 *CXXR CXXR (and possibly MODIFIED) under the terms of the GNU General Public
 *CXXR Licence.
 *CXXR 
<<<<<<< HEAD
 *CXXR CXXR is Copyright (C) 2008-10 Andrew R. Runnalls, subject to such other
=======
 *CXXR CXXR is Copyright (C) 2008-12 Andrew R. Runnalls, subject to such other
>>>>>>> e3ceeaa2
 *CXXR copyrights and copyright restrictions as may be stated below.
 *CXXR 
 *CXXR CXXR is not part of the R project, and bugs and other issues should
 *CXXR not be reported via r-bugs or other R project channels; instead refer
 *CXXR to the CXXR website.
 *CXXR */

/*
 *  R : A Computer Language for Statistical Data Analysis
 *
 *  This program is free software; you can redistribute it and/or modify
 *  it under the terms of the GNU General Public License as published by
 *  the Free Software Foundation; either version 2 of the License, or
 *  (at your option) any later version.
 *
 *  This program is distributed in the hope that it will be useful,
 *  but WITHOUT ANY WARRANTY; without even the implied warranty of
 *  MERCHANTABILITY or FITNESS FOR A PARTICULAR PURPOSE.  See the
 *  GNU General Public License for more details.
 *
 *  You should have received a copy of the GNU General Public License
 *  along with this program; if not, a copy is available at
 *  http://www.r-project.org/Licenses/
 */

/** @file MemoryBank.cpp
 *
 * Implementation of class MemoryBank
 */

#include "CXXR/MemoryBank.hpp"

#include <iostream>
#include <limits>

using namespace std;
using namespace CXXR;

// If NO_CELLPOOLS is defined, all memory blocks are allocated
// directly via ::operator new.  This enables valgrind's memcheck tool
// to do a more thorough job.  (Previously we tried instrumenting
// class CellPool with Valgrind client requests, but the result was
// intolerably slow running.)
#ifdef NO_CELLPOOLS
const size_t MemoryBank::s_max_cell_size = 0;
#else
const size_t MemoryBank::s_max_cell_size = 192;
#endif

size_t MemoryBank::s_blocks_allocated = 0;
size_t MemoryBank::s_bytes_allocated = 0;
#ifdef R_MEMORY_PROFILING
void (*MemoryBank::s_monitor)(size_t) = 0;
size_t MemoryBank::s_monitor_threshold = numeric_limits<size_t>::max();
#endif

MemoryBank::Pool* MemoryBank::s_pools;

// Note that the C++ standard requires that an operator new returns a
// valid pointer even when 0 bytes are requested.  The entry at
// s_pooltab[0] ensures this.  This table assumes sizeof(double) == 8.
const unsigned char MemoryBank::s_pooltab[]
= {0, 0,                    // 8
   1,                       // 16
   2,                       // 24
   3,                       // 32
   4,                       // 40
   5,                       // 48
   6, 6,                    // 64
   7, 7, 7, 7,              // 96
   8, 8, 8, 8,              // 128
   9, 9, 9, 9, 9, 9, 9, 9}; // 192

void* MemoryBank::allocate(size_t bytes) throw (std::bad_alloc)
{
#ifdef R_MEMORY_PROFILING
    if (s_monitor && bytes >= s_monitor_threshold) s_monitor(bytes);
#endif
<<<<<<< HEAD
#if VALGRIND_LEVEL >= 3
    size_t blockbytes = bytes + 1;  // trailing redzone
#else
    size_t blockbytes = bytes;
#endif
    void* p;
    if (blockbytes > s_max_cell_size)
	p = ::operator new(blockbytes);
    else {
	Pool* pool = s_pools[s_pooltab[blockbytes]];
	p = pool->allocate();
#if VALGRIND_LEVEL >= 2
	// Fence off supernumerary bytes:
	size_t surplus = pool->cellSize() - blockbytes;
	if (surplus > 0) {
	    char* tail = static_cast<char*>(p) + blockbytes;
	    VALGRIND_MAKE_MEM_NOACCESS(tail, surplus);
	}
#endif
    }
#if VALGRIND_LEVEL >= 3
    char* c = static_cast<char*>(p);
    VALGRIND_MAKE_MEM_NOACCESS(c + bytes, 1);
#endif
=======
    void* p;
    if (bytes > s_max_cell_size)
	p = ::operator new(bytes);
    else {
	Pool& pool = s_pools[s_pooltab[(bytes + 7) >> 3]];
	p = pool.allocate();
    }
>>>>>>> e3ceeaa2
    ++s_blocks_allocated;
    s_bytes_allocated += bytes;
    return p;
}

void MemoryBank::check()
{
    for (unsigned int i = 0; i < s_num_pools; ++i)
	s_pools[i].check();
}

void MemoryBank::defragment()
{
    for (unsigned int i = 0; i < s_num_pools; ++i)
	s_pools[i].defragment();
}    

void MemoryBank::initialize()
{
<<<<<<< HEAD
    s_pools[0] = new Pool(1, 496);
    s_pools[1] = new Pool(2, 248);
    s_pools[2] = new Pool(3, 165);
    s_pools[3] = new Pool(4, 124);
    s_pools[4] = new Pool(5, 99);
    s_pools[5] = new Pool(6, 83);
    s_pools[6] = new Pool(8, 62);
    s_pools[7] = new Pool(10, 49);
    s_pools[8] = new Pool(12, 41);
    s_pools[9] = new Pool(16, 31);
=======
#ifndef NO_CELLPOOLS
    // The following leave some space at the end of each 4096-byte
    // page, in case posix_memalign needs to put some housekeeping
    // information for the next page there.
    static Pool pools[s_num_pools];
    pools[0].initialize(1, 511);
    pools[1].initialize(2, 255);
    pools[2].initialize(3, 170);
    pools[3].initialize(4, 127);
    pools[4].initialize(5, 102);
    pools[5].initialize(6, 85);
    pools[6].initialize(8, 63);
    pools[7].initialize(12, 42);
    pools[8].initialize(16, 31);
    pools[9].initialize(24, 21);
    s_pools = pools;
#endif
>>>>>>> e3ceeaa2
}

#ifdef R_MEMORY_PROFILING
void MemoryBank::setMonitor(void (*monitor)(size_t), size_t threshold)
{
    s_monitor = monitor;
    s_monitor_threshold
	= (monitor ? threshold : numeric_limits<size_t>::max());
}
#endif<|MERGE_RESOLUTION|>--- conflicted
+++ resolved
@@ -6,11 +6,7 @@
  *CXXR CXXR (and possibly MODIFIED) under the terms of the GNU General Public
  *CXXR Licence.
  *CXXR 
-<<<<<<< HEAD
- *CXXR CXXR is Copyright (C) 2008-10 Andrew R. Runnalls, subject to such other
-=======
  *CXXR CXXR is Copyright (C) 2008-12 Andrew R. Runnalls, subject to such other
->>>>>>> e3ceeaa2
  *CXXR copyrights and copyright restrictions as may be stated below.
  *CXXR 
  *CXXR CXXR is not part of the R project, and bugs and other issues should
@@ -89,32 +85,6 @@
 #ifdef R_MEMORY_PROFILING
     if (s_monitor && bytes >= s_monitor_threshold) s_monitor(bytes);
 #endif
-<<<<<<< HEAD
-#if VALGRIND_LEVEL >= 3
-    size_t blockbytes = bytes + 1;  // trailing redzone
-#else
-    size_t blockbytes = bytes;
-#endif
-    void* p;
-    if (blockbytes > s_max_cell_size)
-	p = ::operator new(blockbytes);
-    else {
-	Pool* pool = s_pools[s_pooltab[blockbytes]];
-	p = pool->allocate();
-#if VALGRIND_LEVEL >= 2
-	// Fence off supernumerary bytes:
-	size_t surplus = pool->cellSize() - blockbytes;
-	if (surplus > 0) {
-	    char* tail = static_cast<char*>(p) + blockbytes;
-	    VALGRIND_MAKE_MEM_NOACCESS(tail, surplus);
-	}
-#endif
-    }
-#if VALGRIND_LEVEL >= 3
-    char* c = static_cast<char*>(p);
-    VALGRIND_MAKE_MEM_NOACCESS(c + bytes, 1);
-#endif
-=======
     void* p;
     if (bytes > s_max_cell_size)
 	p = ::operator new(bytes);
@@ -122,7 +92,6 @@
 	Pool& pool = s_pools[s_pooltab[(bytes + 7) >> 3]];
 	p = pool.allocate();
     }
->>>>>>> e3ceeaa2
     ++s_blocks_allocated;
     s_bytes_allocated += bytes;
     return p;
@@ -142,18 +111,6 @@
 
 void MemoryBank::initialize()
 {
-<<<<<<< HEAD
-    s_pools[0] = new Pool(1, 496);
-    s_pools[1] = new Pool(2, 248);
-    s_pools[2] = new Pool(3, 165);
-    s_pools[3] = new Pool(4, 124);
-    s_pools[4] = new Pool(5, 99);
-    s_pools[5] = new Pool(6, 83);
-    s_pools[6] = new Pool(8, 62);
-    s_pools[7] = new Pool(10, 49);
-    s_pools[8] = new Pool(12, 41);
-    s_pools[9] = new Pool(16, 31);
-=======
 #ifndef NO_CELLPOOLS
     // The following leave some space at the end of each 4096-byte
     // page, in case posix_memalign needs to put some housekeeping
@@ -171,7 +128,6 @@
     pools[9].initialize(24, 21);
     s_pools = pools;
 #endif
->>>>>>> e3ceeaa2
 }
 
 #ifdef R_MEMORY_PROFILING
