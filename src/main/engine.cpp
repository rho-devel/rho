/*CXXR $Id$
 *CXXR
 *CXXR This file is part of CXXR, a project to refactor the R interpreter
 *CXXR into C++.  It may consist in whole or in part of program code and
 *CXXR documentation taken from the R project itself, incorporated into
 *CXXR CXXR (and possibly MODIFIED) under the terms of the GNU General Public
 *CXXR Licence.
 *CXXR 
<<<<<<< HEAD
 *CXXR CXXR is Copyright (C) 2008-10 Andrew R. Runnalls, subject to such other
=======
 *CXXR CXXR is Copyright (C) 2008-12 Andrew R. Runnalls, subject to such other
>>>>>>> e3ceeaa2
 *CXXR copyrights and copyright restrictions as may be stated below.
 *CXXR 
 *CXXR CXXR is not part of the R project, and bugs and other issues should
 *CXXR not be reported via r-bugs or other R project channels; instead refer
 *CXXR to the CXXR website.
 *CXXR */

/*
 *  R : A Computer Language for Statistical Data Analysis
 *  Copyright (C) 2001-8   The R Development Core Team.
 *
 *  This program is free software; you can redistribute it and/or modify
 *  it under the terms of the GNU General Public License as published by
 *  the Free Software Foundation; either version 2 of the License, or
 *  (at your option) any later version.
 *
 *  This program is distributed in the hope that it will be useful,
 *  but WITHOUT ANY WARRANTY; without even the implied warranty of
 *  MERCHANTABILITY or FITNESS FOR A PARTICULAR PURPOSE.  See the
 *  GNU General Public License for more details.
 *
 *  You should have received a copy of the GNU General Public License
 *  along with this program; if not, a copy is available at
 *  http://www.r-project.org/Licenses/
 */

#ifdef HAVE_CONFIG_H
#include <config.h>
#endif

#include <Defn.h>
#include <R_ext/GraphicsEngine.h>
#include <R_ext/Applic.h>	/* pretty0() */
#include <Rmath.h>

# include <R_ext/rlocale.h>

int R_GE_getVersion()
{
    return R_GE_version;
}

void R_GE_checkVersionOrDie(int version)
{
    if (version != R_GE_version)
    error(_("Graphics API version mismatch"));
}

/* A note on memory management ...
 * Here (with GEDevDesc's) I have continued the deplorable tradition of
 * malloc'ing device structures and maintaining global variables to
 * record the device structures.  I believe that what I should
 * be doing is recording the device structures in R-level objects
 * (i.e., SEXP's) using Luke's reference pointers to make sure that
 * nasty things like duplicate copies of device structures do not
 * occur.  The thing stopping me doing "the right thing" right now
 * is time.  Hopefully, I will get time later to come back and do
 * it properly -- in the meantime I'll just have to burn in hell.
 * Paul.
 */

static int numGraphicsSystems = 0;

static GESystemDesc* registeredSystems[MAX_GRAPHICS_SYSTEMS];


/****************************************************************
 * GEdestroyDevDesc
 ****************************************************************
 */

static void unregisterOne(pGEDevDesc dd, int systemNumber) {
    if (dd->gesd[systemNumber] != NULL) {
	(dd->gesd[systemNumber]->callback)(GE_FinaliseState, dd, R_NilValue);
	free(dd->gesd[systemNumber]);
	dd->gesd[systemNumber] = NULL;
    }
}

/* NOTE that dd->dev has been shut down by a call
 * to dev->close within devices.c
 */
void GEdestroyDevDesc(pGEDevDesc dd)
{
    int i;
    if (dd != NULL) {
	for (i = 0; i < MAX_GRAPHICS_SYSTEMS; i++) unregisterOne(dd, i);
	free(dd->dev);
	dd->dev = NULL;
	free(dd);
    }
}

/****************************************************************
 * GEsystemState
 ****************************************************************

 Currently unused, but future systems might need it.
 */

void* GEsystemState(pGEDevDesc dd, int index)
{
    return dd->gesd[index]->systemSpecific;
}

/****************************************************************
 * GEregisterWithDevice
 ****************************************************************
 */

/* The guts of adding information about a specific graphics
 * system to a specific device.
 */
static void registerOne(pGEDevDesc dd, int systemNumber, GEcallback cb) {
    SEXP result;
    dd->gesd[systemNumber] =
	static_cast<GESystemDesc*>( calloc(1, sizeof(GESystemDesc)));
    if (dd->gesd[systemNumber] == NULL)
	error(_("unable to allocate memory (in GEregister)"));
    result = cb(GE_InitState, dd, R_NilValue);
    if (isNull(result)) {
        /* tidy up */
        free(dd->gesd[systemNumber]);
	error(_("unable to allocate memory (in GEregister)"));
    } else {
	dd->gesd[systemNumber]->callback = cb;
    }
}

/* Store the graphics system state and callback information
 * for a specified device.
 * This is called when a new device is created.
 */
void GEregisterWithDevice(pGEDevDesc dd) {
    int i;
    for (i = 0; i < MAX_GRAPHICS_SYSTEMS; i++)
	/* If a graphics system has unregistered, there might be
	 * "holes" in the array of registeredSystems.
	 */
	if (registeredSystems[i] != NULL)
	    registerOne(dd, i, registeredSystems[i]->callback);
}

/****************************************************************
 * GEregisterSystem
 ****************************************************************
 */

/* Record the state and callback information for a new graphics
 * system.
 * This is called when a graphics system is loaded.
 * Return the index of the system's information in the graphic
 * engine's register.
 */
void GEregisterSystem(GEcallback cb, int *systemRegisterIndex) {
    int i, devNum;
    pGEDevDesc gdd;
    if (numGraphicsSystems + 1 == MAX_GRAPHICS_SYSTEMS)
	error(_("too many graphics systems registered"));
    /* Set the system register index so that, if there are existing
     * devices, it will know where to put the system-specific
     * information in those devices
     * If a graphics system has been unregistered, there might
     * be "holes" in the list of graphics systems, so start
     * from zero and look for the first NULL 
     */
    *systemRegisterIndex = 0;
    while (registeredSystems[*systemRegisterIndex] != NULL) {
        (*systemRegisterIndex)++;
    }
    /* Run through the existing devices and add the new information
     * to any GEDevDesc's
     */
    i = 1;
    if (!NoDevices()) {
	devNum = curDevice();
	while (i++ < NumDevices()) {
	    gdd = GEgetDevice(devNum);
	    registerOne(gdd, *systemRegisterIndex, cb);
	    devNum = nextDevice(devNum);
	}
    }
    /* Store the information for adding to any new devices
     */
    registeredSystems[*systemRegisterIndex] =
	static_cast<GESystemDesc*>( calloc(1, sizeof(GESystemDesc)));
    if (registeredSystems[*systemRegisterIndex] == NULL)
	error(_("unable to allocate memory (in GEregister)"));
    registeredSystems[*systemRegisterIndex]->callback = cb;
    numGraphicsSystems += 1;
}

/****************************************************************
 * GEunregisterSystem
 ****************************************************************
 */

void GEunregisterSystem(int registerIndex)
{
    int i, devNum;
    pGEDevDesc gdd;

    /* safety check if called before Ginit() */
    if(registerIndex < 0) return;
    if (numGraphicsSystems == 0) {
	/* This gets called from KillAllDevices, which is called
	   during shutdown.  Prior to 2.14.0 it gave an error, which
	   would inhibit shutdown.  This should not happen, but
	   apparently it did after a segfault:
	   https://stat.ethz.ch/pipermail/r-devel/2011-June/061153.html
	*/
	warning(_("no graphics system to unregister"));
	return;
    }
    /* Run through the existing devices and remove the information
     * from any GEDevDesc's
     */
    i = 1;
    if (!NoDevices()) {
	devNum = curDevice();
	while (i++ < NumDevices()) {
	    gdd = GEgetDevice(devNum);
	    unregisterOne(gdd, registerIndex);
	    devNum = nextDevice(devNum);
	}
    }
    /* Remove the information from the global record
     * NOTE that there is no systemSpecific information stored
     * in the global record -- just the system callback pointer.
     */
    if (registeredSystems[registerIndex] != NULL) {
	free(registeredSystems[registerIndex]);
	registeredSystems[registerIndex] = NULL;
    }
    numGraphicsSystems -= 1;
}

/****************************************************************
 * GEhandleEvent
 ****************************************************************
 */

/* This guy can be called by device drivers.
 * It calls back to registered graphics systems and passes on the event
 * so that the graphics systems can respond however they want to.
 *
 * Currently only used for GE_ScalePS in devWindows.c
 */
SEXP GEhandleEvent(GEevent event, pDevDesc dev, SEXP data)
{
    int i;
    pGEDevDesc gdd = desc2GEDesc(dev);
    for (i = 0; i < MAX_GRAPHICS_SYSTEMS; i++)
	if (registeredSystems[i] != NULL)
	    (registeredSystems[i]->callback)(event, gdd, data);
    return R_NilValue;
}

/****************************************************************
 * Some graphics engine transformations
 ****************************************************************
 */

double fromDeviceX(double value, GEUnit to, pGEDevDesc dd)
{
    double result = value;
    switch (to) {
    case GE_DEVICE:
	break;
    case GE_NDC:
	result = (result - dd->dev->left) / (dd->dev->right - dd->dev->left);
	break;
    case GE_INCHES:
	result = (result - dd->dev->left) / (dd->dev->right - dd->dev->left) *
	    fabs(dd->dev->right - dd->dev->left) * dd->dev->ipr[0];
	break;
    case GE_CM:
	result = (result - dd->dev->left) / (dd->dev->right - dd->dev->left) *
	    fabs(dd->dev->right - dd->dev->left) * dd->dev->ipr[0] * 2.54;
    }
    return result;
}

double toDeviceX(double value, GEUnit from, pGEDevDesc dd)
{
    double result = value;
    switch (from) {
    case GE_CM:
	/* Convert GE_CM to GE_INCHES */
	result = result / 2.54;
    case GE_INCHES:
	/* Convert GE_INCHES to GE_NDC */
	result = (result / dd->dev->ipr[0]) / fabs(dd->dev->right - dd->dev->left);
    case GE_NDC:
	/* Convert GE_NDC to Dev */
	result = dd->dev->left + result*(dd->dev->right - dd->dev->left);
    case GE_DEVICE:
	/* Do nothing */
	break;
    }
    return result;
}

double fromDeviceY(double value, GEUnit to, pGEDevDesc dd)
{
    double result = value;
    switch (to) {
    case GE_DEVICE:
	break;
    case GE_NDC:
	result = (result - dd->dev->bottom) / (dd->dev->top - dd->dev->bottom);
	break;
    case GE_INCHES:
	result = (result - dd->dev->bottom) / (dd->dev->top - dd->dev->bottom) *
	    fabs(dd->dev->top - dd->dev->bottom) * dd->dev->ipr[1];
	break;
    case GE_CM:
	result = (result - dd->dev->bottom) / (dd->dev->top - dd->dev->bottom) *
	    fabs(dd->dev->top - dd->dev->bottom) * dd->dev->ipr[1] * 2.54;
    }
    return result;
}

double toDeviceY(double value, GEUnit from, pGEDevDesc dd)
{
    double result = value;
    switch (from) {
    case GE_CM:
	/* Convert GE_CM to GE_INCHES */
	result = result / 2.54;
    case GE_INCHES:
	/* Convert GE_INCHES to GE_NDC */
	result = (result / dd->dev->ipr[1]) / fabs(dd->dev->top - dd->dev->bottom);
    case GE_NDC:
	/* Convert GE_NDC to Dev */
	result = dd->dev->bottom + result*(dd->dev->top - dd->dev->bottom);
    case GE_DEVICE:
	/* Do nothing */
	break;
    }
    return result;
}

double fromDeviceWidth(double value, GEUnit to, pGEDevDesc dd)
{
    double result = value;
    switch (to) {
    case GE_DEVICE:
	break;
    case GE_NDC:
	result = result / (dd->dev->right - dd->dev->left);
	break;
    case GE_INCHES:
	result = result * dd->dev->ipr[0];
	break;
    case GE_CM:
	result = result * dd->dev->ipr[0] * 2.54;
    }
    return result;
}

double toDeviceWidth(double value, GEUnit from, pGEDevDesc dd)
{
    double result = value;
    switch (from) {
    case GE_CM:
	/* Convert GE_CM to GE_INCHES */
	result = result / 2.54;
    case GE_INCHES:
	/* Convert GE_INCHES to GE_NDC */
	result = (result / dd->dev->ipr[0]) / fabs(dd->dev->right - dd->dev->left);
    case GE_NDC:
	/* Convert GE_NDC to Dev */
	result = result*(dd->dev->right - dd->dev->left);
    case GE_DEVICE:
	/* Do nothing */
	break;
    }
    return result;
}

double fromDeviceHeight(double value, GEUnit to, pGEDevDesc dd)
{
    double result = value;
    switch (to) {
    case GE_DEVICE:
	break;
    case GE_NDC:
	result = result / (dd->dev->top - dd->dev->bottom);
	break;
    case GE_INCHES:
	result = result * dd->dev->ipr[1];
	break;
    case GE_CM:
	result = result * dd->dev->ipr[1] * 2.54;
    }
    return result;
}

double toDeviceHeight(double value, GEUnit from, pGEDevDesc dd)
{
    double result = value;
    switch (from) {
    case GE_CM:
	/* Convert GE_CM to GE_INCHES */
	result = result / 2.54;
    case GE_INCHES:
	/* Convert GE_INCHES to GE_NDC */
	result = (result / dd->dev->ipr[1]) / fabs(dd->dev->top - dd->dev->bottom);
    case GE_NDC:
	/* Convert GE_NDC to Dev */
	result = result*(dd->dev->top - dd->dev->bottom);
    case GE_DEVICE:
	/* Do nothing */
	break;
    }
    return result;
}

/****************************************************************
 * Code for converting line ends and joins from SEXP to internal
 * representation
 ****************************************************************
 */
typedef struct {
    CXXRCONST char *name;
    R_GE_lineend end;
} LineEND;

static LineEND lineend[] = {
    { "round",   GE_ROUND_CAP  },
    { "butt",	 GE_BUTT_CAP   },
    { "square",	 GE_SQUARE_CAP },
    { NULL,	 CXXRCONSTRUCT(R_GE_lineend, 0)	     }
};

static int nlineend = (sizeof(lineend)/sizeof(LineEND)-2);

R_GE_lineend GE_LENDpar(SEXP value, int ind)
{
    int i, code;
    double rcode;

    if(isString(value)) {
	for(i = 0; lineend[i].name; i++) { /* is it the i-th name ? */
	    if(!strcmp(CHAR(STRING_ELT(value, ind)), lineend[i].name)) /*ASCII */
		return lineend[i].end;
	}
	error(_("invalid line end")); /*NOTREACHED, for -Wall : */ return CXXRCONSTRUCT(R_GE_lineend, 0);
    }
    else if(isInteger(value)) {
	code = INTEGER(value)[ind];
	if(code == NA_INTEGER || code < 0)
	    error(_("invalid line end"));
	if (code > 0)
	    code = (code-1) % nlineend + 1;
	return lineend[code].end;
    }
    else if(isReal(value)) {
	rcode = REAL(value)[ind];
	if(!R_FINITE(rcode) || rcode < 0)
	    error(_("invalid line end"));
	code = CXXRCONSTRUCT(int, rcode);
	if (code > 0)
	    code = (code-1) % nlineend + 1;
	return lineend[code].end;
    }
    else {
	error(_("invalid line end")); /*NOTREACHED, for -Wall : */ return CXXRCONSTRUCT(R_GE_lineend, 0);
    }
}

SEXP GE_LENDget(R_GE_lineend lend)
{
    SEXP ans = R_NilValue;
    int i;

    for (i = 0; lineend[i].name; i++) {
	if(lineend[i].end == lend)
	    return mkString(lineend[i].name);
    }

    error(_("invalid line end"));
    /*
     * Should never get here
     */
    return ans;
}

typedef struct {
    CXXRCONST char *name;
    R_GE_linejoin join;
} LineJOIN;

static LineJOIN linejoin[] = {
    { "round",   GE_ROUND_JOIN },
    { "mitre",	 GE_MITRE_JOIN },
    { "bevel",	 GE_BEVEL_JOIN},
    { NULL,	 CXXRCONSTRUCT(R_GE_linejoin, 0)	     }
};

static int nlinejoin = (sizeof(linejoin)/sizeof(LineJOIN)-2);

R_GE_linejoin GE_LJOINpar(SEXP value, int ind)
{
    int i, code;
    double rcode;

    if(isString(value)) {
	for(i = 0; linejoin[i].name; i++) { /* is it the i-th name ? */
	    if(!strcmp(CHAR(STRING_ELT(value, ind)), linejoin[i].name)) /* ASCII */
		return linejoin[i].join;
	}
	error(_("invalid line join")); /*NOTREACHED, for -Wall : */ return CXXRCONSTRUCT(R_GE_linejoin, 0);
    }
    else if(isInteger(value)) {
	code = INTEGER(value)[ind];
	if(code == NA_INTEGER || code < 0)
	    error(_("invalid line join"));
	if (code > 0)
	    code = (code-1) % nlinejoin + 1;
	return linejoin[code].join;
    }
    else if(isReal(value)) {
	rcode = REAL(value)[ind];
	if(!R_FINITE(rcode) || rcode < 0)
	    error(_("invalid line join"));
	code = CXXRCONSTRUCT(int, rcode);
	if (code > 0)
	    code = (code-1) % nlinejoin + 1;
	return linejoin[code].join;
    }
    else {
	error(_("invalid line join")); /*NOTREACHED, for -Wall : */ return CXXRCONSTRUCT(R_GE_linejoin, 0);
    }
}

SEXP GE_LJOINget(R_GE_linejoin ljoin)
{
    SEXP ans = R_NilValue;
    int i;

    for (i = 0; linejoin[i].name; i++) {
	if(linejoin[i].join == ljoin)
	    return mkString(linejoin[i].name);
    }

    error(_("invalid line join"));
    /*
     * Should never get here
     */
    return ans;
}

/****************************************************************
 * Code to retrieve current clipping rect from device
 ****************************************************************
 */

static void getClipRect(double *x1, double *y1, double *x2, double *y2,
			pGEDevDesc dd)
{
    /* Since these are only set by GESetClip they should be in order */
    if (dd->dev->clipLeft < dd->dev->clipRight) {
	*x1 = dd->dev->clipLeft;
	*x2 = dd->dev->clipRight;
    } else {
	*x2 = dd->dev->clipLeft;
	*x1 = dd->dev->clipRight;
    }
    if (dd->dev->clipBottom < dd->dev->clipTop) {
	*y1 = dd->dev->clipBottom;
	*y2 = dd->dev->clipTop;
    } else {
	*y2 = dd->dev->clipBottom;
	*y1 = dd->dev->clipTop;
    }
}

static void getClipRectToDevice(double *x1, double *y1, double *x2, double *y2,
				pGEDevDesc dd)
{
    /* Devices can have flipped coord systems */
    if (dd->dev->left < dd->dev->right) {
	*x1 = dd->dev->left;
	*x2 = dd->dev->right;
    } else {
	*x2 = dd->dev->left;
	*x1 = dd->dev->right;
    }
    if (dd->dev->bottom < dd->dev->top) {
	*y1 = dd->dev->bottom;
	*y2 = dd->dev->top;
    } else {
	*y2 = dd->dev->bottom;
	*y1 = dd->dev->top;
    }
}

/****************************************************************
 * GESetClip
 ****************************************************************
 */
void GESetClip(double x1, double y1, double x2, double y2, pGEDevDesc dd)
{
    pDevDesc d = dd->dev;
    double dx1 = d->left, dx2 = d->right, dy1 = d->bottom, dy2 = d->top;

    /* clip to device region */
    if (dx1 <= dx2) {
	x1 = fmax2(x1, dx1);
	x2 = fmin2(x2, dx2);
    } else {
	x1 = fmin2(x1, dx1);
	x2 = fmax2(x2, dx2);
    }
    if (dy1 <= dy2) {
	y1 = fmax2(y1, dy1);
	y2 = fmin2(y2, dy2);
    } else {
	y1 = fmin2(y1, dy1);
	y2 = fmax2(y2, dy2);
    }
    d->clip(x1, x2, y1, y2, dd->dev);
    /*
     * Record the current clip rect settings so that calls to
     * getClipRect get the up-to-date values.
     */
    d->clipLeft = fmin2(x1, x2);
    d->clipRight = fmax2(x1, x2);
    d->clipTop = fmax2(y1, y2);
    d->clipBottom = fmin2(y1, y2);
}

/****************************************************************
 * R code for clipping lines
 ****************************************************************
 */

/* Draw Line Segments, Clipping to the Viewport */
/* Cohen-Sutherland Algorithm */
/* Unneeded if the device can do the clipping */


#define	CS_BOTTOM	001
#define	CS_LEFT		002
#define	CS_TOP		004
#define	CS_RIGHT	010

typedef struct {
    double xl;
    double xr;
    double yb;
    double yt;
} cliprect;


static int clipcode(double x, double y, cliprect *cr)
{
    int c = 0;
    if(x < cr->xl)
	c |= CS_LEFT;
    else if(x > cr->xr)
	c |= CS_RIGHT;
    if(y < cr->yb)
	c |= CS_BOTTOM;
    else if(y > cr->yt)
	c |= CS_TOP;
    return c;
}

static Rboolean
CSclipline(double *x1, double *y1, double *x2, double *y2,
	   cliprect *cr, int *clipped1, int *clipped2,
	   pGEDevDesc dd)
{
    int c, c1, c2;
    double x, y, xl, xr, yb, yt;

    *clipped1 = 0;
    *clipped2 = 0;
    c1 = clipcode(*x1, *y1, cr);
    c2 = clipcode(*x2, *y2, cr);
    if ( !c1 && !c2 )
	return TRUE;

    xl = cr->xl;
    xr = cr->xr;
    yb = cr->yb;
    yt = cr->yt;
    /* Paul took out the code for (dd->dev->gp.xlog || dd->dev->gp.ylog)
     * (i) because device holds no state on whether scales are logged
     * (ii) it appears to be identical to the code for non-log scales !?
     */
    x = xl;		/* keep -Wall happy */
    y = yb;		/* keep -Wall happy */
    while( c1 || c2 ) {
	if(c1 & c2)
	    return FALSE;
	if( c1 )
	    c = c1;
	else
	    c = c2;
	if( c & CS_LEFT ) {
	    y = *y1 + (*y2 - *y1) * (xl - *x1) / (*x2 - *x1);
	    x = xl;
	}
	else if( c & CS_RIGHT ) {
	    y = *y1 + (*y2 - *y1) * (xr - *x1) / (*x2 -  *x1);
	    x = xr;
	}
	else if( c & CS_BOTTOM ) {
	    x = *x1 + (*x2 - *x1) * (yb - *y1) / (*y2 - *y1);
	    y = yb;
	}
	else if( c & CS_TOP ) {
	    x = *x1 + (*x2 - *x1) * (yt - *y1)/(*y2 - *y1);
	    y = yt;
	}

	if( c==c1 ) {
	    *x1 = x;
	    *y1 = y;
	    *clipped1 = 1;
	    c1 = clipcode(x, y, cr);
	}
	else {
	    *x2 = x;
	    *y2 = y;
	    *clipped2 = 1;
	    c2 = clipcode(x, y, cr);
	}
    }
    return TRUE;
}


/* Clip the line
   If toDevice = 1, clip to the device extent (i.e., temporarily ignore
   dd->dev->gp.xpd) */
static Rboolean
clipLine(double *x1, double *y1, double *x2, double *y2,
	 int toDevice, pGEDevDesc dd)
{
    int dummy1, dummy2;
    cliprect cr;

    if (toDevice)
	getClipRectToDevice(&cr.xl, &cr.yb, &cr.xr, &cr.yt, dd);
    else
	getClipRect(&cr.xl, &cr.yb, &cr.xr, &cr.yt, dd);

    return CSclipline(x1, y1, x2, y2, &cr, &dummy1, &dummy2, dd);
}

/****************************************************************
 * GELine
 ****************************************************************
 */
/* If the device canClip, R clips line to device extent and
   device does all other clipping. */
void GELine(double x1, double y1, double x2, double y2,
	    const pGEcontext gc, pGEDevDesc dd)
{
    Rboolean clip_ok;
    if (gc->lty == LTY_BLANK) return;
    if (dd->dev->canClip) {
	clip_ok = clipLine(&x1, &y1, &x2, &y2, 1, dd);
    }
    else {
	clip_ok = clipLine(&x1, &y1, &x2, &y2, 0, dd);
    }
    if (clip_ok)
	dd->dev->line(x1, y1, x2, y2, gc, dd->dev);
}

/****************************************************************
 * R code for clipping polylines
 ****************************************************************
 */

static void CScliplines(int n, double *x, double *y,
			const pGEcontext gc, int toDevice, pGEDevDesc dd)
{
    int ind1, ind2;
    /*int firstPoint = 1;*/
    int count = 0;
    int i = 0;
    double *xx, *yy;
    double x1, y1, x2, y2;
    cliprect cr;
<<<<<<< HEAD
    void *vmax = vmaxget();
=======
    const void *vmax = vmaxget();
>>>>>>> e3ceeaa2

    if (toDevice)
	getClipRectToDevice(&cr.xl, &cr.yb, &cr.xr, &cr.yt, dd);
    else
	getClipRect(&cr.xl, &cr.yb, &cr.xr, &cr.yt, dd);

    xx = static_cast<double *>( CXXR_alloc(n, sizeof(double)));
    yy = static_cast<double *>( CXXR_alloc(n, sizeof(double)));
    if (xx == NULL || yy == NULL)
	error(_("out of memory while clipping polyline"));

    xx[0] = x1 = x[0];
    yy[0] = y1 = y[0];
    count = 1;

    for (i = 1; i < n; i++) {
	x2 = x[i];
	y2 = y[i];
	if (CSclipline(&x1, &y1, &x2, &y2, &cr, &ind1, &ind2, dd)) {
	    if (ind1 && ind2) {
		xx[0] = x1;
		yy[0] = y1;
		xx[1] = x2;
		yy[1] = y2;
		dd->dev->polyline(2, xx, yy, gc, dd->dev);
	    }
	    else if (ind1) {
		xx[0] = x1;
		yy[0] = y1;
		xx[1] = x2;
		yy[1] = y2;
		count = 2;
		if (i == n - 1)
		    dd->dev->polyline(count, xx, yy, gc, dd->dev);
	    }
	    else if (ind2) {
		xx[count] = x2;
		yy[count] = y2;
		count++;
		if (count > 1)
		    dd->dev->polyline(count, xx, yy, gc, dd->dev);
	    }
	    else {
		xx[count] = x2;
		yy[count] = y2;
		count++;
		if (i == n - 1 && count > 1)
		    dd->dev->polyline(count, xx, yy, gc, dd->dev);
	    }
	}
	x1 = x[i];
	y1 = y[i];
    }

    vmaxset(vmax);
}

/****************************************************************
 * GEPolyline
 ****************************************************************
 */
/* Clip and draw the polyline.
   If clipToDevice = 0, clip according to dd->dev->gp.xpd
   If clipToDevice = 1, clip to the device extent */
static void clipPolyline(int n, double *x, double *y,
			 const pGEcontext gc, int clipToDevice, pGEDevDesc dd)
{
    CScliplines(n, x, y, gc, clipToDevice, dd);
}

/* Draw a series of line segments. */
/* If the device canClip, R clips to the device extent and the device
   does all other clipping */
void GEPolyline(int n, double *x, double *y, const pGEcontext gc, pGEDevDesc dd)
{
    if (gc->lty == LTY_BLANK) return;
    if (dd->dev->canClip) {
	clipPolyline(n, x, y, gc, 1, dd);  /* clips to device extent
						  then draws */
    }
    else
	clipPolyline(n, x, y, gc, 0, dd);
}

/****************************************************************
 * R code for clipping polygons
 ****************************************************************
 */

typedef enum {
    Left = 0,
    Right = 1,
    Bottom = 2,
    Top = 3
} Edge;

/* Clipper State Variables */
typedef struct {
    int first;    /* true if we have seen the first point */
    double fx;    /* x coord of the first point */
    double fy;    /* y coord of the first point */
    double sx;    /* x coord of the most recent point */
    double sy;    /* y coord of the most recent point */
}
GClipState;

/* The Clipping Rectangle */
typedef struct {
    double xmin;
    double xmax;
    double ymin;
    double ymax;
}
GClipRect;

static
int inside (Edge b, double px, double py, GClipRect *clip)
{
    switch (b) {
    case Left:   if (px < clip->xmin) return 0; break;
    case Right:  if (px > clip->xmax) return 0; break;
    case Bottom: if (py < clip->ymin) return 0; break;
    case Top:    if (py > clip->ymax) return 0; break;
    }
    return 1;
}

static
int cross (Edge b, double x1, double y1, double x2, double y2,
	   GClipRect *clip)
{
    if (inside (b, x1, y1, clip) == inside (b, x2, y2, clip))
	return 0;
    else return 1;
}

static
void intersect (Edge b, double x1, double y1, double x2, double y2,
		double *ix, double *iy, GClipRect *clip)
{
    double m = 0;

    if (x1 != x2) m = (y1 - y2) / (x1 - x2);
    switch (b) {
    case Left:
	*ix = clip->xmin;
	*iy = y2 + (clip->xmin - x2) * m;
	break;
    case Right:
	*ix = clip->xmax;
	*iy = y2 + (clip->xmax - x2) * m;
	break;
    case Bottom:
	*iy = clip->ymin;
	if (x1 != x2) *ix = x2 + (clip->ymin - y2) / m;
	else *ix = x2;
	break;
    case Top:
	*iy = clip->ymax;
	if (x1 != x2) *ix = x2 + (clip->ymax - y2) / m;
	else *ix = x2;
	break;
    }
}

static
void clipPoint (Edge b, double x, double y,
		double *xout, double *yout, int *cnt, int store,
		GClipRect *clip, GClipState *cs)
{
    double ix = 0.0, iy = 0.0 /* -Wall */;

    if (!cs[b].first) {
	/* No previous point exists for this edge. */
	/* Save this point. */
	cs[b].first = 1;
	cs[b].fx = x;
	cs[b].fy = y;
    }
    else
	/* A previous point exists.  */
	/* If 'p' and previous point cross edge, find intersection.  */
	/* Clip against next boundary, if any.  */
	/* If no more edges, add intersection to output list. */
	if (cross (b, x, y, cs[b].sx, cs[b].sy, clip)) {
	    intersect (b, x, y, cs[b].sx, cs[b].sy, &ix, &iy, clip);
	    if (b < Top)
		clipPoint (CXXRCONSTRUCT(Edge, b + 1), ix, iy, xout, yout, cnt, store,
			   clip, cs);
	    else {
		if (store) {
		    xout[*cnt] = ix;
		    yout[*cnt] = iy;
		}
		(*cnt)++;
	    }
	}

    /* Save as most recent point for this edge */
    cs[b].sx = x;
    cs[b].sy = y;

    /* For all, if point is 'inside' */
    /* proceed to next clip edge, if any */
    if (inside (b, x, y, clip)) {
	if (b < Top)
	    clipPoint (CXXRCONSTRUCT(Edge, b + 1), x, y, xout, yout, cnt, store, clip, cs);
	else {
	    if (store) {
		xout[*cnt] = x;
		yout[*cnt] = y;
	    }
	    (*cnt)++;
	}
    }
}

static
void closeClip (double *xout, double *yout, int *cnt, int store,
		GClipRect *clip, GClipState *cs)
{
    double ix = 0.0, iy = 0.0 /* -Wall */;
    Edge b;

    for (b = Left; b <= Top; b = CXXRCONSTRUCT(Edge, b + 1)) {
	if (cross (b, cs[b].sx, cs[b].sy, cs[b].fx, cs[b].fy, clip)) {
	    intersect (b, cs[b].sx, cs[b].sy,
		       cs[b].fx, cs[b].fy, &ix, &iy, clip);
	    if (b < Top)
		clipPoint (CXXRCONSTRUCT(Edge, b + 1), ix, iy, xout, yout, cnt, store, clip, cs);
	    else {
		if (store) {
		    xout[*cnt] = ix;
		    yout[*cnt] = iy;
		}
		(*cnt)++;
	    }
	}
    }
}

static int clipPoly(double *x, double *y, int n, int store, int toDevice,
		    double *xout, double *yout, pGEDevDesc dd)
{
    int i, cnt = 0;
    GClipState cs[4];
    GClipRect clip;
    for (i = 0; i < 4; i++)
	cs[i].first = 0;
    if (toDevice)
	getClipRectToDevice(&clip.xmin, &clip.ymin, &clip.xmax, &clip.ymax,
			    dd);
    else
	getClipRect(&clip.xmin, &clip.ymin, &clip.xmax, &clip.ymax, dd);
    for (i = 0; i < n; i++)
	clipPoint (Left, x[i], y[i], xout, yout, &cnt, store, &clip, cs);
    closeClip (xout, yout, &cnt, store, &clip, cs);
    return (cnt);
}

static void clipPolygon(int n, double *x, double *y,
			const pGEcontext gc, int toDevice, pGEDevDesc dd)
{
    double *xc = NULL, *yc = NULL;
    const void *vmax = vmaxget();

    /* if bg not specified then draw as polyline rather than polygon
     * to avoid drawing line along border of clipping region
     * If bg was NA then it has been converted to fully transparent */
    if (R_TRANSPARENT(gc->fill)) {
	int i;
	xc = static_cast<double*>( CXXR_alloc(n + 1, sizeof(double)));
	yc = static_cast<double*>( CXXR_alloc(n + 1, sizeof(double)));
	for (i=0; i<n; i++) {
	    xc[i] = x[i];
	    yc[i] = y[i];
	}
	xc[n] = x[0];
	yc[n] = y[0];
	GEPolyline(n+1, xc, yc, gc, dd);
    }
    else {
	int npts;
	xc = yc = 0;		/* -Wall */
	npts = clipPoly(x, y, n, 0, toDevice, xc, yc, dd);
	if (npts > 1) {
	    xc = static_cast<double*>( CXXR_alloc(npts, sizeof(double)));
	    yc = static_cast<double*>( CXXR_alloc(npts, sizeof(double)));
	    npts = clipPoly(x, y, n, 1, toDevice, xc, yc, dd);
	    dd->dev->polygon(npts, xc, yc, gc, dd->dev);
	}
    }
    vmaxset(vmax);
}

/****************************************************************
 * GEPolygon
 ****************************************************************
 */
void GEPolygon(int n, double *x, double *y, const pGEcontext gc, pGEDevDesc dd)
{
    /*
     * Save (and reset below) the heap pointer to clean up
     * after any R_alloc's done by functions I call.
     */
<<<<<<< HEAD
    void *vmaxsave = vmaxget();
=======
    const void *vmaxsave = vmaxget();
>>>>>>> e3ceeaa2
    if (gc->lty == LTY_BLANK)
	/* "transparent" border */
	gc->col = R_TRANWHITE;
    if (dd->dev->canClip) {
	/*
	 * If the device can clip, then we just clip to the device
	 * boundary and let the device do clipping within that.
	 * We do this to avoid problems where writing WAY off the
	 * device can cause problems for, e.g., ghostview
	 */
	clipPolygon(n, x, y, gc, 1, dd);
    }
    else
	/*
	 * If the device can't clip, we have to do all the clipping
	 * ourselves.
	 */
	clipPolygon(n, x, y, gc, 0, dd);
    vmaxset(vmaxsave);
}


/****************************************************************
 * R code for clipping circles
 ****************************************************************
 */
/* Convert a circle into a polygon with specified number of vertices */
static void convertCircle(double x, double y, double r,
			  int numVertices, double *xc, double *yc)
{
    int i;
    double theta = 2*M_PI/numVertices;
    for (i=0; i<numVertices; i++) {
	xc[i] = x + r*sin(theta*i);
	yc[i] = y + r*cos(theta*i);
    }
    xc[numVertices] = x;
    yc[numVertices] = y+r;
}

/* Takes a specification of a circle as input and returns a code indicating
   how the circle should be clipped.
   The return value will be -1 if the circle is to
   be totally clipped out of existence, -2 if the circle is to be
   totally left alone, 0 and above if the circle has been converted
   into a polygon (in which case, the return value indicates the
   number of vertices of the polygon and the function convertCircle()
   should be called to obtain the vertices of the polygon). */
static int clipCircleCode(double x, double y, double r,
			  int toDevice, pGEDevDesc dd)
{
    int result;
    /* determine clipping region */
    double xmin, xmax, ymin, ymax;
    if (toDevice)
	getClipRectToDevice(&xmin, &ymin, &xmax, &ymax, dd);
    else
	getClipRect(&xmin, &ymin, &xmax, &ymax, dd);

    /* if circle is all within clipping rect */
    if (x-r > xmin && x+r < xmax && y-r > ymin && y+r < ymax) {
	result = -2;
    }
    /* if circle is all outside clipping rect */
    else {
	double distance = r*r;
	if (x-r > xmax || x+r < xmin || y-r > ymax || y+r < ymin ||
	    (x < xmin && y < ymin &&
	     ((x-xmin)*(x-xmin)+(y-ymin)*(y-ymin) > distance)) ||
	    (x > xmax && y < ymin &&
	     ((x-xmax)*(x-xmax)+(y-ymin)*(y-ymin) > distance)) ||
	    (x < xmin && y > ymax &&
	     ((x-xmin)*(x-xmin)+(y-ymax)*(y-ymax) > distance)) ||
	    (x > xmax && y > ymax &&
	     ((x-xmax)*(x-xmax)+(y-ymax)*(y-ymax) > distance))) {
	    result = -1;
	}
	/* otherwise, convert circle to polygon */
	else {
	    /* Replace circle with polygon.

	       Heuristic for number of vertices is to use theta so
	       that cos(theta)*r ~ r - 1 in device units. This is
	       roughly const * sqrt(r) so there'd be little point in
	       enforcing an upper limit. */

	    result = (r <= 6) ? 10 : CXXRCONSTRUCT(int, 2 * M_PI/acos(1 - 1/r)) ;
	}
    }
    return result;
}

/****************************************************************
 * GECircle
 ****************************************************************
 */
void GECircle(double x, double y, double radius, const pGEcontext gc, pGEDevDesc dd)
{
<<<<<<< HEAD
    void *vmax;
=======
    const void *vmax;
>>>>>>> e3ceeaa2
    double *xc, *yc;
    int result;

    if (gc->lty == LTY_BLANK)
	/* "transparent" border */
	gc->col = R_TRANWHITE;
    /*
     * If the device can clip, then we just clip to the device
     * boundary and let the device do clipping within that.
     * We do this to avoid problems where writing WAY off the
     * device can cause problems for, e.g., ghostview
     *
     * If the device can't clip, we have to do all the clipping
     * ourselves.
     */
    result = clipCircleCode(x, y, radius, dd->dev->canClip, dd);

    switch (result) {
    case -2: /* No clipping;  draw all of circle */
	/*
	 * If we did the clipping, then the circle is entirely
	 * within the current clipping rect.
	 *
	 * If the device can clip then we just clipped to the device
	 * boundary so the circle is entirely within the device; the
	 * device will perform the clipping to the current clipping rect.
	 */
	dd->dev->circle(x, y, radius, gc, dd->dev);
	break;
    case -1: /* Total clipping; draw nothing */
	/*
	 * If we did the clipping, then the circle is entirely outside
	 * the current clipping rect, so there is nothing to draw.
	 *
	 * If the device can clip then we just determined that the
	 * circle is entirely outside the device, so again there is
	 * nothing to draw
	 */
	break;
    default: /* Partial clipping; draw poly[line|gon] */
	/*
	 * If we did the clipping this means that the circle
	 * intersects the current clipping rect and we need to
	 * convert to a poly[line|gon] and draw that.
	 *
	 * If the device can clip then we just determined that the
	 * circle intersects the device boundary.  We assume that the
	 * circle is not so big that other parts may be WAY off the
	 * device and just draw a circle.
	 */
	if (dd->dev->canClip) {
	    dd->dev->circle(x, y, radius, gc, dd->dev);
	}
	else {
	    vmax = vmaxget();
	    xc = static_cast<double*>(CXXR_alloc(result+1, sizeof(double)));
	    yc = static_cast<double*>(CXXR_alloc(result+1, sizeof(double)));
	    convertCircle(x, y, radius, result, xc, yc);
	    if (R_TRANSPARENT(gc->fill)) {
		GEPolyline(result+1, xc, yc, gc, dd);
	    }
	    else {
		int npts;
		double *xcc, *ycc;
		xcc = ycc = 0;	/* -Wall */
		npts = clipPoly(xc, yc, result, 0, !dd->dev->canClip,
				    xcc, ycc, dd);
		if (npts > 1) {
		    xcc = static_cast<double*>(CXXR_alloc(npts, sizeof(double)));
		    ycc = static_cast<double*>(CXXR_alloc(npts, sizeof(double)));
		    npts = clipPoly(xc, yc, result, 1, !dd->dev->canClip,
					xcc, ycc, dd);
		    dd->dev->polygon(npts, xcc, ycc, gc, dd->dev);
		}
	    }
	    vmaxset(vmax);
	}
    }
}

/****************************************************************
 * R code for clipping rectangles
 ****************************************************************
 */
/* Return a code indicating how the rectangle should be clipped.
   0 means the rectangle is totally outside the clip region
   1 means the rectangle is totally inside the clip region
   2 means the rectangle intersects the clip region */
static int clipRectCode(double x0, double y0, double x1, double y1,
			int toDevice, pGEDevDesc dd)
{
    int result;
    /* determine clipping region */
    double xmin, xmax, ymin, ymax;
    if (toDevice)
	getClipRectToDevice(&xmin, &ymin, &xmax, &ymax, dd);
    else
	getClipRect(&xmin, &ymin, &xmax, &ymax, dd);

    if ((x0 < xmin && x1 < xmin) || (x0 > xmax && x1 > xmax) ||
	(y0 < ymin && y1 < ymin) || (y0 > ymax && y1 > ymax))
	result = 0;
    else if ((x0 > xmin && x0 < xmax) && (x1 > xmin && x1 < xmax) &&
	     (y0 > ymin && y0 < ymax) && (y1 > ymin && y1 < ymax))
	result = 1;
    else
	result = 2;

    return result;
}

/****************************************************************
 * GERect
 ****************************************************************
 */
/* Filled with color fill and outlined with color col  */
/* These may both be fully transparent */
void GERect(double x0, double y0, double x1, double y1,
	    const pGEcontext gc, pGEDevDesc dd)
{
<<<<<<< HEAD
    void *vmax;
=======
    const void *vmax;
>>>>>>> e3ceeaa2
    double *xc, *yc;
    int result;

    if (gc->lty == LTY_BLANK)
	/* "transparent" border */
	gc->col = R_TRANWHITE;
    /*
     * For clipping logic, see comments in GECircle
     */
    result = clipRectCode(x0, y0, x1, y1, dd->dev->canClip, dd);
    switch (result) {
    case 0:  /* rectangle totally clipped; draw nothing */
	break;
    case 1:  /* rectangle totally inside;  draw all */
	dd->dev->rect(x0, y0, x1, y1, gc, dd->dev);
	break;
    case 2:  /* rectangle intersects clip region;  use polygon clipping */
	if (dd->dev->canClip)
	    dd->dev->rect(x0, y0, x1, y1, gc, dd->dev);
	else {
	    vmax = vmaxget();
	    xc = static_cast<double*>(CXXR_alloc(5, sizeof(double)));
	    yc = static_cast<double*>(CXXR_alloc(5, sizeof(double)));
	    xc[0] = x0; yc[0] = y0;
	    xc[1] = x0; yc[1] = y1;
	    xc[2] = x1; yc[2] = y1;
	    xc[3] = x1; yc[3] = y0;
	    xc[4] = x0; yc[4] = y0;
	    if (R_TRANSPARENT(gc->fill)) {
		GEPolyline(5, xc, yc, gc, dd);
	    }
	    else { /* filled rectangle */
		int npts;
		double *xcc, *ycc;
		xcc = ycc = 0;		/* -Wall */
		npts = clipPoly(xc, yc, 4, 0, !dd->dev->canClip, xcc, ycc, dd);
		if (npts > 1) {
		    xcc = static_cast<double*>(CXXR_alloc(npts, sizeof(double)));
		    ycc = static_cast<double*>(CXXR_alloc(npts, sizeof(double)));
		    npts = clipPoly(xc, yc, 4, 1, !dd->dev->canClip, xcc, ycc, dd);
		    dd->dev->polygon(npts, xcc, ycc, gc, dd->dev);
		}
	    }
	    vmaxset(vmax);
	}
    }
}

/****************************************************************
 * GEPath
 ****************************************************************
 */

void GEPath(double *x, double *y, 
            int npoly, int *nper,
            Rboolean winding,
            const pGEcontext gc, pGEDevDesc dd)
{
    /* safety check: this will be NULL if the device did not set it. */
    if (!dd->dev->path) {
	warning(_("Path rendering is not implemented for this device"));
	return;
    }
    /* FIXME: what about clipping? (if the device can't) 
    */
    if (gc->lty == LTY_BLANK)
	gc->col = R_TRANWHITE;
    if (npoly > 0) {
        int i;
        int draw = 1;
        for (i=0; i < npoly; i++) {
            if (nper[i] < 2) {
                draw = 0;
            }
        }
        if (draw) {
            dd->dev->path(x, y, npoly, nper, winding, gc, dd->dev);
        } else {
	    error(_("Invalid graphics path"));
        }
    }
}

/****************************************************************
 * GERaster
 ****************************************************************
 */

void GERaster(unsigned int *raster, int w, int h,
              double x, double y, 
              double width, double height,
              double angle, 
              Rboolean interpolate,
              const pGEcontext gc, pGEDevDesc dd)
{
    /* safety check: this will be NULL if the device did not set it. */
    if (!dd->dev->raster) {
	warning(_("Raster rendering is not implemented for this device"));
	return;
    }

    /* FIXME: what about clipping? (if the device can't) 
     * Maybe not too bad because it is just a matter of shaving off
     * some rows and columns from the image? (because R only does
     * rectangular clipping regions) */

    if (width != 0 && height != 0) {
	dd->dev->raster(raster, w, h, x, y, width, height,
			angle, interpolate, gc, dd->dev);
    }
}

/****************************************************************
 * GERaster
 ****************************************************************
 */

SEXP GECap(pGEDevDesc dd)
{
    /* safety check: this will be NULL if the device did not set it. */
    if (!dd->dev->cap) {
	warning(_("Raster capture is not available for this device"));
	return R_NilValue;
    }
    return dd->dev->cap(dd->dev);
}

/****************************************************************
 * R code for clipping text
 ****************************************************************
 */

/* Return a code indicating how the text should be clipped
   NOTE that x, y indicate the bottom-left of the text
   NOTE also also that this is a bit crude because it actually uses
   a bounding box for the entire text to determine the clipping code.
   This will mean that in certain (very rare ?) cases, a piece of
   text will be characterised as intersecting with the clipping region
   when in fact it lies totally outside the clipping region.  But
   this is not a problem because the final output will still be correct.
   0 means totally outside clip region
   1 means totally inside clip region
   2 means intersects clip region */
static int clipTextCode(double x, double y, const char *str, cetype_t enc,
			double width, double height, double rot, double hadj,
			const pGEcontext gc, int toDevice, pGEDevDesc dd)
{
    double x0, x1, x2, x3, y0, y1, y2, y3, left, right, bottom, top;
    double length, theta2;
    double angle = DEG2RAD * rot;
    double theta1 = M_PI/2 - angle;
    double widthInches, heightInches, xInches, yInches;

    if (!R_FINITE(width)) width = GEStrWidth(str, enc, gc, dd);
    if (!R_FINITE(height)) height = GEStrHeight(str, enc, gc, dd);

    /* Work in inches */
    widthInches = fromDeviceWidth(width, GE_INCHES, dd);
    heightInches = fromDeviceHeight(height, GE_INCHES, dd);
    xInches = fromDeviceX(x, GE_INCHES, dd);
    yInches = fromDeviceY(y, GE_INCHES, dd);

    length = hypot(widthInches, heightInches);
    theta2 = angle + atan2(heightInches, widthInches);

    x  = xInches - hadj*widthInches*cos(angle);
    y  = yInches - hadj*widthInches*sin(angle);
    x0 = x + heightInches*cos(theta1);
    x1 = x;
    x2 = x + length*cos(theta2);
    x3 = x + widthInches*cos(angle);
    y0 = y + heightInches*sin(theta1);
    y1 = y;
    y2 = y + length*sin(theta2);
    y3 = y + widthInches*sin(angle);
    left = fmin2(fmin2(x0, x1), fmin2(x2, x3));
    right = fmax2(fmax2(x0, x1), fmax2(x2, x3));
    bottom = fmin2(fmin2(y0, y1), fmin2(y2, y3));
    top = fmax2(fmax2(y0, y1), fmax2(y2, y3));
    return clipRectCode(toDeviceX(left, GE_INCHES, dd),
                        toDeviceY(bottom, GE_INCHES, dd),
                        toDeviceX(right, GE_INCHES, dd),
                        toDeviceY(top, GE_INCHES, dd), 
                        toDevice, dd);
}

static void clipText(double x, double y, const char *str, cetype_t enc,
		     double width, double height, double rot, double hadj,
		     const pGEcontext gc, int toDevice, pGEDevDesc dd)
{
    int result = clipTextCode(x, y, str, enc, width, height, rot, hadj,
			      gc, toDevice, dd);
    void (*textfn)(double x, double y, const char *str, double rot,
		   double hadj, const pGEcontext gc, pDevDesc dd);
    /* This guards against uninitialized values, e.g. devices installed
       in earlier versions of R */
    textfn = (dd->dev->hasTextUTF8 ==TRUE) && enc == CE_UTF8 ?
	dd->dev->textUTF8 : dd->dev->text;

    switch (result) {
    case 0:  /* text totally clipped; draw nothing */
	break;
    case 1:  /* text totally inside;  draw all */
	textfn(x, y, str, rot, hadj, gc, dd->dev);
	break;
    case 2:  /* text intersects clip region
		act according to value of clipToDevice */
	if (toDevice) /* Device will do clipping */
	    textfn(x, y, str, rot, hadj, gc, dd->dev);
	else /* don't draw anything; this could be made less crude :) */
	    ;
    }
}

/****************************************************************
 * Code for determining when to branch to vfont code from GEText
 ****************************************************************
 */

typedef struct {
    CXXRCONST char *name;
    int minface;
    int maxface;
} VFontTab;

static VFontTab
VFontTable[] = {
    { "HersheySerif",	          1, 7 },
    /*
       HersheySerif
       HersheySerif-Italic
       HersheySerif-Bold
       HersheySerif-BoldItalic
       HersheyCyrillic
       HersheyCyrillic-Oblique
       HersheyEUC
    */
    { "HersheySans",	          1, 4 },
    /*
       HersheySans
       HersheySans-Oblique
       HersheySans-Bold
       HersheySans-BoldOblique
    */
    { "HersheyScript",	          1, 4 },
    /*
      HersheyScript
      HersheyScript
      HersheyScript-Bold
      HersheyScript-Bold
    */
    { "HersheyGothicEnglish",	  1, 1 },
    { "HersheyGothicGerman",	  1, 1 },
    { "HersheyGothicItalian",	  1, 1 },
    { "HersheySymbol",	          1, 4 },
    /*
      HersheySerifSymbol
      HersheySerifSymbol-Oblique
      HersheySerifSymbol-Bold
      HersheySerifSymbol-BoldOblique
    */
    { "HersheySansSymbol",        1, 2 },
    /*
      HersheySansSymbol
      HersheySansSymbol-Oblique
    */

    { NULL,		          0, 0 },
};

static int VFontFamilyCode(char *fontfamily)
{
    int i, j = fontfamily[3];

    /* Inline vfont is passed down as familycode in fourth byte */
    if (!strncmp(fontfamily, "Her", 3) && j < 9) return 100 + j;
    for (i = 0; VFontTable[i].minface; i++)
	if (!strcmp(fontfamily, VFontTable[i].name)) {
	    return i+1;
	}
    return -1;
}

static int VFontFaceCode(int familycode, int fontface) {
    int face = fontface;
    familycode--;  /* Table is 0-based, coding is 1-based */
    /*
     * R's "font" par has historically made 2=bold and 3=italic
     * These must be switched to correspond to Hershey fontfaces
     */
    if (fontface == 2)
	face = 3;
    else if (fontface == 3)
	face = 2;
    /*
     * If font face is outside supported set of faces for font
     * family, either convert or throw and error
     */
    if (!(face >= VFontTable[familycode].minface &&
	  face <= VFontTable[familycode].maxface)) {
	/*
	 * Silently convert standard faces to closest match
	 */
	switch (face) {
	    /*
	     * italic becomes plain (gothic only)
	     */
	case 2:
	    /*
	     * bold becomes plain
	     */
	case 3:
	    face = 1;
	    break;
	    /*
	     * bold-italic becomes italic for gothic fonts
	     * and bold for sans symbol font
	     */
	case 4:
	    if (familycode == 7)
		face = 2;
	    else
		face = 1;
	    break;
	default:
	    /*
	     * Other font faces just too wacky so throw an error
	     */
	    error(_("font face %d not supported for font family '%s'"),
		  fontface, VFontTable[familycode].name);
	}
    }
    return face;
}

/****************************************************************
 * GEText
 ****************************************************************
 */
/* If you want EXACT centering of text (e.g., like in GSymbol) */
/* then pass NA_REAL for xc and yc */
void GEText(double x, double y, const char * const str, cetype_t enc,
	    double xc, double yc, double rot,
	    const pGEcontext gc, pGEDevDesc dd)
{
    /*
     * If the fontfamily is a Hershey font family, call R_GE_VText
     */
    int vfontcode = VFontFamilyCode(gc->fontfamily);
    if (vfontcode >= 100) {
	R_GE_VText(x, y, str, enc, xc, yc, rot, gc, dd);
    } else if (vfontcode >= 0) {
	gc->fontfamily[3] = vfontcode;
	gc->fontface = VFontFaceCode(vfontcode, gc->fontface);
	R_GE_VText(x, y, str, enc, xc, yc, rot, gc, dd);
    } else {
	/* PR#7397: this seemed to reset R_Visible */
	Rboolean savevis = R_Visible;
	int noMetricInfo = -1;
	char *sbuf = NULL;
	if(str && *str) {
	    const char *s;
	    char *sb;
	    int i, n;
	    cetype_t enc2;
	    double xoff, yoff, hadj;
	    double sin_rot, cos_rot;/* sin() & cos() of rot{ation} in radians */
	    double xleft, ybottom;
	    const void *vmax = vmaxget();

	    enc2 = (gc->fontface == 5) ? CE_SYMBOL : enc;
	    if(enc2 != CE_SYMBOL)
		enc2 = (dd->dev->hasTextUTF8 == TRUE) ? CE_UTF8 : CE_NATIVE;
	    else if(dd->dev->wantSymbolUTF8 == TRUE) enc2 = CE_UTF8;
	    else if(dd->dev->wantSymbolUTF8 == NA_LOGICAL) {
		enc = CE_LATIN1;
		enc2 = CE_UTF8;
	    }

#ifdef DEBUG_MI
	    printf("string %s, enc %d, %d\n", str, enc, enc2);
#endif

	    /* We work in GE_INCHES */
	    x = fromDeviceX(x, GE_INCHES, dd);
	    y = fromDeviceY(y, GE_INCHES, dd);
	    /* Count the lines of text */
	    n = 1;
	    for(s = str; *s ; s++)
		if (*s == '\n') n++;
	    /* Allocate a temporary buffer */
	    sb = sbuf = static_cast<char*>( R_alloc(strlen(str) + 1, sizeof(char)));
	    i = 0;
	    sin_rot = DEG2RAD * rot;
	    cos_rot = cos(sin_rot);
	    sin_rot = sin(sin_rot);
	    for(s = str; ; s++) {
		if (*s == '\n' || *s == '\0') {
		    double w = NA_REAL, h = NA_REAL;
		    const char *str;
		    *sb = '\0';
		    /* This may R_alloc, but let's assume that
		       there are not many lines of text per string */
		    str = reEnc(sbuf, enc, enc2, 2);
		    if (n > 1) {
			/* first determine location of THIS line */
			if (!R_FINITE(xc))
			    xc = 0.5;
			if (!R_FINITE(yc))
			    yc = 0.5;
			yoff = (1 - yc)*(n - 1) - i;
			/* cra is based on the font pointsize at the
			 * time the device was created.
			 * Adjust for potentially different current pointsize.
			 * This is a crude calculation that might be better
			 * performed using a device call that responds with
			 * the current font pointsize in device coordinates.
			 */
			yoff = fromDeviceHeight(yoff * gc->lineheight *
						gc->cex * dd->dev->cra[1] *
						gc->ps/dd->dev->startps,
						GE_INCHES, dd);
			xoff = - yoff*sin_rot;
			yoff = yoff*cos_rot;
			xoff = x + xoff;
			yoff = y + yoff;
		    } else {
			xoff = x;
			yoff = y;
		    }
		    /* now determine bottom-left for THIS line */
		    if(xc != 0.0 || yc != 0.0) {
			double width, height = 0.0 /* -Wall */;
			w  = GEStrWidth(str, enc2, gc, dd);
			width = fromDeviceWidth(w, GE_INCHES, dd);
			if (!R_FINITE(xc))
			    xc = 0.5;
			if (!R_FINITE(yc)) {
			    /* "exact" vertical centering */
			    /* If font metric info is available AND */
			    /* there is only one line, use GMetricInfo & yc=0.5 */
			    /* Otherwise use GEStrHeight and fiddle yc */
			    double h, d, w;
			    if (noMetricInfo < 0) {
				GEMetricInfo('M', gc, &h, &d, &w, dd);
				noMetricInfo = (h == 0 && d == 0 && w == 0) ? 1 : 0;
			    }
			    if (n > 1 || noMetricInfo) {
				h = GEStrHeight(str, enc2, gc, dd);
				height = fromDeviceHeight(h, GE_INCHES, dd);
				yc = dd->dev->yCharOffset;
			    } else {
				double maxHeight = 0.0;
				double maxDepth = 0.0;
				const char *ss = str;
				int charNum = 0;
				Rboolean done = FALSE;
				/* Symbol fonts are not encoded in MBCS ever */
				if(enc2 != CE_SYMBOL && !strIsASCII(ss)) {
				    if(mbcslocale && enc2 == CE_NATIVE) {
					/* FIXME: This assumes that wchar_t is UCS-2/4,
					   since that is what GEMetricInfo expects */
					int n = strlen(ss), used;
					wchar_t wc;
					mbstate_t mb_st;
					mbs_init(&mb_st);
					while ((used = mbrtowc(&wc, ss, n, &mb_st)) > 0) {
#ifdef DEBUG_MI
					    printf(" centring %s aka %d in MBCS\n", ss, wc);
#endif
					    GEMetricInfo(int( wc), gc, &h, &d, &w, dd);
					    h = fromDeviceHeight(h, GE_INCHES, dd);
					    d = fromDeviceHeight(d, GE_INCHES, dd);
					    if (charNum++ == 0) {
						maxHeight = h;
						maxDepth = d;
					    } else {
						if (h > maxHeight) maxHeight = h;
						if (d > maxDepth) maxDepth = d;
					    }
					    ss += used; n -=used;
					}
					done = TRUE;
				    } else if (enc2 == CE_UTF8) {
					int used;
					wchar_t wc;
					while ((used = utf8toucs(&wc, ss)) > 0) {
					    GEMetricInfo(-int( wc), gc, &h, &d, &w, dd);
					    h = fromDeviceHeight(h, GE_INCHES, dd);
					    d = fromDeviceHeight(d, GE_INCHES, dd);
#ifdef DEBUG_MI
					    printf(" centring %s aka %d in UTF-8, %f %f\n", ss, wc, h, d);
#endif
					    if (charNum++ == 0) {
						maxHeight = h;
						maxDepth = d;
					    } else {
						if (h > maxHeight) maxHeight = h;
						if (d > maxDepth) maxDepth = d;
					    }
					    ss += used; n -=used;
					}
					done = TRUE;
				    }
				}
				if(!done) {
				    for (ss = str; *ss; ss++) {
					GEMetricInfo(static_cast<unsigned char>( *ss), gc,
						     &h, &d, &w, dd);
					h = fromDeviceHeight(h, GE_INCHES, dd);
					d = fromDeviceHeight(d, GE_INCHES, dd);
#ifdef DEBUG_MI
					printf("metric info for %d, %f %f\n",
					       (unsigned char) *ss, h, d);
#endif
					/* Set maxHeight and maxDepth from height
					   and depth of first char.
					   Must NOT set to 0 in case there is
					   only 1 char and it has negative
					   height or depth
					*/
					if (charNum++ == 0) {
					    maxHeight = h;
					    maxDepth = d;
					} else {
					    if (h > maxHeight) maxHeight = h;
					    if (d > maxDepth) maxDepth = d;
					}
				    }
				}
				height = maxHeight - maxDepth;
				yc = 0.5;
			    }
			} else {
			    h = GEStrHeight(str, CE_NATIVE, gc, dd);
			    height = fromDeviceHeight(h, GE_INCHES, dd);
			}
			if (dd->dev->canHAdj == 2) hadj = xc;
			else if (dd->dev->canHAdj == 1) {
			    hadj = 0.5 * floor(2*xc + 0.5);
			    /* limit to 0, 0.5, 1 */
			    hadj = (hadj > 1.0) ? 1.0 :((hadj < 0.0) ? 0.0 : hadj);
			} else hadj = 0.0;
			xleft = xoff - (xc-hadj)*width*cos_rot + yc*height*sin_rot;
			ybottom = yoff - (xc-hadj)*width*sin_rot -
			    yc*height*cos_rot;
		    } else { /* xc = yc = 0.0 */
			xleft = xoff;
			ybottom = yoff;
			hadj = 0.0;
		    }
		    /* Convert GE_INCHES back to device.
		     */
		    xleft = toDeviceX(xleft, GE_INCHES, dd);
		    ybottom = toDeviceY(ybottom, GE_INCHES, dd);
		    clipText(xleft, ybottom, str, enc2, w, h, rot, hadj,
			     gc, dd->dev->canClip, dd);
		    sb = sbuf;
		    i++;
		}
		else *sb++ = *s;
		if (!*s) break;
	    }
	    vmaxset(vmax);
	}
	R_Visible = savevis;
    }
}

/****************************************************************
 * GEXspline
 ****************************************************************
 */

#include "xspline.cpp"

/*
 * Draws a "curve" through the specified control points.
 * Return the vertices of the line that gets drawn.

 * NB: this works in device coordinates.  To make it work correctly
 * with non-square 'pixels' we use the x-dimensions only.
 */
SEXP GEXspline(int n, double *x, double *y, double *s, Rboolean open,
	       Rboolean repEnds,
	       Rboolean draw, /* May be called just to get points */
	       const pGEcontext gc, pGEDevDesc dd)
{
    /*
     * Use xspline.c code to generate points to draw
     * Draw polygon or polyline from points
     */
    SEXP result = R_NilValue;
    int i;
    double *ipr = dd->dev->ipr, asp = ipr[0]/ipr[1], *ys;
    /*
     * Save (and reset below) the heap pointer to clean up
     * after any R_alloc's done by functions I call.
     */
<<<<<<< HEAD
    void *vmaxsave = vmaxget();
=======
    const void *vmaxsave = vmaxget();
>>>>>>> e3ceeaa2
    ys = static_cast<double *>( CXXR_alloc(n, sizeof(double)));
    for (i = 0; i < n; i++) ys[i] = y[i]*asp;
    if (open) {
      compute_open_spline(n, x, ys, s, repEnds, LOW_PRECISION, dd);
      if (draw) {
	  GEPolyline(npoints, xpoints, ypoints, gc, dd);
      }
    } else {
      compute_closed_spline(n, x, ys, s, LOW_PRECISION, dd);
      if (draw)
	  GEPolygon(npoints, xpoints, ypoints, gc, dd);
    }
    if (npoints > 1) {
	SEXP xpts, ypts;
	int i;
	PROTECT(xpts = allocVector(REALSXP, npoints));
	PROTECT(ypts = allocVector(REALSXP, npoints));
	for (i = 0; i < npoints; i++) {
	    REAL(xpts)[i] = xpoints[i];
	    REAL(ypts)[i] = ypoints[i]/asp;
	}
	PROTECT(result = allocVector(VECSXP, 2));
	SET_VECTOR_ELT(result, 0, xpts);
	SET_VECTOR_ELT(result, 1, ypts);
	UNPROTECT(3);
    }
    vmaxset(vmaxsave);
    return result;
}


/****************************************************************
 * GEMode
 ****************************************************************
 */
/* Check that everything is initialized :
	Interpretation :
	mode = 0, graphics off
	mode = 1, graphics on
	mode = 2, graphical input on (ignored by most drivers)
*/
void GEMode(int mode, pGEDevDesc dd)
{
    if (NoDevices())
	error(_("no graphics device is active"));
    if(dd->dev->mode) dd->dev->mode(mode, dd->dev);
}

/****************************************************************
 * GESymbol
 ****************************************************************
 */
#define SMALL	0.25
#define RADIUS	0.375
#define SQRC	0.88622692545275801364		/* sqrt(pi / 4) */
#define DMDC	1.25331413731550025119		/* sqrt(pi / 4) * sqrt(2) */
#define TRC0	1.55512030155621416073		/* sqrt(4 * pi/(3 * sqrt(3))) */
#define TRC1	1.34677368708859836060		/* TRC0 * sqrt(3) / 2 */
#define TRC2	0.77756015077810708036		/* TRC0 / 2 */
/* Draw one of the R special symbols. */
/* "size" is in device coordinates and is assumed to be a width
 * rather than a height.
 * This could cause a problem for devices which have ipr[0] != ipr[1]
 * The problem would be evident where calculations are done on
 * angles -- in those cases, a conversion to and from GE_INCHES is done
 * to preserve angles.
 */
void GESymbol(double x, double y, int pch, double size,
	      const pGEcontext gc, pGEDevDesc dd)
{
    double r, xc, yc;
    double xx[4], yy[4];
    unsigned int maxchar;

    maxchar = (mbcslocale && gc->fontface != 5) ? 127 : 255;
    /* Special cases for plotting pch="." or pch=<character>
     */
    if(pch == NA_INTEGER) /* do nothing */;
    else if(pch < 0) {
	int res;
	char str[16];
	if(gc->fontface == 5)
	    error("use of negative pch with symbol font is invalid");
	res = ucstoutf8(str, -pch);
	if(res == -1) error("invalid multibyte string '%s'", str);
	str[res] = '\0';
	GEText(x, y, str, CE_UTF8, NA_REAL, NA_REAL, 0., gc, dd);
    } else if(' ' <= pch && pch <= CXXRCONSTRUCT(int, maxchar)) {
	if (pch == '.') {
	    /*
	     * NOTE:  we are *filling* a rect with the current
	     * colour (we are not drawing the border AND we are
	     * not using the current fill colour)
	     */
	    gc->fill = gc->col;
	    gc->col = R_TRANWHITE;
	    /*
	       The idea here is to use a 0.01" square, but to be of
	       at least one device unit in each direction,
	       assuming that corresponds to pixels. That may be odd if
	       pixels are not square, but only on low resolution
	       devices where we can do nothing better.

	       For this symbol only, size is cex (see engine.c).

	       Prior to 2.1.0 the offsets were always 0.5.
	    */
	    xc = size * fabs(toDeviceWidth(0.005, GE_INCHES, dd));
	    yc = size * fabs(toDeviceHeight(0.005, GE_INCHES, dd));
	    if(size > 0 && xc < 0.5) xc = 0.5;
	    if(size > 0 && yc < 0.5) yc = 0.5;
	    GERect(x-xc, y-yc, x+xc, y+yc, gc, dd);
	} else {
	    char str[2];
	    str[0] = pch;
	    str[1] = '\0';
	    GEText(x, y, str,
		   (gc->fontface == 5) ? CE_SYMBOL : CE_NATIVE,
		   NA_REAL, NA_REAL, 0., gc, dd);
	}
    }
    else if(pch > CXXRCONSTRUCT(int, maxchar))
	    warning(_("pch value '%d' is invalid in this locale"), pch);
    else {
	double GSTR_0 = fromDeviceWidth(size, GE_INCHES, dd);

	switch(pch) {

	case 0: /* S square */
	    xc = toDeviceWidth(RADIUS * GSTR_0, GE_INCHES, dd);
	    yc = toDeviceHeight(RADIUS * GSTR_0, GE_INCHES, dd);
	    gc->fill = R_TRANWHITE;
	    GERect(x-xc, y-yc, x+xc, y+yc, gc, dd);
	    break;

	case 1: /* S octahedron ( circle) */
	    xc = RADIUS * size;
	    gc->fill = R_TRANWHITE;
	    GECircle(x, y, xc, gc, dd);
	    break;

	case 2:	/* S triangle - point up */
	    xc = RADIUS * GSTR_0;
	    r = toDeviceHeight(TRC0 * xc, GE_INCHES, dd);
	    yc = toDeviceHeight(TRC2 * xc, GE_INCHES, dd);
	    xc = toDeviceWidth(TRC1 * xc, GE_INCHES, dd);
	    xx[0] = x; yy[0] = y+r;
	    xx[1] = x+xc; yy[1] = y-yc;
	    xx[2] = x-xc; yy[2] = y-yc;
	    gc->fill = R_TRANWHITE;
	    GEPolygon(3, xx, yy, gc, dd);
	    break;

	case 3: /* S plus */
	    xc = toDeviceWidth(M_SQRT2*RADIUS*GSTR_0, GE_INCHES, dd);
	    yc = toDeviceHeight(M_SQRT2*RADIUS*GSTR_0, GE_INCHES, dd);
	    GELine(x-xc, y, x+xc, y, gc, dd);
	    GELine(x, y-yc, x, y+yc, gc, dd);
	    break;

	case 4: /* S times */
	    xc = toDeviceWidth(RADIUS * GSTR_0, GE_INCHES, dd);
	    yc = toDeviceHeight(RADIUS * GSTR_0, GE_INCHES, dd);
	    GELine(x-xc, y-yc, x+xc, y+yc, gc, dd);
	    GELine(x-xc, y+yc, x+xc, y-yc, gc, dd);
	    break;

	case 5: /* S diamond */
	    xc = toDeviceWidth(M_SQRT2 * RADIUS * GSTR_0, GE_INCHES, dd);
	    yc = toDeviceHeight(M_SQRT2 * RADIUS * GSTR_0, GE_INCHES, dd);
	    xx[0] = x-xc; yy[0] = y;
	    xx[1] = x; yy[1] = y+yc;
	    xx[2] = x+xc; yy[2] = y;
	    xx[3] = x; yy[3] = y-yc;
	    gc->fill = R_TRANWHITE;
	    GEPolygon(4, xx, yy, gc, dd);
	    break;

	case 6: /* S triangle - point down */
	    xc = RADIUS * GSTR_0;
	    r = toDeviceHeight(TRC0 * xc, GE_INCHES, dd);
	    yc = toDeviceHeight(TRC2 * xc, GE_INCHES, dd);
	    xc = toDeviceWidth(TRC1 * xc, GE_INCHES, dd);
	    xx[0] = x; yy[0] = y-r;
	    xx[1] = x+xc; yy[1] = y+yc;
	    xx[2] = x-xc; yy[2] = y+yc;
	    gc->fill = R_TRANWHITE;
	    GEPolygon(3, xx, yy, gc, dd);
	    break;

	case 7:	/* S square and times superimposed */
	    xc = toDeviceWidth(RADIUS * GSTR_0, GE_INCHES, dd);
	    yc = toDeviceHeight(RADIUS * GSTR_0, GE_INCHES, dd);
	    gc->fill = R_TRANWHITE;
	    GERect(x-xc, y-yc, x+xc, y+yc, gc, dd);
	    GELine(x-xc, y-yc, x+xc, y+yc, gc, dd);
	    GELine(x-xc, y+yc, x+xc, y-yc, gc, dd);
	    break;

	case 8: /* S plus and times superimposed */
	    xc = toDeviceWidth(RADIUS * GSTR_0, GE_INCHES, dd);
	    yc = toDeviceHeight(RADIUS * GSTR_0, GE_INCHES, dd);
	    GELine(x-xc, y-yc, x+xc, y+yc, gc, dd);
	    GELine(x-xc, y+yc, x+xc, y-yc, gc, dd);
	    xc = toDeviceWidth(M_SQRT2*RADIUS*GSTR_0, GE_INCHES, dd);
	    yc = toDeviceHeight(M_SQRT2*RADIUS*GSTR_0, GE_INCHES, dd);
	    GELine(x-xc, y, x+xc, y, gc, dd);
	    GELine(x, y-yc, x, y+yc, gc, dd);
	    break;

	case 9: /* S diamond and plus superimposed */
	    xc = toDeviceWidth(M_SQRT2 * RADIUS * GSTR_0, GE_INCHES, dd);
	    yc = toDeviceHeight(M_SQRT2 * RADIUS * GSTR_0, GE_INCHES, dd);
	    GELine(x-xc, y, x+xc, y, gc, dd);
	    GELine(x, y-yc, x, y+yc, gc, dd);
	    xx[0] = x-xc; yy[0] = y;
	    xx[1] = x; yy[1] = y+yc;
	    xx[2] = x+xc; yy[2] = y;
	    xx[3] = x; yy[3] = y-yc;
	    gc->fill = R_TRANWHITE;
	    GEPolygon(4, xx, yy, gc, dd);
	    break;

	case 10: /* S hexagon (circle) and plus superimposed */
	    xc = toDeviceWidth(RADIUS * GSTR_0, GE_INCHES, dd);
	    yc = toDeviceHeight(RADIUS * GSTR_0, GE_INCHES, dd);
	    gc->fill = R_TRANWHITE;
	    GECircle(x, y, xc, gc, dd);
	    GELine(x-xc, y, x+xc, y, gc, dd);
	    GELine(x, y-yc, x, y+yc, gc, dd);
	    break;

	case 11: /* S superimposed triangles */
	    xc = RADIUS * GSTR_0;
	    r = toDeviceHeight(TRC0 * xc, GE_INCHES, dd);
	    yc = toDeviceHeight(TRC2 * xc, GE_INCHES, dd);
	    yc = 0.5 * (yc + r);
	    xc = toDeviceWidth(TRC1 * xc, GE_INCHES, dd);
	    xx[0] = x; yy[0] = y-r;
	    xx[1] = x+xc; yy[1] = y+yc;
	    xx[2] = x-xc; yy[2] = y+yc;
	    gc->fill = R_TRANWHITE;
	    GEPolygon(3, xx, yy, gc, dd);
	    xx[0] = x; yy[0] = y+r;
	    xx[1] = x+xc; yy[1] = y-yc;
	    xx[2] = x-xc; yy[2] = y-yc;
	    GEPolygon(3, xx, yy, gc, dd);
	    break;

	case 12: /* S square and plus superimposed */
	    xc = toDeviceWidth(RADIUS * GSTR_0, GE_INCHES, dd);
	    yc = toDeviceHeight(RADIUS * GSTR_0, GE_INCHES, dd);
	    GELine(x-xc, y, x+xc, y, gc, dd);
	    GELine(x, y-yc, x, y+yc, gc, dd);
	    gc->fill = R_TRANWHITE;
	    GERect(x-xc, y-yc, x+xc, y+yc, gc, dd);
	    break;

	case 13: /* S octagon (circle) and times superimposed */
	    xc = RADIUS * size;
	    gc->fill = R_TRANWHITE;
	    GECircle(x, y, xc, gc, dd);
	    xc = toDeviceWidth(RADIUS * GSTR_0, GE_INCHES, dd);
	    yc = toDeviceHeight(RADIUS * GSTR_0, GE_INCHES, dd);
	    GELine(x-xc, y-yc, x+xc, y+yc, gc, dd);
	    GELine(x-xc, y+yc, x+xc, y-yc, gc, dd);
	    break;

	case 14: /* S square and point-up triangle superimposed */
	    xc = toDeviceWidth(RADIUS * GSTR_0, GE_INCHES, dd);
	    xx[0] = x; yy[0] = y+xc;
	    xx[1] = x+xc; yy[1] = y-xc;
	    xx[2] = x-xc; yy[2] = y-xc;
	    gc->fill = R_TRANWHITE;
	    GEPolygon(3, xx, yy, gc, dd);
	    GERect(x-xc, y-xc, x+xc, y+xc, gc, dd);
	    break;

	case 15: /* S filled square */
	    xc = toDeviceWidth(RADIUS * GSTR_0, GE_INCHES, dd);
	    yc = toDeviceHeight(RADIUS * GSTR_0, GE_INCHES, dd);
	    xx[0] = x-xc; yy[0] = y-yc;
	    xx[1] = x+xc; yy[1] = y-yc;
	    xx[2] = x+xc; yy[2] = y+yc;
	    xx[3] = x-xc; yy[3] = y+yc;
	    gc->fill = gc->col;
	    gc->col = R_TRANWHITE;
	    GEPolygon(4, xx, yy, gc, dd);
	    break;

	case 16: /* S filled octagon (circle) */
	    xc = RADIUS * size;
	    gc->fill = gc->col;
	    gc->col = R_TRANWHITE;
	    GECircle(x, y, xc, gc, dd);
	    break;

	case 17: /* S filled point-up triangle */
	    xc = RADIUS * GSTR_0;
	    r = toDeviceHeight(TRC0 * xc, GE_INCHES, dd);
	    yc = toDeviceHeight(TRC2 * xc, GE_INCHES, dd);
	    xc = toDeviceWidth(TRC1 * xc, GE_INCHES, dd);
	    xx[0] = x; yy[0] = y+r;
	    xx[1] = x+xc; yy[1] = y-yc;
	    xx[2] = x-xc; yy[2] = y-yc;
	    gc->fill = gc->col;
	    gc->col = R_TRANWHITE;
	    GEPolygon(3, xx, yy, gc, dd);
	    break;

	case 18: /* S filled diamond */
	    xc = toDeviceWidth(RADIUS * GSTR_0, GE_INCHES, dd);
	    yc = toDeviceHeight(RADIUS * GSTR_0, GE_INCHES, dd);
	    xx[0] = x-xc; yy[0] = y;
	    xx[1] = x; yy[1] = y+yc;
	    xx[2] = x+xc; yy[2] = y;
	    xx[3] = x; yy[3] = y-yc;
	    gc->fill = gc->col;
	    gc->col = R_TRANWHITE;
	    GEPolygon(4, xx, yy, gc, dd);
	    break;

	case 19: /* R filled circle */
	    xc = RADIUS * size;
	    gc->fill = gc->col;
	    GECircle(x, y, xc, gc, dd);
	    break;


	case 20: /* R `Dot' (small circle) */
	    xc = SMALL * size;
	    gc->fill = gc->col;
	    GECircle(x, y, xc, gc, dd);
	    break;


	case 21: /* circles */
	    xc = RADIUS * size;
	    GECircle(x, y, xc, gc, dd);
	    break;

	case  22: /* squares */
	    xc = toDeviceWidth(RADIUS * SQRC * GSTR_0, GE_INCHES, dd);
	    yc = toDeviceHeight(RADIUS * SQRC * GSTR_0, GE_INCHES, dd);
	    GERect(x-xc, y-yc, x+xc, y+yc, gc, dd);
	    break;

	case 23: /* diamonds */
	    xc = toDeviceWidth(RADIUS * DMDC * GSTR_0, GE_INCHES, dd);
	    yc = toDeviceHeight(RADIUS * DMDC * GSTR_0, GE_INCHES, dd);
	    xx[0] = x	  ; yy[0] = y-yc;
	    xx[1] = x+xc; yy[1] = y;
	    xx[2] = x	  ; yy[2] = y+yc;
	    xx[3] = x-xc; yy[3] = y;
	    GEPolygon(4, xx, yy, gc, dd);
	    break;

	case 24: /* triangle (point up) */
	    xc = RADIUS * GSTR_0;
	    r = toDeviceHeight(TRC0 * xc, GE_INCHES, dd);
	    yc = toDeviceHeight(TRC2 * xc, GE_INCHES, dd);
	    xc = toDeviceWidth(TRC1 * xc, GE_INCHES, dd);
	    xx[0] = x; yy[0] = y+r;
	    xx[1] = x+xc; yy[1] = y-yc;
	    xx[2] = x-xc; yy[2] = y-yc;
	    GEPolygon(3, xx, yy, gc, dd);
	    break;

	case 25: /* triangle (point down) */
	    xc = RADIUS * GSTR_0;
	    r = toDeviceHeight(TRC0 * xc, GE_INCHES, dd);
	    yc = toDeviceHeight(TRC2 * xc, GE_INCHES, dd);
	    xc = toDeviceWidth(TRC1 * xc, GE_INCHES, dd);
	    xx[0] = x; yy[0] = y-r;
	    xx[1] = x+xc; yy[1] = y+yc;
	    xx[2] = x-xc; yy[2] = y+yc;
	    GEPolygon(3, xx, yy, gc, dd);
	    break;
	default:
	    warning(_("unimplemented pch value '%d'"), pch);
	}
    }
}

/****************************************************************
 * GEPretty
 ****************************************************************
 */
void GEPretty(double *lo, double *up, int *ndiv)
{
/*	Set scale and ticks for linear scales.
 *
 *	Pre:	    x1 == lo < up == x2      ;  ndiv >= 1
 *	Post: x1 <= y1 := lo < up =: y2 <= x2;	ndiv >= 1
 */
    double unit, ns, nu;
    double high_u_fact[2] = { .8, 1.7 };
#ifdef DEBUG_PLOT
    double x1,x2;
#endif

    if(*ndiv <= 0)
	error(_("invalid axis extents [GEPretty(.,.,n=%d)"), *ndiv);
    if(*lo == R_PosInf || *up == R_PosInf ||
       *lo == R_NegInf || *up == R_NegInf ||
       !R_FINITE(*up - *lo)) {
	error(_("infinite axis extents [GEPretty(%g,%g,%d)]"), *lo, *up, *ndiv);
	return;/*-Wall*/
    }

    ns = *lo; nu = *up;
#ifdef DEBUG_PLOT
    x1 = ns; x2 = nu;
#endif
    unit = R_pretty0(&ns, &nu, ndiv, /* min_n = */ 1,
		     /* shrink_sml = */ 0.25,
		     high_u_fact,
		     2, /* do eps_correction in any case */
		     0 /* return (ns,nu) in  (lo,up) */);
    /* ==> ../appl/pretty.c */

    /* The following is ugly since it kind of happens already in Rpretty0(..):
     */
#define rounding_eps 1e-7
    if(nu >= ns + 1) {
	if(               ns * unit < *lo - rounding_eps*unit)
	    ns++;
	if(nu > ns + 1 && nu * unit > *up + rounding_eps*unit)
	    nu--;
	*ndiv = CXXRCONSTRUCT(int, nu - ns);
    }
    *lo = ns * unit;
    *up = nu * unit;
#ifdef non_working_ALTERNATIVE
    if(ns * unit > *lo)
	*lo = ns * unit;
    if(nu * unit < *up)
	*up = nu * unit;
    if(nu - ns >= 1)
	*ndiv = nu - ns;
#endif

#ifdef DEBUG_PLOT
    if(*lo < x1)
	warning(_(" .. GEPretty(.): new *lo = %g < %g = x1"), *lo, x1);
    if(*up > x2)
	warning(_(" .. GEPretty(.): new *up = %g > %g = x2"), *up, x2);
#endif
}

/****************************************************************
 * GEMetricInfo
 ****************************************************************
 */
/*
  If c is negative, -c is a Unicode point.
  In a MBCS locale, values > 127 are Unicode points (and so really are
  values 32 ... 126, 127 being unused).
  In a SBCS locale, values 32 ... 255 are the characters in the encoding.
 */
void GEMetricInfo(int c, const pGEcontext gc,
		  double *ascent, double *descent, double *width,
		  pGEDevDesc dd)
{
    /*
     * If the fontfamily is a Hershey font family, call R_GE_VText
     */
    int vfontcode = VFontFamilyCode(gc->fontfamily);
    if (vfontcode >= 0) {
	/*
	 * It should be straightforward to figure this out, but
	 * just haven't got around to it yet
	 */
	*ascent = 0.0;
	*descent = 0.0;
	*width = 0.0;
    } else {
	/* c = 'M' gets called very often, usually to see if there are
	   any char metrics available but also in plotmath.  So we
	   cache that value.  Depends on the context through cex, ps,
	   fontface, family, and also on the device.

           PAUL 2008-11-27
           The point of checking dd == last_dd is to check for
           a different TYPE of device (e.g., PDF vs. PNG).
           Checking just the pGEDevDesc pointer is not a good enough 
           test;  it is possible for that to be the same when one
           device is closed and a new one is opened (I have seen 
           it happen!). 
           So, ALSO compare dd->dev->close function pointer
           which really should be different for different devices.
	*/
	static pGEDevDesc last_dd= NULL;
#if R_USE_PROTOTYPES
        static void (*last_close)(pDevDesc dd);
#else
        static void (*last_close)();
#endif
	static int last_face = 1;
	static double last_cex = 0.0, last_ps = 0.0,
	    a = 0.0 , d = 0.0, w = 0.0;
	static char last_family[201];
	if (dd == last_dd && dd->dev->close == last_close && abs(c) == 77
	    && gc->cex == last_cex && gc->ps == last_ps
	    && gc->fontface == last_face
	    && streql(gc->fontfamily, last_family)) {
	    *ascent = a; *descent = d; *width = w; return;
	}
	dd->dev->metricInfo(c, gc, ascent, descent, width, dd->dev);
	if(abs(c) == 77) {
	    last_dd = dd;  last_close = dd->dev->close;
            last_cex = gc->cex; last_ps = gc->ps;
	    last_face = gc->fontface;
	    strcpy(last_family, gc->fontfamily);
	    a = *ascent; d = *descent; w = *width;
	}
    }
}

/****************************************************************
 * GEStrWidth
 ****************************************************************
 */
double GEStrWidth(const char *str, cetype_t enc, const pGEcontext gc, pGEDevDesc dd)
{
    /*
     * If the fontfamily is a Hershey font family, call R_GE_VStrWidth
     */
    int vfontcode = VFontFamilyCode(gc->fontfamily);
    if (vfontcode >= 100)
	return R_GE_VStrWidth(str, enc, gc, dd);
    else if (vfontcode >= 0) {
	gc->fontfamily[3] = vfontcode;
	gc->fontface = VFontFaceCode(vfontcode, gc->fontface);
	return R_GE_VStrWidth(str, enc, gc, dd);
    } else {
	double w;
	char *sbuf = NULL;
	w = 0;
	if(str && *str) {
	    const char *s;
	    char *sb;
	    double wdash;
	    cetype_t enc2;
	    const void *vmax = vmaxget();

	    enc2 = (gc->fontface == 5) ? CE_SYMBOL : enc;
	    if(enc2 != CE_SYMBOL)
		enc2 = (dd->dev->hasTextUTF8 == TRUE) ? CE_UTF8 : CE_NATIVE;
	    else if(dd->dev->wantSymbolUTF8 == TRUE) enc2 = CE_UTF8;

	    sb = sbuf = CXXRNOCAST(char*) R_alloc(strlen(str) + 1, sizeof(char));
	    for(s = str; ; s++) {
		if (*s == '\n' || *s == '\0') {
		    const char *str;
		    *sb = '\0';
		    /* This may R_alloc, but let's assume that
		       there are not many lines of text per string */
		    str = reEnc(sbuf, enc, enc2, 2);
		    if(dd->dev->hasTextUTF8 == TRUE && enc2 == CE_UTF8)
			wdash = dd->dev->strWidthUTF8(str, gc, dd->dev);
		    else
			wdash = dd->dev->strWidth(str, gc, dd->dev);
		    if (wdash > w) w = wdash;
		    sb = sbuf;
		}
		else *sb++ = *s;
		if (!*s) break;
	    }
	    vmaxset(vmax);
	}
	return w;
    }
}

/****************************************************************
 * GEStrHeight
 ****************************************************************

 * This does not (currently) depend on the encoding.  It depends on
 * the string only through the number of lines of text (via embedded
 * \n) and we assume they are never part of an mbc.
 */
double GEStrHeight(const char *str, cetype_t enc, const pGEcontext gc, pGEDevDesc dd)
{
    /*
     * If the fontfamily is a Hershey font family, call R_GE_VStrHeight
     */
    int vfontcode = VFontFamilyCode(gc->fontfamily);
    if (vfontcode >= 100)
	return R_GE_VStrHeight(str, enc, gc, dd);
    else if (vfontcode >= 0) {
	gc->fontfamily[3] = vfontcode;
	gc->fontface = VFontFaceCode(vfontcode, gc->fontface);
	return R_GE_VStrHeight(str, enc, gc, dd);
    } else {
	double h;
	const char *s;
	double asc, dsc, wid;
	int n;
	/* Count the lines of text minus one */
	n = 0;
	for(s = str; *s ; s++)
	    if (*s == '\n')
		n++;
	/* cra is based on the font pointsize at the
	 * time the device was created.
	 * Adjust for potentially different current pointsize
	 * This is a crude calculation that might be better
	 * performed using a device call that responds with
	 * the current font pointsize in device coordinates.
	 */
	h = n * gc->lineheight * gc->cex * dd->dev->cra[1] *
	    gc->ps/dd->dev->startps;
	/* Add in the ascent of the font, if available */
	GEMetricInfo('M', gc, &asc, &dsc, &wid, dd);
	if ((asc == 0.0) && (dsc == 0.0) && (wid == 0.0))
	    asc = gc->lineheight * gc->cex * dd->dev->cra[1] *
		gc->ps/dd->dev->startps;
	h += asc;
	return h;
    }
}

/****************************************************************
 * GENewPage
 ****************************************************************
 */

void GENewPage(const pGEcontext gc, pGEDevDesc dd)
{
    dd->dev->newPage(gc, dd->dev);
}

/****************************************************************
 * GEdeviceDirty
 ****************************************************************
 *
 * Has the device received output from any graphics system?
 */

Rboolean GEdeviceDirty(pGEDevDesc dd)
{
    return dd->dirty;
}

/****************************************************************
 * GEdirtyDevice
 ****************************************************************
 *
 * Indicate that the device has received output from at least one
 * graphics system.
 */

void GEdirtyDevice(pGEDevDesc dd)
{
    dd->dirty = TRUE;
}

/****************************************************************
 * GEcheckState
 ****************************************************************
 *
 * Check whether all registered graphics systems are in a
 * "valid" state.
 */

Rboolean GEcheckState(pGEDevDesc dd)
{
    int i;
    Rboolean result = TRUE;
<<<<<<< HEAD
    for (i=0; i< MAX_GRAPHICS_SYSTEMS; i++)
=======
    for (i=0; i < MAX_GRAPHICS_SYSTEMS; i++)
>>>>>>> e3ceeaa2
	if (dd->gesd[i] != NULL)
	    if (!LOGICAL((dd->gesd[i]->callback)(GE_CheckPlot, dd,
						 R_NilValue))[0])
		result = FALSE;
    return result;
}

/****************************************************************
 * GErecording
 ****************************************************************
 */

Rboolean GErecording(SEXP call, pGEDevDesc dd)
{
    return CXXRCONSTRUCT(Rboolean, (call != R_NilValue && dd->recordGraphics));
}

/****************************************************************
 * GErecordGraphicOperation
 ****************************************************************
 */

void GErecordGraphicOperation(SEXP op, SEXP args, pGEDevDesc dd)
{
    SEXP lastOperation = dd->DLlastElt;
    if (dd->displayListOn) {
	SEXP newOperation = list2(op, args);
	if (lastOperation == R_NilValue) {
	    setDisplayList(dd, CONS(newOperation, R_NilValue));
	    dd->DLlastElt = dd->displayList;
	} else {
	    SETCDR(lastOperation, CONS(newOperation, R_NilValue));
	    dd->DLlastElt = CDR(lastOperation);
	}
    }
}

/****************************************************************
 * GEinitDisplayList
 ****************************************************************
 */

void GEinitDisplayList(pGEDevDesc dd)
{
    int i;
    /* Save the current displayList so that, for example, a device
     * can maintain a plot history
     */
    saveSnapshot(dd, GEcreateSnapshot(dd));
    /* Get each graphics system to save state required for
     * replaying the display list
     */
    for (i = 0; i < MAX_GRAPHICS_SYSTEMS; i++)
	if (dd->gesd[i] != NULL)
	    (dd->gesd[i]->callback)(GE_SaveState, dd, R_NilValue);
    dd->DLlastElt = R_NilValue;
    setDisplayList(dd, 0);
}

/****************************************************************
 * GEplayDisplayList
 ****************************************************************
 */

void GEplayDisplayList(pGEDevDesc dd)
{
    int i, devnum, savedDevice, plotok;
    SEXP theList;

    /* If the device is not registered with the engine (which might
       happen in a device callback before it has been registered or
       while it is being killed) we might get the null device and
       should do nothing.

       Also do nothing if displayList is empty (which should be the
       case for the null device).
    */
    devnum = GEdeviceNumber(dd);
    if (devnum == 0) return;
    theList = dd->displayList;
    if (theList == R_NilValue) return;

    /* Get each graphics system to restore state required for
     * replaying the display list
     */
    for (i = 0; i < MAX_GRAPHICS_SYSTEMS; i++)
	if (dd->gesd[i] != NULL)
	    (dd->gesd[i]->callback)(GE_RestoreState, dd, R_NilValue);
    /* Play the display list
     */
    PROTECT(theList);
    plotok = 1;
    if (theList != R_NilValue) {
	savedDevice = curDevice();
	selectDevice(devnum);
	while (theList != R_NilValue && plotok) {
	    SEXP theOperation = CAR(theList);
	    SEXP op = CAR(theOperation);
	    SEXP args = CADR(theOperation);
	    PRIMFUN(op) (R_NilValue, op, args, R_NilValue);
	    /* Check with each graphics system that the plotting went ok
	     */
	    if (!GEcheckState(dd)) {
		plotok = 0;
		warning(_("Display list redraw incomplete"));
	    }
	    theList = CDR(theList);
	}
	selectDevice(savedDevice);
    }
    UNPROTECT(1);
}


/****************************************************************
 * GEcopyDisplayList
 ****************************************************************
 */

/* We assume that the device being copied TO is the "current" device
 */
void GEcopyDisplayList(int fromDevice)
{
    SEXP tmp;
    pGEDevDesc dd = GEcurrentDevice(), gd = GEgetDevice(fromDevice);
    int i;

    tmp = gd->displayList;
    if(!isNull(tmp)) tmp = duplicate(tmp);
    setDisplayList(dd, tmp);
    dd->DLlastElt = lastElt(dd->displayList);
    /* Get each registered graphics system to copy system state
     * information from the "from" device to the current device
     */
    for (i=0; i < MAX_GRAPHICS_SYSTEMS; i++)
	if (dd->gesd[i] != NULL)
	    (dd->gesd[i]->callback)(GE_CopyState, gd, R_NilValue);
    GEplayDisplayList(dd);
    if (!dd->displayListOn) GEinitDisplayList(dd);
}

/****************************************************************
 * GEcreateSnapshot
 ****************************************************************
 */

/* Create a recording of the current display,
 * including enough information from each registered
 * graphics system to be able to recreate the display
 * The structure created is an SEXP which nicely hides the
 * internals, because noone should be looking in there anyway
 * The product of this call can be stored, but should only
 * be used in a call to GEplaySnapshot.
 */

SEXP GEcreateSnapshot(pGEDevDesc dd)
{
    int i;
    SEXP snapshot, tmp;
    SEXP state;
    /* Create a list with one spot for the display list
     * and one spot each for the registered graphics systems
     * to put their graphics state
     */
    PROTECT(snapshot = allocVector(VECSXP, 1 + numGraphicsSystems));
    /* The first element of the snapshot is the display list.
     */
    if(!isNull(dd->displayList)) {
	PROTECT(tmp = duplicate(dd->displayList));
	SET_VECTOR_ELT(snapshot, 0, tmp);
	UNPROTECT(1);
    }
    /* For each registered system, obtain state information,
     * and store that in the snapshot.
     */
    for (i = 0; i < MAX_GRAPHICS_SYSTEMS; i++)
	if (dd->gesd[i] != NULL) {
	    PROTECT(state = (dd->gesd[i]->callback)(GE_SaveSnapshotState, dd,
						    R_NilValue));
	    SET_VECTOR_ELT(snapshot, i + 1, state);
	    UNPROTECT(1);
	}
    UNPROTECT(1);
    return snapshot;
}

/****************************************************************
 * GEplaySnapshot
 ****************************************************************
 */

/* Recreate a saved display using the information in a structure
 * created by GEcreateSnapshot.
 *
 * The graphics engine assumes that it is getting a snapshot
 * that was created in THE CURRENT R SESSION
 * (Thus, it can assume that registered graphics systems are
 *  in the same order as they were when the snapshot was
 *  created -- in patricular, state information will be sent
 *  to the appropriate graphics system.)
 * [With only two systems and base registered on each device at
 * creation, that has to be true: and grid does not save any state.]
 *
 *  It also assumes that the system that created the snapshot is
 *  still loaded (e.g. the grid namespace has not been unloaded).
 *
 * It is possible to save a snapshot to an R variable
 * (and therefore save and reload it between sessions and
 *  even possibly into a different R version),
 * BUT this is strongly discouraged
 * (in the documentation for recordPlot() and replayPlot()
 *  and in the documentation for the Rgui interface on Windows)
 */

void GEplaySnapshot(SEXP snapshot, pGEDevDesc dd)
{
    /* Only have to set up information for as many graphics systems
     * as were registered when the snapshot was taken.
     */
    int i, numSystems = LENGTH(snapshot) - 1;
    /* Reset the snapshot state information in each registered
     * graphics system
     */
    for (i = 0; i < numSystems; i++)
	if (dd->gesd[i] != NULL)
	    (dd->gesd[i]->callback)(GE_RestoreSnapshotState, dd,
				    VECTOR_ELT(snapshot, i + 1));
    /* Replay the display list
     */
    setDisplayList(dd, duplicate(VECTOR_ELT(snapshot, 0)));
    dd->DLlastElt = lastElt(dd->displayList);
    GEplayDisplayList(dd);
    if (!dd->displayListOn) GEinitDisplayList(dd);
}

/* recordPlot() */
SEXP attribute_hidden do_getSnapshot(SEXP call, SEXP op, SEXP args, SEXP env)
{
    checkArity(op, args);
    return GEcreateSnapshot(GEcurrentDevice());
}

/* replayPlot() */
SEXP attribute_hidden do_playSnapshot(SEXP call, SEXP op, SEXP args, SEXP env)
{
    checkArity(op, args);
    GEplaySnapshot(CAR(args), GEcurrentDevice());
    return R_NilValue;
}

/****************************************************************
 * do_recordGraphics
 *
 * A ".Internal" R function
 *
 ****************************************************************
 */

SEXP attribute_hidden do_recordGraphics(SEXP call, SEXP op, SEXP args, SEXP env)
{
    SEXP x, xptr, evalenv, retval;
    pGEDevDesc dd = GEcurrentDevice();
    Rboolean record = dd->recordGraphics;
    /*
     * This function can be run under three conditions:
     *
     *   (i) a top-level call to do_recordGraphics.
     *       In this case, call != R_NilValue and
     *       dd->recordGraphics = TRUE
     *       [so GErecording() returns TRUE]
     *
     *   (ii) a nested call to do_recordGraphics.
     *        In this case, call != R_NilValue but
     *        dd->recordGraphics = FALSE
     *        [so GErecording() returns FALSE]
     *
     *   (iii) a replay of the display list
     *         In this case, call == R_NilValue and
     *         dd->recordGraphics = FALSE
     *         [so GErecording() returns FALSE]
     */
    /*
     * First arg is an expression, second arg is a list, third arg is an env
     */
    SEXP code = CAR(args);
    SEXP list = CADR(args);
    SEXP parentenv = CADDR(args);
    if (!isLanguage(code))
	error(_("'expr' argument must be an expression"));
    if (TYPEOF(list) != VECSXP)
	error(_("'list' argument must be a list"));
    if (isNull(parentenv)) {
	error(_("use of NULL environment is defunct"));
	parentenv = R_BaseEnv;
    } else
    if (!isEnvironment(parentenv))
	error(_("'env' argument must be an environment"));
    /*
     * This conversion of list to env taken from do_eval
     */
    PROTECT(x = VectorToPairList(list));
    for (xptr = x ; xptr != R_NilValue ; xptr = CDR(xptr))
	SET_NAMED(CAR(xptr) , 2);
    /*
     * The environment passed in as the third arg is used as
     * the parent of the new evaluation environment.
     */
    PROTECT(evalenv = NewEnvironment(R_NilValue, x, parentenv));
    dd->recordGraphics = FALSE;
    PROTECT(retval = eval(code, evalenv));
    /*
     * If there is an error or user-interrupt in the above
     * evaluation, dd->recordGraphics is set to TRUE
     * on all graphics devices (see GEonExit(); called in errors.c)
     */
    dd->recordGraphics = record;
    if (GErecording(call, dd)) {
	if (!GEcheckState(dd))
	    error(_("invalid graphics state"));
	GErecordGraphicOperation(op, args, dd);
    }
    UNPROTECT(3);
    return retval;
}

/****************************************************************
 * GEonExit
 *
 * Reset some important graphics state on an error/interrupt
 ****************************************************************
 */

void GEonExit()
{
  /*
   * Run through all devices and turn graphics recording back on
   * in case an error occurred in the middle of a do_recordGraphics
   * call.
   * Awkward cos device code still in graphics.c
   * Can be cleaned up when device code moved here.
   */
    int i, devNum;
    pGEDevDesc gd;
    pDevDesc dd;
    i = 1;
    if (!NoDevices()) {
	devNum = curDevice();
	while (i++ < NumDevices()) {
	    gd = GEgetDevice(devNum);
	    gd->recordGraphics = TRUE;
	    dd = gd->dev;
	    if (dd->onExit) dd->onExit(dd);
	    devNum = nextDevice(devNum);
	}
    }
}

/* This is also used in grid. It may be used millions of times on the
 * same character */
/* FIXME: should we warn on more than one character here? */
int GEstring_to_pch(SEXP pch)
{
    int ipch = NA_INTEGER;
    static SEXP last_pch = NULL;
    static int last_ipch = 0;

    if (pch == NA_STRING) return NA_INTEGER;
    if (CHAR(pch)[0] == 0) return NA_INTEGER;  /* pch = "" */
    if (pch == last_pch) return last_ipch;/* take advantage of CHARSXP cache */
    ipch = static_cast<unsigned char>( CHAR(pch)[0]);
    if (IS_LATIN1(pch)) {
	if (ipch > 127) ipch = -ipch;  /* record as Unicode */
    } else if (IS_UTF8(pch) || utf8locale) {
	wchar_t wc = 0;
	if (ipch > 127) {
	    if ( int( utf8toucs(&wc, CHAR(pch))) > 0) ipch = -wc;
	    else error(_("invalid multibyte char in pch=\"c\""));
	}
    } else if(mbcslocale) {
	/* Could we safely assume that 7-bit first byte means ASCII?
	   On Windows this only covers CJK locales, so we could.
	 */
	unsigned int ucs = 0;
	if ( int( mbtoucs(&ucs, CHAR(pch), MB_CUR_MAX)) > 0) ipch = ucs;
	else error(_("invalid multibyte char in pch=\"c\""));
	if (ipch > 127) ipch = -ipch;
    }

    last_ipch = ipch; last_pch = pch;
    return ipch;
}

/* moved from graphics.c as used by grid */
/*  LINE TEXTURE CODE */

/*
 *  LINE TEXTURE SPECIFICATION
 *
 *  Linetypes are stored internally in integers.  An integer
 *  is interpreted as containing a sequence of 8 4-bit integers
 *  which give the lengths of up to 8 on-off line segments.
 *  The lengths are typically interpreted as pixels on a screen
 *  and as "points" in postscript.
 *
 *  more comments (and LTY_* def.s) in	../include/Rgraphics.h
 *					----------------------
 */

typedef struct {
    CXXRCONST char *name;
    int pattern;
} LineTYPE;

static LineTYPE linetype[] = {
    { "blank",   LTY_BLANK   },/* -1 */
    { "solid",	 LTY_SOLID   },/* 1 */
    { "dashed",	 LTY_DASHED  },/* 2 */
    { "dotted",	 LTY_DOTTED  },/* 3 */
    { "dotdash", LTY_DOTDASH },/* 4 */
    { "longdash",LTY_LONGDASH},/* 5 */
    { "twodash", LTY_TWODASH },/* 6 */
    { NULL,	 0	     },
};

/* Duplicated from graphics.c */
static char HexDigits[] = "0123456789ABCDEF";
static unsigned int hexdigit(int digit)
{
    if('0' <= digit && digit <= '9') return digit - '0';
    if('A' <= digit && digit <= 'F') return 10 + digit - 'A';
    if('a' <= digit && digit <= 'f') return 10 + digit - 'a';
    /*else */ error(_("invalid hex digit in 'color' or 'lty'"));
    return digit; /* never occurs (-Wall) */
}

static int nlinetype = (sizeof(linetype)/sizeof(LineTYPE)-2);

unsigned int GE_LTYpar(SEXP value, int ind)
{
    const char *p;
    int i, code, shift, digit, len;
    double rcode;

    if(isString(value)) {
	for(i = 0; linetype[i].name; i++) { /* is it the i-th name ? */
	    if(!strcmp(CHAR(STRING_ELT(value, ind)), linetype[i].name))
		return linetype[i].pattern;
	}
	/* otherwise, a string of hex digits: */
	code = 0;
	shift = 0;
	p = CHAR(STRING_ELT(value, ind));
	len = strlen(p);
	if(len < 2 || len > 8 || len % 2 == 1)
	    error(_("invalid line type: must be length 2, 4, 6 or 8"));
	for(; *p; p++) {
	    digit = hexdigit(*p);
	    if(digit == 0)
		error(_("invalid line type: zeroes are not allowed"));
	    code  |= (digit<<shift);
	    shift += 4;
	}
	return code;
    }
    else if(isInteger(value)) {
	code = INTEGER(value)[ind];
	if(code == NA_INTEGER || code < 0)
	    error(_("invalid line type"));
	if (code > 0)
	    code = (code-1) % nlinetype + 1;
	return linetype[code].pattern;
    }
    else if(isReal(value)) {
	rcode = REAL(value)[ind];
	if(!R_FINITE(rcode) || rcode < 0)
	    error(_("invalid line type"));
	code = CXXRCONSTRUCT(int, rcode);
	if (code > 0)
	    code = (code-1) % nlinetype + 1;
	return linetype[code].pattern;
    }
    else {
	error(_("invalid line type")); /*NOTREACHED, for -Wall : */ return 0;
    }
}

SEXP GE_LTYget(unsigned int lty)
{
    int i, ndash;
    unsigned char dash[8];
    unsigned int l;
    char cbuf[17]; /* 8 hex digits plus nul */

    for (i = 0; linetype[i].name; i++)
	if(linetype[i].pattern == CXXRCONSTRUCT(int, lty)) return mkString(linetype[i].name);

    l = lty; ndash = 0;
    for (i = 0; i < 8 && l & 15; i++) {
	dash[ndash++] = l & 15;
	l = l >> 4;
    }
    for(i = 0 ; i < ndash ; i++) cbuf[i] = HexDigits[dash[i]];
    return mkString(cbuf);
}

/****************************************************************
 * 
 * Some functions for operations on raster images
 * (for those devices that cannot do these themselves)
 ****************************************************************
 */

/* Some of this code is based on code from the leptonica library
 * hence the following notice 
 */

/*====================================================================*
-  Copyright (C) 2001 Leptonica.  All rights reserved.
-  This software is distributed in the hope that it will be
-  useful, but with NO WARRANTY OF ANY KIND.
-  No author or distributor accepts responsibility to anyone for the
-  consequences of using this software, or for whether it serves any
-  particular purpose or works at all, unless he or she says so in
-  writing.  Everyone is granted permission to copy, modify and
-  redistribute this source code, for commercial or non-commercial
-  purposes, with the following restrictions: (1) the origin of this
-  source code must not be misrepresented; (2) modified versions must
-  be plainly marked as such; and (3) this notice may not be removed
-  or altered from any source or modified source distribution.
*====================================================================*/

/* 
 * Scale a raster image to a desired size using 
 * nearest-neighbour interpolation

 * draster must be pre-allocated.
 */
void R_GE_rasterScale(unsigned int *sraster, int sw, int sh,
                      unsigned int *draster, int dw, int dh) {
    int i, j;
    int sx, sy;
    unsigned int pixel;

    /* Iterate over the destination pixels */
    for (i = 0; i < dh; i++) {
        for (j = 0; j < dw; j++) {
            sy = i * sh / dh;
            sx = j * sw / dw;
            if ((sx >= 0) && (sx < sw) && (sy >= 0) && sy < sh) {
                pixel = sraster[sy * sw + sx];
            } else {
                pixel = 0;
            }
            draster[i * dw + j] = pixel;
        }
    }
}

/* 
 * Scale a raster image to a desired size using 
 * bilinear interpolation
 * Code based on scaleColorLILow() from leptonica library

 *  Divide each destination pixel into 16 x 16 sub-pixels.
 *  Linear interpolation is equivalent to finding the 
 *  fractional area (i.e., number of sub-pixels divided
 *  by 256) associated with each of the four nearest src pixels,
 *  and weighting each pixel value by this fractional area.

 * draster must be pre-allocated.
 */
void R_GE_rasterInterpolate(unsigned int *sraster, int sw, int sh,
                            unsigned int *draster, int dw, int dh) {
    int i, j;
    double scx, scy;
    int wm2, hm2;
    int xpm, ypm;  /* location in src image, to 1/16 of a pixel */
    int xp, yp, xf, yf;  /* src pixel and pixel fraction coordinates */
    int v00r, v01r, v10r, v11r, v00g, v01g, v10g, v11g;
    int v00b, v01b, v10b, v11b, v00a, v01a, v10a, v11a;
    int area00, area01, area10, area11;
    unsigned int pixels1, pixels2, pixels3, pixels4, pixel;
    unsigned int *sline, *dline;

    /* (scx, scy) are scaling factors that are applied to the
     * dest coords to get the corresponding src coords.
     * We need them because we iterate over dest pixels
     * and must find the corresponding set of src pixels. */
    scx = (16. * sw) / dw;
    scy = (16. * sh) / dh;

    wm2 = sw - 2;
    hm2 = sh - 2;

    /* Iterate over the destination pixels */
    for (i = 0; i < dh; i++) {
        ypm = int( fmax2(scy * i - 8, 0));
        yp = ypm >> 4;
        yf = ypm & 0x0f;
        dline = draster + i * dw;
        sline = sraster + yp * sw;
        for (j = 0; j < dw; j++) {
            xpm = int( fmax2(scx * j - 8, 0));
            xp = xpm >> 4;
            xf = xpm & 0x0f;

            pixels1 = *(sline + xp);

            if (xp > wm2 || yp > hm2) {
                if (yp > hm2 && xp <= wm2) {  /* pixels near bottom */
                    pixels2 = *(sline + xp + 1);
                    pixels3 = pixels1;
                    pixels4 = pixels2;
                }
                else if (xp > wm2 && yp <= hm2) {  /* pixels near right side */
                    pixels2 = pixels1;
                    pixels3 = *(sline + sw + xp);
                    pixels4 = pixels3;
                }
                else {  /* pixels at LR corner */
                    pixels4 = pixels3 = pixels2 = pixels1;
                }
            }
            else {
                pixels2 = *(sline + xp + 1);
                pixels3 = *(sline + sw + xp);
                pixels4 = *(sline + sw + xp + 1);
            }

            area00 = (16 - xf) * (16 - yf);
            area10 = xf * (16 - yf);
            area01 = (16 - xf) * yf;
            area11 = xf * yf;
            v00r = area00 * R_RED(pixels1);
            v00g = area00 * R_GREEN(pixels1);
            v00b = area00 * R_BLUE(pixels1);
            v00a = area00 * R_ALPHA(pixels1);
            v10r = area10 * R_RED(pixels2);
            v10g = area10 * R_GREEN(pixels2);
            v10b = area10 * R_BLUE(pixels2);
            v10a = area10 * R_ALPHA(pixels2);
            v01r = area01 * R_RED(pixels3);
            v01g = area01 * R_GREEN(pixels3);
            v01b = area01 * R_BLUE(pixels3);
            v01a = area01 * R_ALPHA(pixels3);
            v11r = area11 * R_RED(pixels4);
            v11g = area11 * R_GREEN(pixels4);
            v11b = area11 * R_BLUE(pixels4);
            v11a = area11 * R_ALPHA(pixels4);
            pixel = (((v00r + v10r + v01r + v11r + 128) >>  8) & 0x000000ff) |
                    (((v00g + v10g + v01g + v11g + 128)      ) & 0x0000ff00) |
                    (((v00b + v10b + v01b + v11b + 128) <<  8) & 0x00ff0000) |
                    (((v00a + v10a + v01a + v11a + 128) << 16) & 0xff000000);
            *(dline + j) = pixel;
        }
    }
}

/*
 * Calculate the size needed for rotated image
 *
 * Rotate top-right and bottom-right corners
 * New width/height based on max of rotated corners
 */
void R_GE_rasterRotatedSize(int w, int h, double angle,
                            int *wnew, int *hnew) {
    double diag = sqrt(w*w + h*h);
    double theta = atan2(double (h), double (w));
    double trx1 = diag*cos(theta + angle);
    double trx2 = diag*cos(theta - angle);
    double try1 = diag*sin(theta + angle);
    double try2 = diag*sin(angle - theta);
    *wnew = int (fmax2(fabs(trx1), fabs(trx2)) + 0.5);
    *hnew = int (fmax2(fabs(try1), fabs(try2)) + 0.5);
}

/*
 * Calculate offset for (left, bottom) or 
 * (left, top) of image 
 * to account for image rotation
 */
void R_GE_rasterRotatedOffset(int w, int h, double angle,
                              int botleft,
                              double *xoff, double *yoff) {
    double hypot = .5*sqrt(w*w + h*h);
    double theta, dw, dh;
    if (botleft) {
        theta = M_PI + atan2(h, w);
        dw = hypot*cos(theta + angle);
        dh = hypot*sin(theta + angle);
        *xoff = dw + w/2;
        *yoff = dh + h/2;
    } else {
        theta = -M_PI - atan2(h, w);
        dw = hypot*cos(theta + angle);
        dh = hypot*sin(theta + angle);
        *xoff = dw + w/2;
        *yoff = dh - h/2;
    }
}

/* 
 * Copy a raster image into the middle of a larger 
 * raster image (ready for rotation)

 * newRaster must be pre-allocated.
 */
void R_GE_rasterResizeForRotation(unsigned int *sraster, 
                                  int w, int h, 
                                  unsigned int *newRaster,
                                  int wnew, int hnew,
                                  const pGEcontext gc)
{
    int i, j, inew, jnew;
    int xoff = (wnew - w)/2;
    int yoff = (hnew - h)/2;

    for (i=0; i<hnew; i++) {
        for (j=0; j<wnew; j++) {
            newRaster[i*wnew + j] = gc->fill;
        }
    }
    for (i=0; i<h; i++) {
        for (j=0; j<w; j++) {
            inew = i+yoff;
            jnew = j+xoff;
            newRaster[inew*wnew + jnew] = sraster[i*w + j];
        }

    }
}

/* 
 * Rotate a raster image 
 * Code based on rotateAMColorLow() from leptonica library

 * draster must be pre-allocated.
 
 * smoothAlpha allows alpha channel to vary smoothly based on 
 * interpolation.  If this is FALSE, then alpha values are 
 * taken from MAX(alpha) of relevant pixels.  This means that
 * areas of full transparency remain fully transparent, 
 * areas of opacity remain opaque, edges between anything less than opacity
 * and opacity are opaque, and edges between full transparency
 * and semitransparency become semitransparent.
 */
void R_GE_rasterRotate(unsigned int *sraster, int w, int h, double angle,
                       unsigned int *draster, const pGEcontext gc,
                       Rboolean smoothAlpha) {
    int i, j;
    int xcen, ycen, wm2, hm2;
    int xdif, ydif, xpm, ypm, xp, yp, xf, yf;
    int rval, gval, bval, aval;
    unsigned int word00, word01, word10, word11;
    unsigned int *sline, *dline;
    double sina, cosa;

    /* 'angle' in leptonica is clockwise */
    angle = -angle;

    xcen = w / 2;
    wm2 = w - 2;
    ycen = h / 2;
    hm2 = h - 2;
    sina = 16. * sin(angle);
    cosa = 16. * cos(angle);

    for (i = 0; i < h; i++) {
        ydif = ycen - i;
        dline = draster + i * w;
        for (j = 0; j < w; j++) {
            xdif = xcen - j;
            xpm = int (-xdif * cosa - ydif * sina);
            ypm = int (-ydif * cosa + xdif * sina);
            xp = xcen + (xpm >> 4);
            yp = ycen + (ypm >> 4);
            xf = xpm & 0x0f;
            yf = ypm & 0x0f;

                /* if off the edge, use transparent */
            if (xp < 0 || yp < 0 || xp > wm2 || yp > hm2) {
                *(dline + j) = gc->fill;
                continue;
            }

            sline = sraster + yp * w;

            word00 = *(sline + xp);
            word10 = *(sline + xp + 1);
            word01 = *(sline + w + xp);
            word11 = *(sline + w + xp + 1);
            rval = ((16 - xf) * (16 - yf) * R_RED(word00) +
                    xf * (16 - yf) * R_RED(word10) +
                    (16 - xf) * yf * R_RED(word01) +
                    xf * yf * R_RED(word11) + 128) / 256;
            gval = ((16 - xf) * (16 - yf) * R_GREEN(word00) +
                    xf * (16 - yf) * R_GREEN(word10) +
                    (16 - xf) * yf * R_GREEN(word01) +
                    xf * yf * R_GREEN(word11) + 128) / 256;
            bval = ((16 - xf) * (16 - yf) * R_BLUE(word00) +
                    xf * (16 - yf) * R_BLUE(word10) +
                    (16 - xf) * yf * R_BLUE(word01) +
                    xf * yf * R_BLUE(word11) + 128) / 256;
            if (smoothAlpha) {
                aval = ((16 - xf) * (16 - yf) * R_ALPHA(word00) +
                        xf * (16 - yf) * R_ALPHA(word10) +
                        (16 - xf) * yf * R_ALPHA(word01) +
                        xf * yf * R_ALPHA(word11) + 128) / 256;
            } else {
                aval = fmax2(fmax2(R_ALPHA(word00), R_ALPHA(word10)),
                             fmax2(R_ALPHA(word01), R_ALPHA(word11)));
            }
            *(dline + j) = R_RGBA(rval, gval, bval, aval);
        }
    }
}<|MERGE_RESOLUTION|>--- conflicted
+++ resolved
@@ -6,11 +6,7 @@
  *CXXR CXXR (and possibly MODIFIED) under the terms of the GNU General Public
  *CXXR Licence.
  *CXXR 
-<<<<<<< HEAD
- *CXXR CXXR is Copyright (C) 2008-10 Andrew R. Runnalls, subject to such other
-=======
  *CXXR CXXR is Copyright (C) 2008-12 Andrew R. Runnalls, subject to such other
->>>>>>> e3ceeaa2
  *CXXR copyrights and copyright restrictions as may be stated below.
  *CXXR 
  *CXXR CXXR is not part of the R project, and bugs and other issues should
@@ -802,11 +798,7 @@
     double *xx, *yy;
     double x1, y1, x2, y2;
     cliprect cr;
-<<<<<<< HEAD
-    void *vmax = vmaxget();
-=======
     const void *vmax = vmaxget();
->>>>>>> e3ceeaa2
 
     if (toDevice)
 	getClipRectToDevice(&cr.xl, &cr.yb, &cr.xr, &cr.yt, dd);
@@ -1112,11 +1104,7 @@
      * Save (and reset below) the heap pointer to clean up
      * after any R_alloc's done by functions I call.
      */
-<<<<<<< HEAD
-    void *vmaxsave = vmaxget();
-=======
     const void *vmaxsave = vmaxget();
->>>>>>> e3ceeaa2
     if (gc->lty == LTY_BLANK)
 	/* "transparent" border */
 	gc->col = R_TRANWHITE;
@@ -1215,11 +1203,7 @@
  */
 void GECircle(double x, double y, double radius, const pGEcontext gc, pGEDevDesc dd)
 {
-<<<<<<< HEAD
-    void *vmax;
-=======
     const void *vmax;
->>>>>>> e3ceeaa2
     double *xc, *yc;
     int result;
 
@@ -1340,11 +1324,7 @@
 void GERect(double x0, double y0, double x1, double y1,
 	    const pGEcontext gc, pGEDevDesc dd)
 {
-<<<<<<< HEAD
-    void *vmax;
-=======
     const void *vmax;
->>>>>>> e3ceeaa2
     double *xc, *yc;
     int result;
 
@@ -1944,11 +1924,7 @@
      * Save (and reset below) the heap pointer to clean up
      * after any R_alloc's done by functions I call.
      */
-<<<<<<< HEAD
-    void *vmaxsave = vmaxget();
-=======
     const void *vmaxsave = vmaxget();
->>>>>>> e3ceeaa2
     ys = static_cast<double *>( CXXR_alloc(n, sizeof(double)));
     for (i = 0; i < n; i++) ys[i] = y[i]*asp;
     if (open) {
@@ -2620,11 +2596,7 @@
 {
     int i;
     Rboolean result = TRUE;
-<<<<<<< HEAD
-    for (i=0; i< MAX_GRAPHICS_SYSTEMS; i++)
-=======
     for (i=0; i < MAX_GRAPHICS_SYSTEMS; i++)
->>>>>>> e3ceeaa2
 	if (dd->gesd[i] != NULL)
 	    if (!LOGICAL((dd->gesd[i]->callback)(GE_CheckPlot, dd,
 						 R_NilValue))[0])
