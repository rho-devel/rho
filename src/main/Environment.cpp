--- conflicted
+++ resolved
@@ -6,11 +6,7 @@
  *CXXR CXXR (and possibly MODIFIED) under the terms of the GNU General Public
  *CXXR Licence.
  *CXXR 
-<<<<<<< HEAD
- *CXXR CXXR is Copyright (C) 2008-10 Andrew R. Runnalls, subject to such other
-=======
  *CXXR CXXR is Copyright (C) 2008-12 Andrew R. Runnalls, subject to such other
->>>>>>> e3ceeaa2
  *CXXR copyrights and copyright restrictions as may be stated below.
  *CXXR 
  *CXXR CXXR is not part of the R project, and bugs and other issues should
@@ -45,11 +41,6 @@
 
 #include "CXXR/Environment.h"
 
-<<<<<<< HEAD
-#include "R_ext/Error.h"
-#include "localization.h"
-#include "CXXR/FunctionBase.h"
-=======
 #include <cstdlib>
 #include <iostream>
 #include <typeinfo>
@@ -58,7 +49,6 @@
 #include "CXXR/FunctionBase.h"
 #include "CXXR/ListFrame.hpp"
 #include "CXXR/StdFrame.hpp"
->>>>>>> e3ceeaa2
 #include "CXXR/Symbol.h"
 
 using namespace std;
@@ -84,41 +74,6 @@
     const unsigned int GLOBAL_FRAME_MASK = 1<<15;
 }
 
-<<<<<<< HEAD
-Environment* Environment::s_base;
-Environment* Environment::s_base_namespace;
-Environment* Environment::s_global;
-
-SEXP R_EmptyEnv;
-SEXP R_BaseEnv;
-SEXP R_GlobalEnv;
-SEXP R_BaseNamespace;
-
-void Environment::detachReferents()
-{
-    m_enclosing.detach();
-    m_frame.detach();
-    RObject::detachReferents();
-}
-
-void Environment::initialize()
-{
-    static GCRoot<Environment> empty_env(GCNode::expose(new Environment(0)));
-    R_EmptyEnv = empty_env.get();
-    static GCRoot<Environment>
-	base_env(GCNode::expose(new Environment(empty_env)));
-    s_base = base_env.get();
-    R_BaseEnv = s_base;
-    static GCRoot<Environment>
-	global_env(GCNode::expose(new Environment(s_base)));
-    s_global = global_env.get();
-    R_GlobalEnv = s_global;
-    static GCRoot<Environment>
-	base_namespace(GCNode::expose(new Environment(s_global,
-						      s_base->frame())));
-    s_base_namespace = base_namespace.get();
-    R_BaseNamespace = s_base_namespace;
-=======
 Environment::Cache* Environment::s_cache;
 Environment* Environment::s_base;
 Environment* Environment::s_base_namespace;
@@ -245,7 +200,6 @@
     if (!m_cached && m_frame)
 	m_frame->incCacheCount();
     m_cached = true;
->>>>>>> e3ceeaa2
 }
 
 unsigned int Environment::packGPBits() const
@@ -332,20 +286,6 @@
     };
 
     bool FunctionTester::operator()(const RObject* obj)
-<<<<<<< HEAD
-    {
-	if (obj == R_MissingArg)
-	    Rf_error(_("argument \"%s\" is missing, with no default"),
-		     m_symbol->name()->c_str());
-	return FunctionBase::isA(obj);
-    }
-}
-
-namespace CXXR {
-    pair<Environment*, Frame::Binding*>
-    findBinding(const Symbol* symbol, Environment* env)
-=======
->>>>>>> e3ceeaa2
     {
 	if (obj == R_MissingArg)
 	    Rf_error(_("argument \"%s\" is missing, with no default"),
@@ -384,13 +324,4 @@
 	    cout << '\n';
 	}
     }
-
-    pair<Environment*, FunctionBase*>
-    findFunction(const Symbol* symbol, Environment* env, bool inherits)
-    {
-	FunctionTester functest(symbol);
-	pair<Environment*, RObject*> pr
-	    = findTestedValue(symbol, env, functest, inherits);
-	return make_pair(pr.first, static_cast<FunctionBase*>(pr.second));
-    }
 }