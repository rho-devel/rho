#CXXR $Id$
#CXXR 
#CXXR This file is part of CXXR, a project to refactor the R interpreter
#CXXR into C++.  It may consist in whole or in part of program code and
#CXXR documentation taken from the R project itself, incorporated into
#CXXR CXXR (and possibly MODIFIED) under the terms of the GNU General Public
#CXXR Licence.
#CXXR 
#CXXR CXXR is Copyright (C) 2008-14 Andrew R. Runnalls, subject to such other
#CXXR copyrights and copyright restrictions as may be stated below.
#CXXR 
#CXXR CXXR is not part of the R project, and bugs and other issues should
#CXXR not be reported via r-bugs or other R project channels; instead refer
#CXXR to the CXXR website.

#
# ${R_HOME}/src/main/Makefile

VPATH = @srcdir@
srcdir = @srcdir@
top_srcdir = @top_srcdir@

top_builddir = ../..
subdir = src/main
# next is needed for shared BLAS
R_HOME=$(top_builddir)

include $(top_builddir)/Makeconf

<<<<<<< HEAD
SOURCES_C = complex.c inlined.c \
=======
SOURCES_C = \
	CommandLineArgs.c \
	Rdynload.c Renviron.c RNG.c \
	agrep.c apply.c arithmetic.c array.c attrib.c \
	bind.c builtin.c \
	character.c coerce.c colors.c complex.c connections.c context.c cum.c \
	dcf.c datetime.c debug.c deparse.c devices.c \
	dotcode.c dounzip.c dstruct.c duplicate.c \
	edit.c engine.c envir.c errors.c eval.c \
	format.c \
	gevents.c gram.c gram-ex.c graphics.c grep.c \
	identical.c inlined.c inspect.c internet.c iosupport.c \
	lapack.c list.c localecharset.c logic.c \
	main.c mapply.c match.c memory.c \
	names.c \
	objects.c options.c \
	paste.c platform.c plot.c plot3d.c plotmath.c \
	print.c printarray.c printvector.c printutils.c qsort.c \
	radixsort.c random.c raw.c registration.c relop.c rlocale.c \
	saveload.c scan.c seq.c serialize.c sort.c source.c split.c \
	sprintf.c startup.c subassign.c subscript.c subset.c summary.c sysutils.c \
	times.c \
	unique.c util.c \
	version.c \
>>>>>>> d6867e7e
	g_alab_her.c g_cntrlify.c g_fontdb.c g_her_glyph.c

SOURCES_CXX = \
	ArgList.cpp ArgMatcher.cpp \
	BinaryFunction.cpp Browser.cpp BuiltInFunction.cpp \
	CellPool.cpp Closure.cpp \
	ClosureContext.cpp CommandChronicle.cpp CommandLineArgs.cpp \
	ComplexVector.cpp ConsCell.cpp \
	DotInternal.cpp DottedArgs.cpp \
	Environment.cpp Evaluator.cpp Evaluator_Context.cpp Expression.cpp \
	ExpressionVector.cpp ExternalPointer.cpp \
        Frame.cpp FunctionBase.cpp FunctionContext.cpp \
        GCEdge.cpp GCManager.cpp GCNode.cpp GCRoot.cpp \
	GCStackFrameBoundary.cpp GCStackRoot.cpp \
        IntVector.cpp inspect.cpp \
	ListFrame.cpp ListVector.cpp Logical.cpp LogicalVector.cpp \
	LoopBailout.cpp \
	MemoryBank.cpp \
	NodeStack.cpp \
        PairList.cpp Promise.cpp ProtectStack.cpp Provenance.cpp \
	ProvenanceTracker.cpp \
        RAllocStack.cpp RNG.cpp RObject.cpp RawVector.cpp Rdynload.cpp \
        RealVector.cpp Renviron.cpp ReturnBailout.cpp \
        S3Launcher.cpp S4Object.cpp SEXP_downcast.cpp \
	StackChecker.cpp \
        StdFrame.cpp String.cpp StringVector.cpp Subscripting.cpp Symbol.cpp \
	UnaryFunction.cpp \
        VectorBase.cpp \
        WeakRef.cpp \
	apply.cpp agrep.cpp arithmetic.cpp array.cpp attrib.cpp \
	bind.cpp builtin.cpp \
	character.cpp coerce.cpp colors.cpp connections.cpp context.cpp \
	cum.cpp \
	dcf.cpp datetime.cpp debug.cpp deparse.cpp devices.cpp \
	dotcode.cpp dounzip.cpp dstruct.cpp duplicate.cpp \
	edit.cpp engine.cpp envir.cpp errors.cpp eval.cpp \
	format.cpp \
	gevents.cpp gram-ex.cpp gram.cpp graphics.cpp grep.cpp \
	identical.cpp internet.cpp iosupport.cpp \
	lapack.cpp list.cpp localecharset.cpp logic.cpp \
	main.cpp mapply.cpp match.cpp memory.cpp \
	names.cpp \
        objects.cpp options.cpp \
	paste.cpp platform.cpp plot.cpp plot3d.cpp plotmath.cpp \
	print.cpp printarray.cpp printvector.cpp printutils.cpp \
	provenance_do.cpp \
	qsort.cpp \
	random.cpp raw.cpp registration.cpp relop.cpp rlocale.cpp \
	saveload.cpp scan.cpp seq.cpp serialize.cpp sort.cpp \
        source.cpp split.cpp sprintf.cpp startup.cpp subassign.cpp \
        subscript.cpp subset.cpp summary.cpp sysutils.cpp \
	times.cpp \
	unique.cpp util.cpp \
	version.cpp

SOURCES_F =  xxxpr.f

## If the substitutes are needed, the corresponding objects are put by
## configure in @LIBOBJS@ @ALLOCA@
EXTRA_SOURCES_CXX = \
	Rmain.cpp alloca.cpp mkdtemp.cpp strdup.cpp strncasecmp.cpp

DEPENDS = $(SOURCES_C:.c=.d) $(SOURCES_CXX:.cpp=.d) \
          $(EXTRA_SOURCES_CXX:.cpp=.d)
SOURCES = $(SOURCES_C) $(SOURCES_CXX) $(SOURCES_F)
OBJECTS = $(SOURCES_C:.c=.o) $(SOURCES_CXX:.cpp=.o) $(SOURCES_F:.f=.o) \
          @LIBOBJS@ @ALLOCA@
HEADERS = \
	RBufferUtils.h Rstrptime.h \
	arithmetic.h \
	basedecl.h \
	contour-common.h \
	datetime.h \
	duplicate.h \
	gzio.h \
	qsort-body.c \
	rlocale_data.h \
	unzip.h \
	valid_utf8.h \
	xspline.c \
	g_cntrlify.h g_control.h g_extern.h g_her_metr.h g_jis.h


distdir = $(top_builddir)/$(PACKAGE)-$(VERSION)/$(subdir)
DISTFILES = Makefile.in Makefile.win \
	$(HEADERS) \
        $(SOURCES_C) \
	$(SOURCES_CXX) \
	$(EXTRA_SOURCES_CXX) \
	$(SOURCES_F) \
	gram.y

TRE_CPPFLAGS = @BUILD_TRE_TRUE@ -I$(top_srcdir)/src/extra
XDR_CPPFLAGS = @BUILD_XDR_TRUE@ -I$(top_srcdir)/src/extra/xdr
@BUILD_XDR_FALSE@XDR_CPPFLAGS = @TIRPC_CPPFLAGS@
<<<<<<< HEAD
XZ_CPPFLAGS = @BUILD_XZ_TRUE@  -I$(top_srcdir)/src/extra/xz/api
## platform.c needs $(CURL_CPPFLAGS).
ALL_CPPFLAGS = $(ZLIB_CPPFLAGS) $(BZLIB_CPPFLAGS) $(PCRE_CPPFLAGS) \
  $(TRE_CPPFLAGS) $(XDR_CPPFLAGS) $(XZ_CPPFLAGS) $(CURL_CPPFLAGS) \
  $(GC_CPPFLAGS)  $(SPARSEHASH_CPPFLAGS) \
  $(R_XTRA_CPPFLAGS) $(CPPFLAGS) -I$(top_srcdir)/src/nmath $(DEFS) \
  -DDISABLE_PROTECT_MACROS
=======

## platform.c needs $(CURL_CPPFLAGS).
ALL_CPPFLAGS = $(TRE_CPPFLAGS) $(XDR_CPPFLAGS) $(R_XTRA_CPPFLAGS) \
  $(CURL_CPPFLAGS) $(CPPFLAGS) -I$(top_srcdir)/src/nmath $(DEFS)
>>>>>>> d6867e7e
@WANT_R_SHLIB_TRUE@ALL_CFLAGS = $(ALL_CFLAGS_LO)
@WANT_R_SHLIB_TRUE@ALL_FFLAGS = $(ALL_FFLAGS_LO)


## use an explicit library: there might be an unsatisfactory -lintl around
R_TRE = @BUILD_TRE_TRUE@ ../extra/tre/libtre.a
R_XDR = @BUILD_XDR_TRUE@ ../extra/xdr/libxdr.a
R_LIBINTL = @BUILD_LIBINTL_TRUE@ ../extra/intl/libintl.a
R_LIBGC = ../extra/gc/libgc.a
R_TZONE = @BUILD_TZONE_TRUE@ ../extra/tzone/libtz.a

MAIN_LIBS = ../unix/libunix.a ../appl/libappl.a ../nmath/libnmath.a
MAIN_OBJS = `ls ../unix/*.o ../appl/*.o ../nmath/*.o`
<<<<<<< HEAD
EXTRA_STATIC_LIBS = \
  $(R_ZLIBS) $(R_BZLIBS) $(R_PCRE) $(R_TRE) $(R_XDR) $(R_XZ) $(R_LIBINTL) \
	$(R_TZONE) $(R_LIBGC) @BUILD_LLVM_JIT_TRUE@ jit/libjit.a
=======
EXTRA_STATIC_LIBS = $(R_TRE) $(R_XDR) $(R_LIBINTL) $(R_TZONE)
>>>>>>> d6867e7e
STATIC_LIBS = $(MAIN_LIBS) $(EXTRA_STATIC_LIBS)

EXTRA_LIBS = $(BOOST_LIBS) $(BLAS_LIBS) $(FLIBS) $(R_XTRA_LIBS) @LIBINTL@ $(READLINE_LIBS) $(LIBS)

R_binary = R.bin

R_bin_OBJECTS = Rmain.o @WANT_R_SHLIB_FALSE@$(OBJECTS)
@WANT_R_SHLIB_FALSE@R_bin_LDADD = $(MAIN_OBJS) $(EXTRA_STATIC_LIBS) $(EXTRA_LIBS)

## Linked against -lRblas becasue -lR is and otherwise ld complains.
@WANT_R_SHLIB_TRUE@R_bin_LDADD = -lR $(BOOST_LIBS) @BLAS_SHLIB_TRUE@-lRblas
@BUILD_LTO_FALSE@R_bin_DEPENDENCIES =@WANT_R_SHLIB_FALSE@ libR.a @USE_EXPORTFILES_TRUE@ $(top_builddir)/etc/R.exp

libR_la = libR$(R_DYLIB_EXT)
libR_la_OBJECTS = $(OBJECTS)
libR_la_LIBADD =  $(MAIN_OBJS) $(EXTRA_STATIC_LIBS) $(EXTRA_LIBS) @WANT_R_SHLIB_TRUE@ @USE_EXPORTFILES_TRUE@ -Wl,-bE:$(top_builddir)/etc/R.exp
libR_la_DEPENDENCIES = $(STATIC_LIBS) $(R_TZONE) @WANT_R_SHLIB_TRUE@ @USE_EXPORTFILES_TRUE@ $(top_builddir)/etc/R.exp

## The next is needed for OS X only at present
LIBR_LDFLAGS = @LIBR_LDFLAGS@

%.bakc : %.cpp ../scripts/CXXR/uncxxr.pl
	../scripts/CXXR/uncxxr.pl $< > $@

all: R

Makefile: $(srcdir)/Makefile.in \
  $(top_builddir)/config.status \
  ../include/config.h \
  ../include/Rversion.h
	@cd $(top_builddir) && $(SHELL) ./config.status $(subdir)/$@

Makedeps: Makefile $(DEPENDS)
	@touch $@

## This target has been changed to ensure that R.bin and libR get
## installed in the build tree if necessary, even if the corresponding 
## objects are not re-made.
## Note that dependencies in the test Makefiles used to depend on these objects,
## so copy-if-change is used.
R: Makedeps
@WANT_R_SHLIB_TRUE@	@$(MAKE) install-lib-local
@WANT_R_STATIC_TRUE@	@$(MAKE) install-static-local
	@$(MAKE) install-bin-local
	@$(MAKE) install-jit-local

## is this portable?  Documented as GNU extension.
../include/config.h ../include/Rversion.h:
	(cd $(@D); $(MAKE) $(@F))

$(R_binary): $(R_bin_OBJECTS) $(R_bin_DEPENDENCIES)
	$(LINK.cpp) $(MAIN_LDFLAGS) -o $@ $(R_bin_OBJECTS) $(R_bin_LDADD)

libR.a: $(OBJECTS) $(STATIC_LIBS)
	-@mkdir libs
	@(cd libs; for l in $(STATIC_LIBS); do $(AR) -x ../$$l; done)
	@rm -rf $@
	$(AR) -cr $@ $(OBJECTS) libs/*o
	$(RANLIB) $@
	@rm -rf libs

install-bin-local: $(R_binary)
	@$(MAKE) rhome="$(abs_top_builddir)" install-bin

install-static-local: libR.a
	@$(MAKE) rhome="$(abs_top_builddir)" install-static

install-jit-local:
	@$(MAKE) -C jit rhome="$(abs_top_builddir)" install

$(top_builddir)/etc/R.exp: $(OBJECTS) $(MAIN_LIBS)
	@$(SHELL) $(top_srcdir)/tools/ldAIX4 -o $@ $(OBJECTS) $(MAIN_LIBS)

## is this portable?  Documented as GNU extension.
$(MAIN_LIBS):
	(cd $(@D); $(MAKE) $(@F))

../extra/bzip2/libbz2.a ../extra/pcre/libpcre.a ../extra/pcre/libtre.a\
<<<<<<< HEAD
  ../extra/xdr/libxdr.a ../extra/zlib/libz.a ../extra/xv/liblzma.a \
  ../extra/intl/libintl.a ../extra/gc/libgc.a:
=======
  ../extra/xdr/libxdr.a ../extra/zlib/libz.a ../extra/xz/liblzma.a \
  ../extra/intl/libintl.a:
>>>>>>> d6867e7e
	(cd $(@D); $(MAKE))

jit/libjit.a: FORCE
	$(MAKE) -C jit libjit.a

FORCE:

libR: $(libR_la)

$(libR_la): $(libR_la_OBJECTS) $(libR_la_DEPENDENCIES)
	$(DYLIB_LINK) $(LIBR_LDFLAGS) -o $@ $(libR_la_OBJECTS) $(libR_la_LIBADD)

install-lib-local: $(libR_la)
	@$(MAKE) rhome="$(abs_top_builddir)" install-lib


# suppress #line directives
#YFLAGS=-l

$(srcdir)/gram.cpp: @MAINTAINER_MODE_TRUE@ $(srcdir)/gram.y
	@$(ECHO) "re-making gram.cpp"
	$(YACC) $(YFLAGS) -p gram_ $(srcdir)/gram.y
	$(SHELL) $(top_srcdir)/tools/move-if-change y.tab.c $(srcdir)/gram.cpp

install: installdirs
	@$(MAKE) install-bin
	@if test -f $(libR_la); then $(MAKE) install-lib; fi
@WANT_R_STATIC_TRUE@	@$(MAKE) install-static
	@BUILD_LLVM_JIT_TRUE@ @$(MAKE) -C jit install

## may not need $(rhome)/lib if not static/shared libR, external blas and lapack.
installdirs:
	@$(MKINSTALLDIRS) "$(DESTDIR)$(Rexecbindir2)"
install-bin: installdirs
	@$(SHELL) $(top_srcdir)/tools/copy-if-change $(R_binary) "$(DESTDIR)$(Rexecbindir2)/R"
install-lib: installdirs
	@$(MKINSTALLDIRS) "$(DESTDIR)$(Rexeclibdir)"
	@$(SHELL) $(top_srcdir)/tools/copy-if-change $(libR_la) "$(DESTDIR)$(Rexeclibdir)/$(libR_la)"
install-static: installdirs
	@$(MKINSTALLDIRS) "$(DESTDIR)$(Rexeclibdir)"
	@$(SHELL) $(top_srcdir)/tools/copy-if-change libR.a "$(DESTDIR)$(Rexeclibdir)/libR.a"
install-strip: installdirs
	@${INSTALL_PROGRAM} -s $(R_binary) "$(DESTDIR)$(Rexecbindir2)/R"
	@if test -f $(libR_la); then $(MAKE) install-lib; fi
	@if test -n "$(STRIP_LIBS)"; then \
	  if test -f $(libR_la); then $(STRIP_LIBS) "$(DESTDIR)$(Rexeclibdir)/$(libR_la)"; fi; \
	fi
@WANT_R_STATIC_TRUE@	@$(MAKE) install-strip-static
install-strip-static: installdirs
	@$(MAKE) install-static
	@if test -n "$(STRIP_STATIC_LIBS)"; then \
	  if test -f libR.a; then $(STRIP_STATIC_LIBS) "$(DESTDIR)$(Rexeclibdir)/libR.a"; fi; \
	fi

uninstall:
	@rm -f "$(DESTDIR)$(Rexecbindir)/exec/$(R_ARCH)/R" "$(DESTDIR)$(Rexecbindir)/R.bin"
	@rm -f "$(DESTDIR)$(Rexeclibdir)/libR$(R_DYLIB_EXT)"
	@rm -f "$(DESTDIR)$(Rexeclibdir)/libR.a"

mostlyclean: clean
clean:
	@-rm -f $(top_builddir)/etc/R.exp
	@-rm -rf .libs _libs
	@-rm -f *core Makedeps *.d *.o *.lo *.la *$(R_DYLIB_EXT) \
	  $(R_binary) libR.a
distclean: clean
	@-rm -f Makefile
maintainer-clean: distclean
	@$(ECHO) "This command is intended for maintainers to use; it"
	@$(ECHO) "deletes files that may need special rules to rebuild"
	@-rm -f $(srcdir)/gram.c $(srcdir)/gramLatex.c $(srcdir)/gramRd.c

tags: TAGS
TAGS: $(SOURCES) $(EXTRA_SOURCES_CXX) $(HEADERS)
	etags $(SOURCES) $(EXTRA_SOURCES_CXX) $(HEADERS)

## Unused targets
info dvi check:

distdir: $(DISTFILES)
	@for f in $(DISTFILES); do \
	  test -f $(distdir)/$${f} \
	    || ln $(srcdir)/$${f} $(distdir)/$${f} 2>/dev/null \
	    || cp -p $(srcdir)/$${f} $(distdir)/$${f}; \
	done

include $(DEPENDS)<|MERGE_RESOLUTION|>--- conflicted
+++ resolved
@@ -27,34 +27,7 @@
 
 include $(top_builddir)/Makeconf
 
-<<<<<<< HEAD
-SOURCES_C = complex.c inlined.c \
-=======
-SOURCES_C = \
-	CommandLineArgs.c \
-	Rdynload.c Renviron.c RNG.c \
-	agrep.c apply.c arithmetic.c array.c attrib.c \
-	bind.c builtin.c \
-	character.c coerce.c colors.c complex.c connections.c context.c cum.c \
-	dcf.c datetime.c debug.c deparse.c devices.c \
-	dotcode.c dounzip.c dstruct.c duplicate.c \
-	edit.c engine.c envir.c errors.c eval.c \
-	format.c \
-	gevents.c gram.c gram-ex.c graphics.c grep.c \
-	identical.c inlined.c inspect.c internet.c iosupport.c \
-	lapack.c list.c localecharset.c logic.c \
-	main.c mapply.c match.c memory.c \
-	names.c \
-	objects.c options.c \
-	paste.c platform.c plot.c plot3d.c plotmath.c \
-	print.c printarray.c printvector.c printutils.c qsort.c \
-	radixsort.c random.c raw.c registration.c relop.c rlocale.c \
-	saveload.c scan.c seq.c serialize.c sort.c source.c split.c \
-	sprintf.c startup.c subassign.c subscript.c subset.c summary.c sysutils.c \
-	times.c \
-	unique.c util.c \
-	version.c \
->>>>>>> d6867e7e
+SOURCES_C = complex.c inlined.c radixsort.c \
 	g_alab_her.c g_cntrlify.c g_fontdb.c g_her_glyph.c
 
 SOURCES_CXX = \
@@ -150,20 +123,11 @@
 TRE_CPPFLAGS = @BUILD_TRE_TRUE@ -I$(top_srcdir)/src/extra
 XDR_CPPFLAGS = @BUILD_XDR_TRUE@ -I$(top_srcdir)/src/extra/xdr
 @BUILD_XDR_FALSE@XDR_CPPFLAGS = @TIRPC_CPPFLAGS@
-<<<<<<< HEAD
-XZ_CPPFLAGS = @BUILD_XZ_TRUE@  -I$(top_srcdir)/src/extra/xz/api
-## platform.c needs $(CURL_CPPFLAGS).
-ALL_CPPFLAGS = $(ZLIB_CPPFLAGS) $(BZLIB_CPPFLAGS) $(PCRE_CPPFLAGS) \
-  $(TRE_CPPFLAGS) $(XDR_CPPFLAGS) $(XZ_CPPFLAGS) $(CURL_CPPFLAGS) \
-  $(GC_CPPFLAGS)  $(SPARSEHASH_CPPFLAGS) \
-  $(R_XTRA_CPPFLAGS) $(CPPFLAGS) -I$(top_srcdir)/src/nmath $(DEFS) \
-  -DDISABLE_PROTECT_MACROS
-=======
 
 ## platform.c needs $(CURL_CPPFLAGS).
 ALL_CPPFLAGS = $(TRE_CPPFLAGS) $(XDR_CPPFLAGS) $(R_XTRA_CPPFLAGS) \
+  $(GC_CPPFLAGS)  $(SPARSEHASH_CPPFLAGS) -DDISABLE_PROTECT_MACROS \
   $(CURL_CPPFLAGS) $(CPPFLAGS) -I$(top_srcdir)/src/nmath $(DEFS)
->>>>>>> d6867e7e
 @WANT_R_SHLIB_TRUE@ALL_CFLAGS = $(ALL_CFLAGS_LO)
 @WANT_R_SHLIB_TRUE@ALL_FFLAGS = $(ALL_FFLAGS_LO)
 
@@ -177,13 +141,8 @@
 
 MAIN_LIBS = ../unix/libunix.a ../appl/libappl.a ../nmath/libnmath.a
 MAIN_OBJS = `ls ../unix/*.o ../appl/*.o ../nmath/*.o`
-<<<<<<< HEAD
-EXTRA_STATIC_LIBS = \
-  $(R_ZLIBS) $(R_BZLIBS) $(R_PCRE) $(R_TRE) $(R_XDR) $(R_XZ) $(R_LIBINTL) \
-	$(R_TZONE) $(R_LIBGC) @BUILD_LLVM_JIT_TRUE@ jit/libjit.a
-=======
-EXTRA_STATIC_LIBS = $(R_TRE) $(R_XDR) $(R_LIBINTL) $(R_TZONE)
->>>>>>> d6867e7e
+EXTRA_STATIC_LIBS = $(R_TRE) $(R_XDR) $(R_LIBINTL) $(R_TZONE) \
+  $(R_LIBGC) @BUILD_LLVM_JIT_TRUE@ jit/libjit.a
 STATIC_LIBS = $(MAIN_LIBS) $(EXTRA_STATIC_LIBS)
 
 EXTRA_LIBS = $(BOOST_LIBS) $(BLAS_LIBS) $(FLIBS) $(R_XTRA_LIBS) @LIBINTL@ $(READLINE_LIBS) $(LIBS)
@@ -262,13 +221,8 @@
 	(cd $(@D); $(MAKE) $(@F))
 
 ../extra/bzip2/libbz2.a ../extra/pcre/libpcre.a ../extra/pcre/libtre.a\
-<<<<<<< HEAD
-  ../extra/xdr/libxdr.a ../extra/zlib/libz.a ../extra/xv/liblzma.a \
+  ../extra/xdr/libxdr.a ../extra/zlib/libz.a ../extra/xz/liblzma.a \
   ../extra/intl/libintl.a ../extra/gc/libgc.a:
-=======
-  ../extra/xdr/libxdr.a ../extra/zlib/libz.a ../extra/xz/liblzma.a \
-  ../extra/intl/libintl.a:
->>>>>>> d6867e7e
 	(cd $(@D); $(MAKE))
 
 jit/libjit.a: FORCE
