--- conflicted
+++ resolved
@@ -98,21 +98,12 @@
 
 bool GCNode::check() {
     // Check moribund list:
-<<<<<<< HEAD
-    for (const GCNode* node : *s_moribund) {
-        if (!(node->m_rcmms & s_moribund_mask)) {
+    for (const GCNode* node: *s_moribund) {
+        if (!(node->m_refcount_flags & s_moribund_mask)) {
             cerr << "GCNode::check() : "
                 "Node on moribund list without moribund bit set.\n";
             abort();
         }
-=======
-    for (const GCNode* node: *s_moribund) {
-	if (!(node->m_refcount_flags & s_moribund_mask)) {
-	    cerr << "GCNode::check() : "
-		"Node on moribund list without moribund bit set.\n";
-	    abort();
-	}
->>>>>>> 3994c7e5
     }
 
     return true;
@@ -164,26 +155,15 @@
     s_on_stack_bits_correct = true;
 
     while (!s_moribund->empty()) {
-<<<<<<< HEAD
         // Last in, first out, for cache efficiency:
         const GCNode* node = s_moribund->back();
         s_moribund->pop_back();
         // Clear moribund bit.  Beware ~ promotes to unsigned int.
-        node->m_rcmms &= static_cast<unsigned char>(~s_moribund_mask);
+        node->m_refcount_flags &= static_cast<unsigned char>(~s_moribund_mask);
 
         if (node->maybeGarbage()) {
             delete node;
         }
-=======
-	// Last in, first out, for cache efficiency:
-	const GCNode* node = s_moribund->back();
-	s_moribund->pop_back();
-	// Clear moribund bit.  Beware ~ promotes to unsigned int.
-	node->m_refcount_flags &= static_cast<unsigned char>(~s_moribund_mask);
-
-	if (node->maybeGarbage())
-	    delete node;
->>>>>>> 3994c7e5
     }
 
     s_on_stack_bits_correct = false;
@@ -203,14 +183,8 @@
     }
 }
 
-<<<<<<< HEAD
 void GCNode::addToMoribundList() const {
-    m_rcmms |= s_moribund_mask;
-=======
-void GCNode::addToMoribundList() const
-{
     m_refcount_flags |= s_moribund_mask;
->>>>>>> 3994c7e5
     s_moribund->push_back(this);
 }
 
