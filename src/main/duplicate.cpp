/*CXXR $Id$
 *CXXR
 *CXXR This file is part of CXXR, a project to refactor the R interpreter
 *CXXR into C++.  It may consist in whole or in part of program code and
 *CXXR documentation taken from the R project itself, incorporated into
 *CXXR CXXR (and possibly MODIFIED) under the terms of the GNU General Public
 *CXXR Licence.
 *CXXR 
<<<<<<< HEAD
 *CXXR CXXR is Copyright (C) 2008-10 Andrew R. Runnalls, subject to such other
=======
 *CXXR CXXR is Copyright (C) 2008-12 Andrew R. Runnalls, subject to such other
>>>>>>> e3ceeaa2
 *CXXR copyrights and copyright restrictions as may be stated below.
 *CXXR 
 *CXXR CXXR is not part of the R project, and bugs and other issues should
 *CXXR not be reported via r-bugs or other R project channels; instead refer
 *CXXR to the CXXR website.
 *CXXR */

/*
 *  R : A Computer Langage for Statistical Data Analysis
 *  Copyright (C) 1995, 1996  Robert Gentleman and Ross Ihaka
 *            (C) 2004  The R Foundation
 *  Copyright (C) 1998-2009 The R Development Core Team.
 *
 *  This program is free software; you can redistribute it and/or modify
 *  it under the terms of the GNU General Public License as published by
 *  the Free Software Foundation; either version 2 of the License, or
 *  (at your option) any later version.
 *
 *  This program is distributed in the hope that it will be useful,
 *  but WITHOUT ANY WARRANTY; without even the implied warranty of
 *  MERCHANTABILITY or FITNESS FOR A PARTICULAR PURPOSE.  See the
 *  GNU General Public License for more details.
 *
 *  You should have received a copy of the GNU General Public License
 *  along with this program; if not, a copy is available at
 *  http://www.r-project.org/Licenses/
 */

#ifdef HAVE_CONFIG_H
#include <config.h>
#endif

#include "Defn.h"

#include "CXXR/DottedArgs.hpp"
#include "CXXR/GCStackRoot.hpp"

using namespace std;
using namespace CXXR;

/*  duplicate  -  object duplication  */

#ifdef R_PROFILING
static unsigned long duplicate_counter = static_cast<unsigned long>(-1);

unsigned long  attribute_hidden
get_duplicate_counter(void)
{
    return duplicate_counter;
}

void attribute_hidden reset_duplicate_counter(void)
{
    duplicate_counter = 0;
    return;
}
#endif

SEXP duplicate(SEXP s){
    if (!s) return 0;
    GCStackRoot<> srt(s);
#ifdef R_PROFILING
    duplicate_counter++;
#endif
    SEXP t = RObject::clone(s);
    if (!t) return s;
<<<<<<< HEAD
#ifdef R_MEMORY_PROFILING
    if R(TRACE(s) && !(TYPEOF(s) == CLOSXP || TYPEOF(s) == BUILTINSXP ||
		      TYPEOF(s) == SPECIALSXP || TYPEOF(s) == PROMSXP ||
		      TYPEOF(s) == ENVSXP)){
	    memtrace_report(s,t);
	    SET_RTRACE(t,1);
    }
#endif
=======
>>>>>>> e3ceeaa2
    return t;
}

/*****************/

void copyVector(SEXP s, SEXP t)
{
    int i, ns, nt;

    nt = LENGTH(t);
    ns = LENGTH(s);
    switch (TYPEOF(s)) {
    case STRSXP:
	for (i = 0; i < ns; i++)
	    SET_STRING_ELT(s, i, STRING_ELT(t, i % nt));
	break;
    case EXPRSXP:
	for (i = 0; i < ns; i++)
	    SET_VECTOR_ELT(s, i, VECTOR_ELT(t, i % nt));
	break;
    case LGLSXP:
	for (i = 0; i < ns; i++)
	    LOGICAL(s)[i] = LOGICAL(t)[i % nt];
	break;
    case INTSXP:
	for (i = 0; i < ns; i++)
	    INTEGER(s)[i] = INTEGER(t)[i % nt];
	break;
    case REALSXP:
	for (i = 0; i < ns; i++)
	    REAL(s)[i] = REAL(t)[i % nt];
	break;
    case CPLXSXP:
	for (i = 0; i < ns; i++)
	    COMPLEX(s)[i] = COMPLEX(t)[i % nt];
	break;
    case VECSXP:
	for (i = 0; i < ns; i++)
	    SET_VECTOR_ELT(s, i, VECTOR_ELT(t, i % nt));
	break;
    case RAWSXP:
	for (i = 0; i < ns; i++)
	    RAW(s)[i] = RAW(t)[i % nt];
	break;
    default:
	UNIMPLEMENTED_TYPE("copyVector", s);
    }
}

void attribute_hidden copyListMatrix(SEXP s, SEXP t, Rboolean byrow)
{
    SEXP pt, tmp;
    int i, j, nr, nc, ns;

    nr = nrows(s);
    nc = ncols(s);
    ns = nr*nc;
    pt = t;
    if(byrow) {
	PROTECT(tmp = allocVector(STRSXP, nr*nc));
	for (i = 0; i < nr; i++)
	    for (j = 0; j < nc; j++) {
		SET_STRING_ELT(tmp, i + j * nr, duplicate(CAR(pt)));
		pt = CDR(pt);
		if(pt == R_NilValue) pt = t;
	    }
	for (i = 0; i < ns; i++) {
	    SETCAR(s, STRING_ELT(tmp, i++));
	    s = CDR(s);
	}
	UNPROTECT(1);
    }
    else {
	for (i = 0; i < ns; i++) {
	    SETCAR(s, duplicate(CAR(pt)));
	    s = CDR(s);
	    pt = CDR(pt);
	    if(pt == R_NilValue) pt = t;
	}
    }
}

void copyMatrix(SEXP s, SEXP t, Rboolean byrow)
{
    int i, j, k, nr, nc, nt;

    nr = nrows(s);
    nc = ncols(s);
    nt = LENGTH(t);
    k = 0;

    if (byrow) {
	switch (TYPEOF(s)) {
	case STRSXP:
	    for (i = 0; i < nr; i++)
		for (j = 0; j < nc; j++)
		    SET_STRING_ELT(s, i + j * nr, STRING_ELT(t, k++ % nt));
	    break;
	case LGLSXP:
	    for (i = 0; i < nr; i++)
		for (j = 0; j < nc; j++)
		    LOGICAL(s)[i + j * nr] = LOGICAL(t)[k++ % nt];
	    break;
	case INTSXP:
	    for (i = 0; i < nr; i++)
		for (j = 0; j < nc; j++)
		    INTEGER(s)[i + j * nr] = INTEGER(t)[k++ % nt];
	    break;
	case REALSXP:
	    for (i = 0; i < nr; i++)
		for (j = 0; j < nc; j++)
		    REAL(s)[i + j * nr] = REAL(t)[k++ % nt];
	    break;
	case CPLXSXP:
	    for (i = 0; i < nr; i++)
		for (j = 0; j < nc; j++)
		    COMPLEX(s)[i + j * nr] = COMPLEX(t)[k++ % nt];
	    break;
	case VECSXP:
	    for (i = 0; i < nr; i++)
		for (j = 0; j < nc; j++)
		    SET_VECTOR_ELT(s, i + j * nr, VECTOR_ELT(t, k++ % nt));
	    break;
	case RAWSXP:
	    for (i = 0; i < nr; i++)
		for (j = 0; j < nc; j++)
		    RAW(s)[i + j * nr] = RAW(t)[k++ % nt];
	    break;
	default:
	    UNIMPLEMENTED_TYPE("copyMatrix", s);
	}
    }
    else
	copyVector(s, t);
}<|MERGE_RESOLUTION|>--- conflicted
+++ resolved
@@ -6,11 +6,7 @@
  *CXXR CXXR (and possibly MODIFIED) under the terms of the GNU General Public
  *CXXR Licence.
  *CXXR 
-<<<<<<< HEAD
- *CXXR CXXR is Copyright (C) 2008-10 Andrew R. Runnalls, subject to such other
-=======
  *CXXR CXXR is Copyright (C) 2008-12 Andrew R. Runnalls, subject to such other
->>>>>>> e3ceeaa2
  *CXXR copyrights and copyright restrictions as may be stated below.
  *CXXR 
  *CXXR CXXR is not part of the R project, and bugs and other issues should
@@ -77,17 +73,6 @@
 #endif
     SEXP t = RObject::clone(s);
     if (!t) return s;
-<<<<<<< HEAD
-#ifdef R_MEMORY_PROFILING
-    if R(TRACE(s) && !(TYPEOF(s) == CLOSXP || TYPEOF(s) == BUILTINSXP ||
-		      TYPEOF(s) == SPECIALSXP || TYPEOF(s) == PROMSXP ||
-		      TYPEOF(s) == ENVSXP)){
-	    memtrace_report(s,t);
-	    SET_RTRACE(t,1);
-    }
-#endif
-=======
->>>>>>> e3ceeaa2
     return t;
 }
 
