<<<<<<< HEAD
/*CXXR $Id$
 *CXXR
 *CXXR This file is part of CXXR, a project to refactor the R interpreter
 *CXXR into C++.  It may consist in whole or in part of program code and
 *CXXR documentation taken from the R project itself, incorporated into
 *CXXR CXXR (and possibly MODIFIED) under the terms of the GNU General Public
 *CXXR Licence.
 *CXXR 
 *CXXR CXXR is Copyright (C) 2008-14 Andrew R. Runnalls, subject to such other
 *CXXR copyrights and copyright restrictions as may be stated below.
 *CXXR 
 *CXXR CXXR is not part of the R project, and bugs and other issues should
 *CXXR not be reported via r-bugs or other R project channels; instead refer
 *CXXR to the CXXR website.
 *CXXR */

/* For inclusion by datetime.cpp. 
=======
/* For inclusion by datetime.c.
>>>>>>> d6867e7e

   A modified version of code from the GNU C library with locale
   support removed and wchar support added.
*/

#ifndef RSTRPTIME_H
#define RSTRPTIME_H 1

#ifdef __cplusplus
extern "C" {
#endif

/* Convert a string representation of time to a time value.
   Copyright (C) 1996, 1997, 1998, 1999, 2000 Free Software Foundation, Inc.
   This file is part of the GNU C Library.
   Contributed by Ulrich Drepper <drepper@cygnus.com>, 1996.

   The GNU C Library is free software; you can redistribute it and/or
   modify it under the terms of the GNU Library General Public License as
   published by the Free Software Foundation; either version 2 of the
   License, or (at your option) any later version.

   The GNU C Library is distributed in the hope that it will be useful,
   but WITHOUT ANY WARRANTY; without even the implied warranty of
   MERCHANTABILITY or FITNESS FOR A PARTICULAR PURPOSE.  See the GNU
   Library General Public License for more details.

   You should have received a copy of the GNU Library General Public
   License along with the GNU C Library; see the file COPYING.LIB.  If not,
   a copy is available at https://www.R-project.org/Licenses/
*/
/* XXX This version of the implementation is not really complete.
   Some of the fields cannot add information alone.  But if seeing
   some of them in the same format (such as year, week and weekday)
   this is enough information for determining the date.  */

/* #include <ctype.h>
#include <limits.h>
#include <string.h>*/

/* This is C90 */
#ifndef HAVE_LOCALE_H
# define HAVE_LOCALE_H 1
#endif

static int locale_strings_set = 0;
static int locale_w_strings_set = 0;
static void get_locale_strings(void);
static void get_locale_w_strings(void);


#ifdef HAVE_STRINGS_H
#include <strings.h>  /* for strncasecmp */
#endif

#include <ctype.h> /* for isspace */

#define match_char(ch1, ch2) if (ch1 != ch2) return NULL

/* we guarantee to have strncasecmp in R */
#if defined __GNUC__ && __GNUC__ >= 2
# define match_string(cs1, s2) \
  (__extension__ ({ size_t len = strlen (cs1);						      \
     int result = strncasecmp ((cs1), (s2), len) == 0;			      \
     if (result) (s2) += len;						      \
     result; }))
#else
/* Oh come on.  Get a reasonable compiler.  */
# define match_string(cs1, s2) \
  (strncasecmp ((cs1), (s2), strlen (cs1)) ? 0 : ((s2) += strlen (cs1), 1))
#endif

/* We intentionally do not use isdigit() for testing because this will
   lead to problems with the wide character version.  */
#define get_number(from, to, n) \
  do {									      \
    int __n = n;							      \
    val = 0;								      \
    while (*rp == ' ')							      \
      ++rp;								      \
    if (*rp < '0' || *rp > '9')						      \
      return NULL;							      \
    do {								      \
      val *= 10;							      \
      val += *rp++ - '0';						      \
/*  } while (--__n > 0 && val * 10 <= to && *rp >= '0' && *rp <= '9');*/      \
    } while (--__n > 0 && *rp >= '0' && *rp <= '9');	      \
    if (int(val) < from || val > to)					\
      return NULL;							      \
  } while (0)
# define get_alt_number(from, to, n) \
  /* We don't have the alternate representation.  */			      \
  get_number(from, to, n)
#define recursive(new_fmt) \
  (*(new_fmt) != '\0'							      \
   && (rp = strptime_internal (rp, (new_fmt), tm, psecs, poffset)) != NULL)

/* This version: may overwrite these with versions for the locale,
 * hence the extra length of the fields.
 * The limits here are overestimates from known locales: rare locales
 * have no abbreviations.
 * glibc has 11-char am_pm, 10-char abday, 11-char abmon (Dhivehi).
 * Gaelic has 12-char month names.
 * Allow for UTF-8 expansion, so these are 4x the wchar limits.
 */
#define DT_BUFSIZE 100
static char weekday_name[][DT_BUFSIZE] =
{
    "Sunday", "Monday", "Tuesday", "Wednesday",
    "Thursday", "Friday", "Saturday"
};
static char ab_weekday_name[][DT_BUFSIZE] =
{
    "Sun", "Mon", "Tue", "Wed", "Thu", "Fri", "Sat"
};
static char month_name[][DT_BUFSIZE] =
{
    "January", "February", "March", "April", "May", "June",
    "July", "August", "September", "October", "November", "December"
};
static char ab_month_name[][DT_BUFSIZE] =
{
    "Jan", "Feb", "Mar", "Apr", "May", "Jun",
    "Jul", "Aug", "Sep", "Oct", "Nov", "Dec"
};

static char am_pm[][DT_BUFSIZE] = {"AM", "PM"};


# define HERE_D_T_FMT "%a %b %e %H:%M:%S %Y"
# define HERE_D_FMT "%y/%m/%d"
# define HERE_T_FMT_AMPM "%I:%M:%S %p"
# define HERE_T_FMT "%H:%M:%S"

static const unsigned short int __mon_yday[2][13] =
{
    /* Normal years.  */
    { 0, 31, 59, 90, 120, 151, 181, 212, 243, 273, 304, 334, 365 },
    /* Leap years.  */
    { 0, 31, 60, 91, 121, 152, 182, 213, 244, 274, 305, 335, 366 }
};


# define __isleap(year)	\
  ((year) % 4 == 0 && ((year) % 100 != 0 || (year) % 400 == 0))

/* Compute the day of the week.  */
static void
day_of_the_week (stm *tm)
{
    /* We know that January 1st 1970 was a Thursday (= 4).  Compute the
       the difference between this data in the one on TM and so determine
       the weekday.  */
    int corr_year, wday;

    /* R bug fix: day_of_the_week needs year, month, mday set */
    if(tm->tm_year == NA_INTEGER ||
       tm->tm_mon == NA_INTEGER ||
       tm->tm_mday == NA_INTEGER) return;

    corr_year = 1900 + tm->tm_year - (tm->tm_mon < 2);
    wday = (-473
	    + (365 * (tm->tm_year - 70))
	    + (corr_year / 4)
	    - ((corr_year / 4) / 25) + ((corr_year / 4) % 25 < 0)
	    + (((corr_year / 4) / 25) / 4)
	    + __mon_yday[0][tm->tm_mon]
	    + tm->tm_mday - 1);
    tm->tm_wday = ((wday % 7) + 7) % 7;
}

/* Compute the day of the year.  */
static void
day_of_the_year (stm *tm)
{
    /* R bug fix: day_of_the_year needs year, month, mday set */
    if(tm->tm_year == NA_INTEGER ||
       tm->tm_mon == NA_INTEGER ||
       tm->tm_mday == NA_INTEGER) return;

    tm->tm_yday = (__mon_yday[__isleap (1900 + tm->tm_year)][tm->tm_mon]
		   + (tm->tm_mday - 1));
}

#include <wchar.h>
#include <wctype.h>

#define DT_WBUFSIZE 25
static wchar_t w_weekday_name[][DT_WBUFSIZE] =
{
    L"Sunday", L"Monday", L"Tuesday", L"Wednesday",
    L"Thursday", L"Friday", L"Saturday"
};
static wchar_t w_ab_weekday_name[][DT_WBUFSIZE] =
{
    L"Sun", L"Mon", L"Tue", L"Wed", L"Thu", L"Fri", L"Sat"
};
static wchar_t w_month_name[][DT_WBUFSIZE] =
{
    L"January", L"February", L"March", L"April", L"May", L"June",
    L"July", L"August", L"September", L"October", L"November", L"December"
};
static wchar_t w_ab_month_name[][DT_WBUFSIZE] =
{
    L"Jan", L"Feb", L"Mar", L"Apr", L"May", L"Jun",
    L"Jul", L"Aug", L"Sep", L"Oct", L"Nov", L"Dec"
};

static wchar_t w_am_pm[][DT_WBUFSIZE] = {L"AM", L"PM"};

/* Need case-insensitive version */
static int Rwcsncasecmp(const wchar_t *cs1, const wchar_t *s2)
{
    size_t i, n = wcslen(cs1);
    const wchar_t *a = cs1, *b = s2;
    for(i = 0; i < n; i++, a++, b++) {
	if(*b == L'\0' || towlower(*a) != towlower(*b)) return 1;
    }
    return 0;
}

#define w_match_string(cs1, s2) \
  (Rwcsncasecmp ((cs1), (s2)) ? 0 : ((s2) += wcslen (cs1), 1))

#define w_recursive(new_fmt) \
  (*(new_fmt) != '\0'							      \
   && (rp = w_strptime_internal (rp, (new_fmt), tm, psecs, poffset)) != NULL)

static wchar_t *
w_strptime_internal (wchar_t *rp, const wchar_t *fmt, stm *tm,
		     double *psecs, int *poffset)
{
    int cnt;
    int val;
    int have_I, is_pm;
    int century, want_century;
    int have_wday, want_xday;
    int have_yday;
    int have_mon, have_mday;
    int have_uweek, have_wweek;
    int week_no = 0; /* -Wall */

    have_I = is_pm = 0;
    century = -1;
    want_century = 0;
    have_wday = want_xday = have_yday = have_mon = have_mday = 0;
    have_uweek = have_wweek = 0;

    while (*fmt != L'\0')
    {
	/* A white space in the format string matches 0 more or white
	   space in the input string.  */
	if (iswspace (*fmt))
	{
	    while (iswspace (*rp))
		++rp;
	    ++fmt;
	    continue;
	}

	/* Any character but `%' must be matched by the same character
	   in the input string.  */
	if (*fmt != L'%')
	{
	    match_char (*fmt++, *rp++);
	    continue;
	}

	++fmt;

	/* We need this for handling the `E' modifier.  */
    start_over:

	switch (*fmt++)
	{
	case L'%':
	    /* Match the `%' character itself.  */
	    match_char (L'%', *rp++);
	    break;
	case L'a':
	case L'A':
	    /* Match day of week.  */
#if defined(HAVE_WCSFTIME)
	    if(!locale_w_strings_set) get_locale_w_strings();
#endif
	/* try full name first */
	    for (cnt = 0; cnt < 7; ++cnt)
		if (w_match_string (w_weekday_name[cnt], rp)) break;

	    if (cnt == 7) {
		for (cnt = 0; cnt < 7; ++cnt)
		    if (w_match_string (w_ab_weekday_name[cnt], rp)) break;
	    }

	    if (cnt == 7)
		/* Does not match a weekday name.  */
		return NULL;
	    tm->tm_wday = cnt;
	    have_wday = 1;
	    break;
	case L'b':
	case L'B':
	case L'h':
	    /* Match month name.  */
#if defined(HAVE_WCSFTIME)
	    if(!locale_w_strings_set) get_locale_w_strings();
#endif
	    /* try full name first */
	    for (cnt = 0; cnt < 12; ++cnt)
		if (w_match_string (w_month_name[cnt], rp)) break;
	    if (cnt == 12) {
		/* Try full names */
		for (cnt = 0; cnt < 12; ++cnt)
		    if (w_match_string (w_ab_month_name[cnt], rp)) break;
	    }
	    if (cnt == 12)
		/* Does not match a month name.  */
		return NULL;
	    tm->tm_mon = cnt;
	    want_xday = 1;
	    break;
	case L'c':
	    /* Match locale's date and time format.  */
	    if (!w_recursive (L"%a %b %e %H:%M:%S %Y")) /* HERE_D_T_FMT */
		return NULL;
	    break;
	case L'C':
	  /* Match century number.  */
	  get_number (0, 99, 2);
	  century = val;
	  want_xday = 1;
	  break;
	case L'd':
	case L'e':
	  /* Match day of month.  */
	  get_number (1, 31, 2);
	  tm->tm_mday = val;
	  have_mday = 1;
	  want_xday = 1;
	  break;
	case L'F':
	  if (!w_recursive (L"%Y-%m-%d"))
	    return NULL;
	  want_xday = 1;
	  break;
	case L'x':
	  /* Fall through.  */
	case L'D':
	  /* Match standard day format.  */
	    if (!w_recursive (L"%y/%m/%d")) /* HERE_D_FMT */
	    return NULL;
	  want_xday = 1;
	  break;
	case L'k':
	case L'H':
	  /* Match hour in 24-hour clock.  */
	  get_number (0, 24, 2); /* allow 24:00:00 */
	  tm->tm_hour = val;
	  have_I = 0;
	  break;
	case L'l':
	  /* Match hour in 12-hour clock.  GNU extension.  */
	case L'I':
	  /* Match hour in 12-hour clock.  */
	  get_number (1, 12, 2);
	  tm->tm_hour = val % 12;
	  have_I = 1;
	  break;
	case L'j':
	  /* Match day number of year.  */
	  get_number (1, 366, 3);
	  tm->tm_yday = val - 1;
	  have_yday = 1;
	  break;
	case L'm':
	  /* Match number of month.  */
	  get_number (1, 12, 2);
	  tm->tm_mon = val - 1;
	  have_mon = 1;
	  want_xday = 1;
	  break;
	case L'M':
	  /* Match minute.  */
	  get_number (0, 59, 2);
	  tm->tm_min = val;
	  break;
	case L'n':
	case L't':
	  /* Match any white space.  */
	  while (iswspace (*rp))
	    ++rp;
	  break;
	case L'p':
	  /* Match locale's equivalent of AM/PM.  */
#if defined(HAVE_WCSFTIME)
	  if(!locale_w_strings_set) get_locale_w_strings();
#endif
	  if (!w_match_string (w_am_pm[0], rp)) {
	    if (w_match_string (w_am_pm[1], rp))
	      is_pm = 1;
	    else
		return NULL;
	  }
	  break;
	case L'r':
	    if (!w_recursive (L"%I:%M:%S %p")) /* HERE_T_FMT_AMPM */
		return NULL;
	  break;
	case L'R':
	    if (!w_recursive (L"%H:%M"))
		return NULL;
	    break;
	case L's':
	{
	    /* The number of seconds may be very high so we cannot use
	       the `get_number' macro.  Instead read the number
	       character for character and construct the result while
	       doing this.  */
	    time_t secs = 0;
	    if (*rp < L'0' || *rp > L'9')
		/* We need at least one digit.  */
		return NULL;

	    do
	    {
		secs *= 10;
		secs += *rp++ - L'0';
	    }
	    while (*rp >= L'0' && *rp <= L'9');

#ifdef HAVE_LOCALTIME_R
	    if ((tm = localtime_r (&secs, tm)) == NULL) return NULL;
#else
	    if ((tm = localtime (&secs)) == NULL) return NULL;
#endif
	}
	break;
	case L'S':
	    get_number (0, 61, 2);
	    tm->tm_sec = val;
	    break;
	case L'X':
	    /* Fall through.  */
	case L'T':
	    if (!w_recursive (L"%H:%M:%S")) /* HERE_T_FMT */
		return NULL;
	    break;
	case L'u':
	    get_number (1, 7, 1);
	    tm->tm_wday = val % 7;
	    have_wday = 1;
	    break;
	case L'g':
	    get_number (0, 99, 2);
	    /* XXX This cannot determine any field in TM.  */
	    break;
	case L'G':
	    if (*rp < L'0' || *rp > L'9')
		return NULL;
	    /* XXX Ignore the number since we would need some more
	       information to compute a real date.  */
	    do
		++rp;
	    while (*rp >= L'0' && *rp <= L'9');
	    break;
	case L'U':
	  get_number (0, 53, 2);
	  week_no = val;
	  have_uweek = 1;
	  break;
	case L'W':
	  get_number (0, 53, 2);
	  week_no = val;
	  have_wweek = 1;
	  break;
	case L'V':
	    get_number (0, 53, 2);
	    /* XXX This cannot determine any field in TM without some
	       information.  */
	    break;
	case L'w':
	    /* Match number of weekday.  */
	    get_number (0, 6, 1);
	    tm->tm_wday = val;
	    have_wday = 1;
	    break;
	case L'y':
	    {
		/* Match year within century.  */
		get_number (0, 99, 2);
		/* The "Year 2000: The Millennium Rollover" paper suggests that
		   values in the range 69-99 refer to the twentieth century.  */
		int ival = val;
		tm->tm_year = ival >= 69 ? ival : ival + 100;
		/* Indicate that we want to use the century, if specified.  */
		want_century = 1;
		want_xday = 1;
	    }
	    break;
	case L'Y':
	    /* Match year including century number.  */
	    get_number (0, 9999, 4);
	    tm->tm_year = val - 1900;
	    want_century = 0;
	    want_xday = 1;
	    break;
	case L'z':
	    {
		int n = 0, neg, off = 0;
		val = 0;
		while (*rp == L' ') ++rp;
		if (*rp != L'+' && *rp != L'-') return NULL;
		neg = *rp++ == L'-';
		while (n < 4 && *rp >= L'0' && *rp <= L'9') {
		    val = val * 10 + *rp++ - L'0';
		    ++n;
		}
		if (n != 4) return NULL;
		else {
		    /* We have to convert the minutes into decimal.  */
		    if (val % 100 >= 60) return NULL;
		    val = (val / 100) * 100 + ((val % 100) * 50) / 30;
		}
		/* https://en.wikipedia.org/wiki/List_of_UTC_time_offsets */
		if (val > 1400) return NULL;
		off = ((val * 3600) / 100);
		if (neg) off = -off;
		*poffset = off;
	    }
	    break;
	case L'Z':
	    error(_("use of %s for input is not supported"), "%Z");
	    return NULL;
	    break;
	case L'E':
	    /* We have no information about the era format.  Just use
	       the normal format.  */
	    if (*fmt != L'c' && *fmt != L'C' && *fmt != L'y' && *fmt != L'Y'
		&& *fmt != L'x' && *fmt != L'X')
		/* This is an illegal format.  */
		return NULL;

	    goto start_over;
	case L'O':
	    switch (*fmt++)
	    {
	    case L'd':
	    case L'e':
		/* Match day of month using alternate numeric symbols.  */
		get_alt_number (1, 31, 2);
		tm->tm_mday = val;
		have_mday = 1;
		want_xday = 1;
		break;
	    case L'H':
		/* Match hour in 24-hour clock using alternate numeric
		   symbols.  */
		get_alt_number (0, 23, 2);
		tm->tm_hour = val;
		have_I = 0;
		break;
	    case L'I':
		/* Match hour in 12-hour clock using alternate numeric
		   symbols.  */
		get_alt_number (1, 12, 2);
		tm->tm_hour = val % 12;
		have_I = 1;
		break;
	    case L'm':
		/* Match month using alternate numeric symbols.  */
		get_alt_number (1, 12, 2);
		tm->tm_mon = val - 1;
		have_mon = 1;
		want_xday = 1;
		break;
	    case L'M':
		/* Match minutes using alternate numeric symbols.  */
		get_alt_number (0, 59, 2);
		tm->tm_min = val;
		break;
	    case L'S':
		/* Match seconds using alternate numeric symbols.
		get_alt_number (0, 61, 2); */
		{
		    double sval;
		    wchar_t *end;
		    sval = wcstod(rp, &end);
		    if( sval >= 0.0 && sval <= 61.0) {
		        tm->tm_sec = int( sval);
			*psecs = sval;
		    }
		    rp = end;
		}
	    break;
	    case L'U':
	      get_alt_number (0, 53, 2);
	      week_no = val;
	      have_uweek = 1;
	      break;
	    case L'W':
	      get_alt_number (0, 53, 2);
	      week_no = val;
	      have_wweek = 1;
	      break;
	    case L'V':
		get_alt_number (0, 53, 2);
		/* XXX This cannot determine any field in TM without
		   further information.  */
		break;
	    case L'w':
		/* Match number of weekday using alternate numeric symbols.  */
		get_alt_number (0, 6, 1);
		tm->tm_wday = val;
		have_wday = 1;
		break;
	    case L'y':
<<<<<<< HEAD
		{
		    /* Match year within century using alternate numeric symbols.  */
		    get_alt_number (0, 99, 2);
		    int ival = val;
		    tm->tm_year = ival >= 69 ? ival : ival + 100;
		    want_xday = 1;
		}
=======
		/* Match year within century using alternate numeric symbols.  */
		get_alt_number (0, 99, 2);
		int ival = val;
		tm->tm_year = ival >= 69 ? ival : ival + 100;
		want_xday = 1;
>>>>>>> d6867e7e
		break;
	    default:
		return NULL;
	    }
	    break;
	default:
	    return NULL;
	}
    }

    if (have_I && is_pm)
	tm->tm_hour += 12;

    if (century != -1)
    {
	if (want_century)
	    tm->tm_year = tm->tm_year % 100 + (century - 19) * 100;
	else
	    /* Only the century, but not the year.  Strange, but so be it.  */
	    tm->tm_year = (century - 19) * 100;
    }

    if (want_xday && !have_wday) {
	if ( !(have_mon && have_mday) && have_yday)  {
	    /* We don't have tm_mon and/or tm_mday, compute them. */
	    int t_mon = 0;
	    while (__mon_yday[__isleap(1900 + tm->tm_year)][t_mon] <= tm->tm_yday)
		t_mon++;
	    if (!have_mon)
		tm->tm_mon = t_mon - 1;
	    if (!have_mday)
		tm->tm_mday = (tm->tm_yday - __mon_yday[__isleap(1900 + tm->tm_year)][t_mon - 1] + 1);
	}
	day_of_the_week (tm);
    }

    if (want_xday && !have_yday)
	day_of_the_year (tm);

  if ((have_uweek || have_wweek) && have_wday) {
      int save_wday = tm->tm_wday;
      int save_mday = tm->tm_mday;
      int save_mon = tm->tm_mon;
      int w_offset = have_uweek ? 0 : 1;

      tm->tm_mday = 1;
      tm->tm_mon = 0;
      day_of_the_week (tm);
      if (have_mday)
	  tm->tm_mday = save_mday;
      if (have_mon)
	  tm->tm_mon = save_mon;

      if (!have_yday) {
	  tm->tm_yday = ((7 - (tm->tm_wday - w_offset)) % 7
			 + (week_no - 1) *7
			 + save_wday - w_offset);
	  if(tm->tm_yday < 0) tm->tm_yday += 7;
      }

      if (!have_mday || !have_mon)
      {
	  int t_mon = 0;
	  while (__mon_yday[__isleap(1900 + tm->tm_year)][t_mon]
		 <= tm->tm_yday)
	      t_mon++;
	  if (!have_mon)
	      tm->tm_mon = t_mon - 1;
	  if (!have_mday)
	      tm->tm_mday =
		  (tm->tm_yday
		   - __mon_yday[__isleap(1900 + tm->tm_year)][t_mon - 1] + 1);
      }

      tm->tm_wday = save_wday;
  }

  return rp;
}


static char *
strptime_internal (const char *rp, const char *fmt, stm *tm,
		   double *psecs, int *poffset)
{
    int cnt;
    int val;
    int have_I, is_pm;
    int century, want_century;
    int have_wday, want_xday;
    int have_yday;
    int have_mon, have_mday;
    int have_uweek, have_wweek;
    int week_no = 0; /* -Wall */

    have_I = is_pm = 0;
    century = -1;
    want_century = 0;
    have_wday = want_xday = have_yday = have_mon = have_mday = 0;
    have_uweek = have_wweek = 0;

    while (*fmt != '\0')
    {
	/* A white space in the format string matches 0 more or white
	   space in the input string.  */
	if (isspace ((int)*fmt))
	{
	    while (isspace ((int)*rp))
		++rp;
	    ++fmt;
	    continue;
	}

	/* Any character but `%' must be matched by the same character
	   in the input string.  */
	if (*fmt != '%')
	{
	    match_char (*fmt++, *rp++);
	    continue;
	}

	++fmt;

	/* We need this for handling the `E' modifier.  */
    start_over:

	switch (*fmt++)
	{
	case '%':
	    /* Match the `%' character itself.  */
	    match_char ('%', *rp++);
	    break;
	case 'a':
	case 'A':
	    /* Match day of week.  */
	    if(!locale_strings_set) get_locale_strings();
	    /* try full name first */
	    for (cnt = 0; cnt < 7; ++cnt)
		if  (match_string (weekday_name[cnt], rp)) break;
	    if (cnt == 7) {
		for (cnt = 0; cnt < 7; ++cnt)
		    if (match_string (ab_weekday_name[cnt], rp)) break;
	    }
	    if (cnt == 7)
		/* Does not match a weekday name.  */
		return NULL;
	    tm->tm_wday = cnt;
	    have_wday = 1;
	    break;
	case 'b':
	case 'B':
	case 'h':
	    /* Match month name.  */
	    if(!locale_strings_set) get_locale_strings();
	    /* try full name first */
	    for (cnt = 0; cnt < 12; ++cnt)
		if (match_string (month_name[cnt], rp)) break;
	    if (cnt == 12) {
		/* Try full names */
		for (cnt = 0; cnt < 12; ++cnt)
		    if (match_string (ab_month_name[cnt], rp)) break;
	    }
	    if (cnt == 12)
		/* Does not match a month name.  */
		return NULL;
	    tm->tm_mon = cnt;
	    want_xday = 1;
	    break;
	case 'c':
	    /* Match locale's date and time format.  */
	    if (!recursive (HERE_D_T_FMT))
		return NULL;
	    break;
	case 'C':
	  /* Match century number.  */
	  get_number (0, 99, 2);
	  century = val;
	  want_xday = 1;
	  break;
	case 'd':
	case 'e':
	  /* Match day of month.  */
	  get_number (1, 31, 2);
	  tm->tm_mday = val;
	  have_mday = 1;
	  want_xday = 1;
	  break;
	case 'F':
	  if (!recursive ("%Y-%m-%d"))
	    return NULL;
	  want_xday = 1;
	  break;
	case 'x':
	  /* Fall through.  */
	case 'D':
	  /* Match standard day format.  */
	  if (!recursive (HERE_D_FMT))
	    return NULL;
	  want_xday = 1;
	  break;
	case 'k':
	case 'H':
	  /* Match hour in 24-hour clock.  */
	  get_number (0, 24, 2);  /* allow 24:00:00 */
	  tm->tm_hour = val;
	  have_I = 0;
	  break;
	case 'l':
	  /* Match hour in 12-hour clock.  GNU extension.  */
	case 'I':
	  /* Match hour in 12-hour clock.  */
	  get_number (1, 12, 2);
	  tm->tm_hour = val % 12;
	  have_I = 1;
	  break;
	case 'j':
	  /* Match day number of year.  */
	  get_number (1, 366, 3);
	  tm->tm_yday = val - 1;
	  have_yday = 1;
	  break;
	case 'm':
	  /* Match number of month.  */
	  get_number (1, 12, 2);
	  tm->tm_mon = val - 1;
	  have_mon = 1;
	  want_xday = 1;
	  break;
	case 'M':
	  /* Match minute.  */
	  get_number (0, 59, 2);
	  tm->tm_min = val;
	  break;
	case 'n':
	case 't':
	  /* Match any white space.  */
	  while (isspace ((int)*rp))
	    ++rp;
	  break;
	case 'p':
	  /* Match locale's equivalent of AM/PM.  */
	  if(!locale_strings_set) get_locale_strings();
	  if (!match_string (am_pm[0], rp)) {
	    if (match_string (am_pm[1], rp))
	      is_pm = 1;
	    else
		return NULL;
	  }
	  break;
	case 'r':
	  if (!recursive (HERE_T_FMT_AMPM))
	    return NULL;
	  break;
	case 'R':
	    if (!recursive ("%H:%M"))
		return NULL;
	    break;
	case 's':
	{
	    /* The number of seconds may be very high so we cannot use
	       the `get_number' macro.  Instead read the number
	       character for character and construct the result while
	       doing this.  */
	    time_t secs = 0;
	    if (*rp < '0' || *rp > '9')
		/* We need at least one digit.  */
		return NULL;

	    do
	    {
		secs *= 10;
		secs += *rp++ - '0';
	    }
	    while (*rp >= '0' && *rp <= '9');

#ifdef HAVE_LOCALTIME_R
	    if ((tm = localtime_r (&secs, tm)) == NULL) return NULL;
#else
	    if ((tm = localtime (&secs)) == NULL) return NULL;
#endif
	}
	break;
	case 'S':
	    get_number (0, 61, 2);
	    tm->tm_sec = val;
	    break;
	case 'X':
	    /* Fall through.  */
	case 'T':
	    if (!recursive (HERE_T_FMT))
		return NULL;
	    break;
	case 'u':
	    get_number (1, 7, 1);
	    tm->tm_wday = val % 7;
	    have_wday = 1;
	    break;
	case 'g':
	    get_number (0, 99, 2);
	    /* XXX This cannot determine any field in TM.  */
	    break;
	case 'G':
	    if (*rp < '0' || *rp > '9')
		return NULL;
	    /* XXX Ignore the number since we would need some more
	       information to compute a real date.  */
	    do
		++rp;
	    while (*rp >= '0' && *rp <= '9');
	    break;
	case 'U':
	  get_number (0, 53, 2);
	  week_no = val;
	  have_uweek = 1;
	  break;
	case 'W':
	  get_number (0, 53, 2);
	  week_no = val;
	  have_wweek = 1;
	  break;
	case 'V':
	    get_number (0, 53, 2);
	    /* XXX This cannot determine any field in TM without some
	       information.  */
	    break;
	case 'w':
	    /* Match number of weekday.  */
	    get_number (0, 6, 1);
	    tm->tm_wday = val;
	    have_wday = 1;
	    break;
	case 'y':
	    {
		/* Match year within century.  */
		get_number (0, 99, 2);
		/* The "Year 2000: The Millennium Rollover" paper suggests that
		   values in the range 69-99 refer to the twentieth century.
		   And this is mandated by the POSIX 2001 standard, with a
		   caveat that it might change in future.
		*/
		int ival = val;
		tm->tm_year = ival >= 69 ? ival : ival + 100;
		/* Indicate that we want to use the century, if specified.  */
		want_century = 1;
		want_xday = 1;
	    }
	    break;
	case 'Y':
	    /* Match year including century number.  */
	    get_number (0, 9999, 4);
	    tm->tm_year = val - 1900;
	    want_century = 0;
	    want_xday = 1;
	    break;
	case 'z':
	    /* Only recognize RFC 822 form */
	    {
		int n = 0, neg, off = 0;
		val = 0;
		while (*rp == ' ') ++rp;
		if (*rp != '+' && *rp != '-') return NULL;
		neg = *rp++ == '-';
		while (n < 4 && *rp >= '0' && *rp <= '9') {
		    val = val * 10 + *rp++ - '0';
		    ++n;
		}
		if (n != 4) return NULL;
		else {
		    /* We have to convert the minutes into decimal.  */
		    if (val % 100 >= 60) return NULL;
		    val = (val / 100) * 100 + ((val % 100) * 50) / 30;
		}
		if (val > 1200) return NULL;
		off = (val * 3600) / 100;
		if (neg) off = -off;
		*poffset = off;
	    }
	    break;
	case 'Z':
	    error(_("use of %s for input is not supported"), "%Z");
	    return NULL;
	    break;
	case 'E':
	    /* We have no information about the era format.  Just use
	       the normal format.  */
	    if (*fmt != 'c' && *fmt != 'C' && *fmt != 'y' && *fmt != 'Y'
		&& *fmt != 'x' && *fmt != 'X')
		/* This is an illegal format.  */
		return NULL;

	    goto start_over;
	case 'O':
	    switch (*fmt++)
	    {
	    case 'd':
	    case 'e':
		/* Match day of month using alternate numeric symbols.  */
		get_alt_number (1, 31, 2);
		tm->tm_mday = val;
		have_mday = 1;
		want_xday = 1;
		break;
	    case 'H':
		/* Match hour in 24-hour clock using alternate numeric
		   symbols.  */
		get_alt_number (0, 23, 2);
		tm->tm_hour = val;
		have_I = 0;
		break;
	    case 'I':
		/* Match hour in 12-hour clock using alternate numeric
		   symbols.  */
		get_alt_number (1, 12, 2);
		tm->tm_hour = val % 12;
		have_I = 1;
		break;
	    case 'm':
		/* Match month using alternate numeric symbols.  */
		get_alt_number (1, 12, 2);
		tm->tm_mon = val - 1;
		have_mon = 1;
		want_xday = 1;
		break;
	    case 'M':
		/* Match minutes using alternate numeric symbols.  */
		get_alt_number (0, 59, 2);
		tm->tm_min = val;
		break;
	    case 'S':
		/* Match seconds using alternate numeric symbols.
		   get_alt_number (0, 61, 2); */
		   {
		       double sval;
		       char *end;
		       sval = strtod(rp, &end);
		       if( sval >= 0.0 && sval <= 61.0) {
			   tm->tm_sec = int( sval);
			   *psecs = sval;
		       }
		       rp = end;
		   }
		break;
	    case 'U':
	      get_alt_number (0, 53, 2);
	      week_no = val;
	      have_uweek = 1;
	      break;
	    case 'W':
	      get_alt_number (0, 53, 2);
	      week_no = val;
	      have_wweek = 1;
	      break;
	    case 'V':
		get_alt_number (0, 53, 2);
		/* XXX This cannot determine any field in TM without
		   further information.  */
		break;
	    case 'w':
		/* Match number of weekday using alternate numeric symbols.  */
		get_alt_number (0, 6, 1);
		tm->tm_wday = val;
		have_wday = 1;
		break;
	    case 'y':
		{
		    /* Match year within century using alternate numeric symbols.  */
		    get_alt_number (0, 99, 2);
		    int ival = val;
		    tm->tm_year = ival >= 69 ? ival : ival + 100;
		    want_xday = 1;
		}
		break;
	    default:
		return NULL;
	    }
	    break;
	default:
	    return NULL;
	}
    }

    if (have_I && is_pm)
	tm->tm_hour += 12;

    if (century != -1)
    {
	if (want_century)
	    tm->tm_year = tm->tm_year % 100 + (century - 19) * 100;
	else
	    /* Only the century, but not the year.  Strange, but so be it.  */
	    tm->tm_year = (century - 19) * 100;
    }

    if (want_xday && !have_wday) {
	if ( !(have_mon && have_mday) && have_yday)  {
	    /* We don't have tm_mon and/or tm_mday, compute them. */
	    int t_mon = 0;
	    while (__mon_yday[__isleap(1900 + tm->tm_year)][t_mon] <= tm->tm_yday)
		t_mon++;
	    if (!have_mon)
		tm->tm_mon = t_mon - 1;
	    if (!have_mday)
		tm->tm_mday = (tm->tm_yday - __mon_yday[__isleap(1900 + tm->tm_year)][t_mon - 1] + 1);
	}
	day_of_the_week (tm);
    }

    if (want_xday && !have_yday)
	day_of_the_year (tm);

  if ((have_uweek || have_wweek) && have_wday) {
      int save_wday = tm->tm_wday;
      int save_mday = tm->tm_mday;
      int save_mon = tm->tm_mon;
      int w_offset = have_uweek ? 0 : 1;

      tm->tm_mday = 1;
      tm->tm_mon = 0;
      day_of_the_week (tm);
      if (have_mday)
	  tm->tm_mday = save_mday;
      if (have_mon)
	  tm->tm_mon = save_mon;

      if (!have_yday)
	  tm->tm_yday = ((7 - (tm->tm_wday - w_offset)) % 7
			 + (week_no - 1) *7
			 + save_wday - w_offset);

      if (!have_mday || !have_mon)
      {
	  int t_mon = 0;
	  while (__mon_yday[__isleap(1900 + tm->tm_year)][t_mon]
		 <= tm->tm_yday)
	      t_mon++;
	  if (!have_mon)
	      tm->tm_mon = t_mon - 1;
	  if (!have_mday)
	      tm->tm_mday =
		  (tm->tm_yday
		   - __mon_yday[__isleap(1900 + tm->tm_year)][t_mon - 1] + 1);
      }

      tm->tm_wday = save_wday;
  }

    return (char *) rp;
}

/*
  We could use nl_langinfo() here: see src/extra/timezone/strftime.c
  But we would stil need to do it this way on Windows, and it is not clear
  if nl_langinfo() has wchar_t versions (some OSes do, some do not).
*/

attribute_hidden
void dt_invalidate_locale() // used in platform.c
{
    locale_strings_set = 0;
    locale_w_strings_set = 0;
}

/* use system stuct tm and strftime/wcstime here */
static void get_locale_strings(void)
{
    int i;
    struct tm tm;
    char buff[DT_BUFSIZE];

    tm.tm_sec = tm.tm_min = tm.tm_hour = tm.tm_mday = tm.tm_mon
	= tm.tm_isdst = 0;
    tm.tm_year = 30;
    for(i = 0; i < 12; i++) {
	tm.tm_mon = i;
	// What happens if this does not fit is not well-defined,
	// so we null-terminate as a precaution.
	strftime(ab_month_name[i], DT_BUFSIZE, "%b", &tm);
	ab_month_name[i][DT_BUFSIZE-1] = '\0';
	strftime(month_name[i], DT_BUFSIZE, "%B", &tm);
	month_name[i][DT_BUFSIZE-1] = '\0';
    }
    tm.tm_mon = 0;
    for(i = 0; i < 7; i++) {
	tm.tm_mday = tm.tm_yday = i+1; /* 2000-01-02 was a Sunday */
	tm.tm_wday = i;
	strftime(ab_weekday_name[i], DT_BUFSIZE, "%a", &tm);
	ab_weekday_name[i][DT_BUFSIZE-1] = '\0';
	strftime(weekday_name[i], DT_BUFSIZE, "%A", &tm);
	weekday_name[i][DT_BUFSIZE-1] = '\0';
    }
    tm.tm_hour = 1;
    /* in locales where these are unused, they may be empty:
       better not to reset them then */
    strftime(buff, DT_BUFSIZE, "%p", &tm);
    buff[DT_BUFSIZE-1] = '\0';
    if(strlen(buff)) strcpy(am_pm[0], buff);
    tm.tm_hour = 13;
    strftime(buff, DT_BUFSIZE, "%p", &tm);
    buff[DT_BUFSIZE-1] = '\0';
    if(strlen(buff)) strcpy(am_pm[1], buff);
    locale_strings_set = 1;
}

#if defined(HAVE_WCSTOD) && defined(HAVE_WCSFTIME)
static void get_locale_w_strings(void)
{
    int i;
    struct tm tm;
    wchar_t buff[DT_WBUFSIZE];

    tm.tm_sec = tm.tm_min = tm.tm_hour = tm.tm_mday = tm.tm_mon
	= tm.tm_isdst = 0;
    tm.tm_year = 30;
    for(i = 0; i < 12; i++) {
	tm.tm_mon = i;
	wcsftime(w_ab_month_name[i], DT_WBUFSIZE, L"%b", &tm);
	w_ab_month_name[i][DT_WBUFSIZE - 1] = L'\0';
	wcsftime(w_month_name[i], DT_WBUFSIZE, L"%B", &tm);
	w_month_name[i][DT_WBUFSIZE - 1] = L'\0';
    }
    tm.tm_mon = 0;
    for(i = 0; i < 7; i++) {
	tm.tm_mday = tm.tm_yday = i+1; /* 2000-01-02 was a Sunday */
	tm.tm_wday = i;
	wcsftime(w_ab_weekday_name[i], DT_WBUFSIZE, L"%a", &tm);
	w_ab_weekday_name[i][DT_WBUFSIZE - 1] = L'\0';
	wcsftime(w_weekday_name[i], DT_WBUFSIZE, L"%A", &tm);
	w_weekday_name[i][DT_WBUFSIZE - 1] = L'\0';
    }
    tm.tm_hour = 1;
    /* in locales where these are unused, they may be empty:
       better not to reset them then */
    wcsftime(buff, DT_WBUFSIZE, L"%p", &tm);
    buff[DT_WBUFSIZE - 1] = L'\0';
    if(wcslen(buff)) wcscpy(w_am_pm[0], buff);
    tm.tm_hour = 13;
    wcsftime(buff, DT_WBUFSIZE, L"%p", &tm);
    buff[DT_WBUFSIZE - 1] = L'\0';
    if(wcslen(buff)) wcscpy(w_am_pm[1], buff);
    locale_w_strings_set = 1;
}
#endif


/* We only care if the result is null or not */
static void *
R_strptime (const char *buf, const char *format, stm *tm,
	    double *psecs, int *poffset)
{
#if defined(HAVE_WCSTOD)
    if(mbcslocale) {
	wchar_t wbuf[1001], wfmt[1001]; size_t n;
	n = mbstowcs(NULL, buf, 1000);
	if(n > 1000) error(_("input string is too long"));
	n = mbstowcs(wbuf, buf, 1000);
	if(CXXRCONSTRUCT(int, n) == -1) error(_("invalid multibyte input string"));

	n = mbstowcs(NULL, format, 1000);
	if(n > 1000) error(_("format string is too long"));
	n = mbstowcs(wfmt, format, 1000);
	if(CXXRCONSTRUCT(int, n) == -1) error(_("invalid multibyte format string"));
	return (void *) w_strptime_internal (wbuf, wfmt, tm, psecs, poffset);
    } else
#endif
    {
	return (void *) strptime_internal (buf, format, tm, psecs, poffset);
    }
}

#ifdef __cplusplus
}
#endif

#endif /* RSTRPTIME_H */<|MERGE_RESOLUTION|>--- conflicted
+++ resolved
@@ -1,4 +1,3 @@
-<<<<<<< HEAD
 /*CXXR $Id$
  *CXXR
  *CXXR This file is part of CXXR, a project to refactor the R interpreter
@@ -6,19 +5,16 @@
  *CXXR documentation taken from the R project itself, incorporated into
  *CXXR CXXR (and possibly MODIFIED) under the terms of the GNU General Public
  *CXXR Licence.
- *CXXR 
+ *CXXR
  *CXXR CXXR is Copyright (C) 2008-14 Andrew R. Runnalls, subject to such other
  *CXXR copyrights and copyright restrictions as may be stated below.
- *CXXR 
+ *CXXR
  *CXXR CXXR is not part of the R project, and bugs and other issues should
  *CXXR not be reported via r-bugs or other R project channels; instead refer
  *CXXR to the CXXR website.
  *CXXR */
 
-/* For inclusion by datetime.cpp. 
-=======
-/* For inclusion by datetime.c.
->>>>>>> d6867e7e
+/* For inclusion by datetime.cpp.
 
    A modified version of code from the GNU C library with locale
    support removed and wchar support added.
@@ -635,7 +631,6 @@
 		have_wday = 1;
 		break;
 	    case L'y':
-<<<<<<< HEAD
 		{
 		    /* Match year within century using alternate numeric symbols.  */
 		    get_alt_number (0, 99, 2);
@@ -643,13 +638,6 @@
 		    tm->tm_year = ival >= 69 ? ival : ival + 100;
 		    want_xday = 1;
 		}
-=======
-		/* Match year within century using alternate numeric symbols.  */
-		get_alt_number (0, 99, 2);
-		int ival = val;
-		tm->tm_year = ival >= 69 ? ival : ival + 100;
-		want_xday = 1;
->>>>>>> d6867e7e
 		break;
 	    default:
 		return NULL;
