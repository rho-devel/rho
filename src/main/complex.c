--- conflicted
+++ resolved
@@ -6,11 +6,7 @@
  *CXXR CXXR (and possibly MODIFIED) under the terms of the GNU General Public
  *CXXR Licence.
  *CXXR 
-<<<<<<< HEAD
- *CXXR CXXR is Copyright (C) 2008-10 Andrew R. Runnalls, subject to such other
-=======
  *CXXR CXXR is Copyright (C) 2008-12 Andrew R. Runnalls, subject to such other
->>>>>>> e3ceeaa2
  *CXXR copyrights and copyright restrictions as may be stated below.
  *CXXR 
  *CXXR CXXR is not part of the R project, and bugs and other issues should
@@ -132,98 +128,6 @@
     return R_NilValue; /* -Wall */
 }
 
-<<<<<<< HEAD
-#ifndef HAVE_C99_COMPLEX
-/* c := a / b --- where c may overwrite 'b' but not 'a' */
-static void complex_div(Rcomplex *c, Rcomplex *a, Rcomplex *b)
-{
-    double ratio, den;
-    double abr, abi;
-
-    if( (abr = b->r) < 0)
-	abr = - abr;
-    if( (abi = b->i) < 0)
-	abi = - abi;
-    if( abr <= abi ) {
-	ratio = b->r / b->i ;
-	den = b->i * (1 + ratio*ratio);
-	c->r = (a->r*ratio + a->i) / den;
-	c->i = (a->i*ratio - a->r) / den;
-    }
-    else {
-	ratio = b->i / b->r ;
-	den = b->r * (1 + ratio*ratio);
-	c->r = (a->r + a->i*ratio) / den;
-	c->i = (a->i - a->r*ratio) / den;
-    }
-}
-#endif
-
-#ifndef HAVE_C99_COMPLEX
-
-static void R_cpow_n(Rcomplex *r, Rcomplex *x, int k) {
-    if(k == 0) {
-	r->r = 1.;
-	r->i = 0.;
-    } else if(k < 0) {
-	Rcomplex h;
-	R_cpow_n(r, x, -k);
-	/* r := 1/r : */
-	h.r = 1.; h.i = 0;
-	complex_div(r, &h, r);
-    }
-    else {/* k > 0 */
-	Rcomplex X;
-	r->r = X.r = x->r;
-	r->i = X.i = x->i;
-	k--;
-	while (k > 0) {
-	    double rr;
-	    if (k & 1) { /* r := r * x */
-		rr   = r->r * x->r - r->i * x->i;
-		r->i = r->r * x->i + r->i * x->r;
-		r->r = rr;
-	    }
-	    if(k == 1)
-		break;
-	    k >>= 1; /* efficient division by 2; now have k >= 1 */
-
-	    /* X := X * X : */
-	    rr	= (X.r - X.i) * (X.r + X.i); /* = X.r * X.r - X.i * X.i */
-	    X.i = 2 * X.r * X.i;	     /* = X.r * X.i + X.i * X.r */
-	    X.r = rr;
-	}
-	return;
-    }
-}
-
-static void complex_pow(Rcomplex *r, Rcomplex *a, Rcomplex *b)
-{
-/* r := a^b */
-    double logr, logi, x, y;
-    int ib;
-
-    if(b->i == 0.) {		/* ^ "real" : be fast (and more accurate)*/
-	if(b->r == 1.) {	/* a^1 */
-	    r->r = a->r; r->i = a->i; return;
-	}
-	if(a->i == 0. && a->r >= 0.) {
-	    r->r = R_pow(a->r, b->r); r->i = 0.; return;
-	}
-	if(b->r == (ib = (int)b->r)) { /* z ^ k  (k integer) */
-	    if(a->r == 0.) {/* (|a|*i)^b */
-		x = R_pow_di(a->i, ib);
-		if(ib % 2) {	/* ib is odd ==> imaginary r */
-		    r->r = 0.;
-		    r->i = ((ib>0 && ib %4 == 3)||(ib<0 && (-ib)%4 == 1))? -x : x;
-		} else {	/* even exponent b : real r */
-		    r->r = (ib %4)? -x : x; r->i = 0.;
-		}
-	    } else {
-		R_cpow_n(r, a, ib);
-	    }
-	    return;
-=======
 static R_INLINE double complex R_cpow_n(double complex X, int k)
 {
     if(k == 0) return (double complex) 1.;
@@ -236,7 +140,6 @@
 	    if (k == 1) break;
 	    k >>= 1; /* efficient division by 2; now have k >= 1 */
 	    X = X * X;
->>>>>>> e3ceeaa2
 	}
 	return z;
     }
@@ -249,92 +152,15 @@
   1) X^n  (e.g. for n = +/- 2, 3) is unnecessarily inaccurate in glibc;
      cut-off 65536 : guided from empirical speed measurements
 
-<<<<<<< HEAD
-
-static double complex R_cpow_n(double complex X, int k) {
-    if(k == 0)
-	return (double complex) 1.;
-    else if(k < 0)
-	return 1. / R_cpow_n(X, -k);
-    else {/* k > 0 */
-	double complex z = X;
-	k--;
-	while (k > 0) {
-	    if (k & 1)
-		z = z * X;
-	    if(k == 1)
-		break;
-	    k >>= 1; /* efficient division by 2; now have k >= 1 */
-	    /* x := x * x */
-	    X = X * X;
-	}
-	return z;
-    }
-}
-
-#ifdef Win32
-/* Need this because the system one is explicitly linked
-   against MSVCRT's pow, and gets (0+0i)^Y as 0+0i for all Y */
-static double complex mycpow (double complex X, double complex Y)
-{
-    double complex Res; int k;
-    if (X == 0.0) {
-	__real__ Res = R_pow(0.0, __real__ Y);
-	__imag__ Res = 0.0;
-    } else if (__imag__ Y == 0.0 && __real__ Y == (k = (int)__real__ Y)
-	       && abs(k) <= 65536) {
-	return R_cpow_n(X, k);
-    } else {
-	double rho, r,i, theta;
-	r = hypot (__real__ X, __imag__ X);
-	i = carg (X);
-	theta = i * __real__ Y;
-
-	if (__imag__ Y == 0.0)
-	    rho = pow (r, __real__ Y);
-	else {
-	    r = log (r);
-	    /* rearrangement of cexp(X * clog(Y)) */
-	    theta += r * __imag__ Y;
-	    rho = exp (r * __real__ Y - i * __imag__ Y);
-	}
-	__real__ Res = rho * cos (theta);
-	__imag__ Res = rho * sin (theta);
-    }
-    return  Res;
-}
-#else /* not Win32 */
-/* reason for this:
- * 1) glibc gets (0+0i)^y = Inf+NaNi for y < 0
- * 2)   X ^ n  (e.g. for n = 2, 3)  is unnecessarily inaccurate;
- *	cut-off 65536 : guided from empirical speed measurements
-=======
   2) On Mingw (but not Mingw-w64) the system cpow is explicitly linked
      against the (slow) MSVCRT pow, and gets (0+0i)^Y as 0+0i for all Y.
 
   3) PPC Mac OS X crashes on powers of 0+0i (at least under Rosetta).
   Really 0i^-1 should by Inf+NaNi, but getting that portably seems too hard.
->>>>>>> e3ceeaa2
 */
 
 static double complex mycpow (double complex X, double complex Y)
 {
-<<<<<<< HEAD
-    double iY = cimag(Y);
-    if (iY == 0) {/* X ^ <real> */
-	double complex Z; int k;
-	if (X == 0.) {
-	    Z = R_pow(0., creal(Y));
-	} else if(creal(Y) == (k = (int)creal(Y)) && abs(k) <= 65536) {
-	    Z = R_cpow_n(X, k);
-	} else {
-	    Z = cpow(X, Y);
-	}
-	return Z;
-    } else
-	return cpow(X, Y);
-}
-=======
     double complex Z;
     double yr = creal(Y), yi = cimag(Y); 
     int k;
@@ -365,7 +191,6 @@
 	__imag__ Z = rho * sin(theta);
 #else
 	Z = rho * cos(theta) + (rho * sin(theta)) * I;
->>>>>>> e3ceeaa2
 #endif
     }
 #endif
@@ -391,24 +216,7 @@
 
     n = (n1 > n2) ? n1 : n2;
     ans = allocVector(CPLXSXP, n);
-<<<<<<< HEAD
-#ifdef R_MEMORY_PROFILING
-    if (RTRACE(s1) || RTRACE(s2)){
-       if (RTRACE(s1) && RTRACE(s2)){
-	  if (n1>n2)
-	      memtrace_report(s1,ans);
-	  else
-	      memtrace_report(s2, ans);
-       } else if (RTRACE(s1))
-	   memtrace_report(s1,ans);
-       else /* only s2 */
-	   memtrace_report(s2, ans);
-       SET_RTRACE(ans, 1);
-    }
-#endif
-=======
     maybeTraceMemory2(ans, s1, s2);
->>>>>>> e3ceeaa2
 
     switch (code) {
     case PLUSOP:
