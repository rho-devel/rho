/*CXXR $Id$
 *CXXR
 *CXXR This file is part of CXXR, a project to refactor the R interpreter
 *CXXR into C++.  It may consist in whole or in part of program code and
 *CXXR documentation taken from the R project itself, incorporated into
 *CXXR CXXR (and possibly MODIFIED) under the terms of the GNU General Public
 *CXXR Licence.
 *CXXR 
<<<<<<< HEAD
 *CXXR CXXR is Copyright (C) 2008-10 Andrew R. Runnalls, subject to such other
=======
 *CXXR CXXR is Copyright (C) 2008-12 Andrew R. Runnalls, subject to such other
>>>>>>> e3ceeaa2
 *CXXR copyrights and copyright restrictions as may be stated below.
 *CXXR 
 *CXXR CXXR is not part of the R project, and bugs and other issues should
 *CXXR not be reported via r-bugs or other R project channels; instead refer
 *CXXR to the CXXR website.
 *CXXR */

/*
 *  R : A Computer Language for Statistical Data Analysis
 *  Copyright (C) 1995, 1996  Robert Gentleman and Ross Ihaka
 *  Copyright (C) 1999-2011  The R Development Core Team.
 *
 *  This program is free software; you can redistribute it and/or modify
 *  it under the terms of the GNU General Public License as published by
 *  the Free Software Foundation; either version 2 of the License, or
 *  (at your option) any later version.
 *
 *  This program is distributed in the hope that it will be useful,
 *  but WITHOUT ANY WARRANTY; without even the implied warranty of
 *  MERCHANTABILITY or FITNESS FOR A PARTICULAR PURPOSE.  See the
 *  GNU General Public License for more details.
 *
 *  You should have received a copy of the GNU General Public License
 *  along with this program; if not, a copy is available at
 *  http://www.r-project.org/Licenses/
 *
 *
 *
 *  Environments:
 *
 *  All the action of associating values with symbols happens
 *  in this code.  An environment is (essentially) a list of
 *  environment "frames" of the form
 *
 *	FRAME(envir) = environment frame
 *	ENCLOS(envir) = parent environment
 *
 *  Each frame is a (tagged) list with
 *
 *	TAG(item) = symbol
 *	CAR(item) = value bound to symbol in this frame
 *	CDR(item) = next value on the list
 *
 *  When the value of a symbol is required, the environment is
 *  traversed frame-by-frame until a value is found.
 *
 *  If a value is not found during the traversal, the symbol's
 *  "value" slot is inspected for a value.  This "top-level"
 *  environment is where system functions and variables reside.
 *
 */

/* R 1.8.0: namespaces are no longer experimental, so the following
 *  are no longer 'experimental options':
 *
 * EXPERIMENTAL_NAMESPACES: When this is defined the variable
 *     R_BaseNamespace holds an environment that has R_GlobalEnv as
 *     its parent.  This environment does not actually contain any
 *     bindings of its own.  Instead, it redirects all fetches and
 *     assignments to the SYMVALUE fields of the base (R_BaseEnv)
 *     environment.  If evaluation occurs in R_BaseNamespace, then
 *     base is searched before R_GlobalEnv.
 *
 * ENVIRONMENT_LOCKING: Locking an environment prevents new bindings
 *     from being created and existing bindings from being removed.
 *
 * FANCY_BINDINGS: This enables binding locking and "active bindings".
 *     When a binding is locked, its value cannot be changed.  It may
 *     still be removed from the environment if the environment is not
 *     locked.
 *
 *     Active bindings contain a function in their value cell.
 *     Getting the value of an active binding calls this function with
 *     no arguments and returns the result.  Assigning to an active
 *     binding calls this function with one argument, the new value.
 *     Active bindings may be useful for mapping external variables,
 *     such as C variables or data base entries, to R variables.  They
 *     may also be useful for making some globals thread-safe.
 *
 *     Bindings are marked as locked or active using bits 14 and 15 in
 *     their gp fields.  Since the save/load code writes out this
 *     field it means the value will be preserved across save/load.
 *     But older versions of R will interpret the entire gp field as
 *     the MISSING field, which may cause confusion.  If we keep this
 *     code, then we will need to make sure that there are no
 *     locked/active bindings in workspaces written for older versions
 *     of R to read.
 *
 * LT */

/** @file envir.cpp
 *
 * Environments: all the action of associating values with symbols
 * happens in this code.
 */

#ifdef HAVE_CONFIG_H
# include <config.h>
#endif

#include <functional>
#include <iostream>
#include "Defn.h"
#include <R_ext/Callbacks.h>
<<<<<<< HEAD
#include "CXXR/ProvenanceTracker.hpp"
=======
#include "CXXR/ClosureContext.hpp"
>>>>>>> e3ceeaa2

using namespace CXXR;

namespace {
    inline bool FRAME_IS_LOCKED(SEXP e)
    {
	return SEXP_downcast<Environment*>(e)->frame()->isLocked();
    }
}

static SEXP getActiveValue(SEXP fun)
{
    SEXP expr = LCONS(fun, R_NilValue);
    PROTECT(expr);
    expr = eval(expr, R_GlobalEnv);
    UNPROTECT(1);
    return expr;
}

static void setActiveValue(SEXP fun, SEXP val)
{
    SEXP s_quote = install("quote");
    SEXP arg = LCONS(s_quote, CONS(val, R_NilValue));
    SEXP expr = LCONS(fun, CONS(arg, R_NilValue));
    PROTECT(expr);
    eval(expr, R_GlobalEnv);
    UNPROTECT(1);
}

void Frame::Binding::assign(RObject* new_value, Origin origin)
{
    if (isLocked())
	Rf_error(_("cannot change value of locked binding for '%s'"),
		 symbol()->name()->c_str());
    m_origin = origin;
    if (isActive()) {
	setActiveValue(m_value, new_value);
	m_frame->monitorRead(*this);
    } else {
	m_value = new_value;
	m_frame->monitorWrite(*this);
    }
}

RObject* Frame::Binding::value() const
{
    RObject* ans = (isActive() ? getActiveValue(m_value) : m_value);
    m_frame->monitorRead(*this);
    return ans;
}

<<<<<<< HEAD
pair<Frame::Binding*, RObject*>
Frame::forcedValue(const Symbol* symbol, const Environment* env)
{
    Binding* bdg = binding(symbol);
    RObject* val;
    if (bdg) {
	val = bdg->rawValue();
	if (val && val->sexptype() == PROMSXP) {
	    Promise* prom = static_cast<Promise*>(val);
	    if (prom->environment()) {
		GCStackRoot<Promise> promrt(prom);
		monitorRead(*bdg);
		val = Rf_eval(val, const_cast<Environment*>(env));
		GCStackRoot<> valrt(val);
		// The eval() may have invalidated bdg, so we need
		// to look it up again.
		bdg = binding(symbol);
		if (bdg)
		    ProvenanceTracker::forcedPromise(*bdg);
	    }
	    val = const_cast<RObject*>(prom->value());
	}
	return make_pair(bdg, val);
    }
    return pair<Binding*, RObject*>(0, 0);
}

=======
>>>>>>> e3ceeaa2
/* Macro version of isNull for only the test against R_NilValue */
#define ISNULL(x) ((x) == R_NilValue)

/*----------------------------------------------------------------------

  String Hashing

  This is taken from the second edition of the "Dragon Book" by
  Aho, Ullman and Sethi.

*/

/* was extern: used in this file and names.c (for the symbol table).

   This hash function seems to work well enough for symbol tables,
   and hash tables get saved as part of environments so changing it
   is a major decision.
 */
int attribute_hidden R_Newhashpjw(const char *s)
{
    CXXRCONST char *p;
    unsigned h = 0, g;
    for (p = CXXRNOCAST(char *) s; *p; p++) {
	h = (h << 4) + (*p);
	if ((g = h & 0xf0000000) != 0) {
	    h = h ^ (g >> 24);
	    h = h ^ g;
	}
    }
    return h;
}

int CXXR::String::hash() const
{
    if (m_hash < 0)
	m_hash = R_Newhashpjw(c_str());
    return m_hash;
}

/*----------------------------------------------------------------------

  R_NewHashedEnv

*/

SEXP R_NewHashedEnv(SEXP enclos, SEXP size)
{
    Environment* enc = SEXP_downcast<Environment*>(enclos);
    GCStackRoot<Frame> frame(CXXR_NEW(StdFrame(asInteger(size))));
    return CXXR_NEW(Environment(enc, frame));
}

/*----------------------------------------------------------------------

  Environments

  The following code implements variable searching for environments.

*/


/*----------------------------------------------------------------------

  InitGlobalEnv

  Create the initial global environment.  The global environment is
  no longer a linked list of environment frames.  Instead it is a
  vector of environments which is searched from beginning to end.

  Note that only the first frame of each of these environments is
  searched.  This is intended to make it possible to implement
  namespaces at some (indeterminate) point in the future.

  We hash the initial environment.  100 is a magic number discovered
  by Ross.  Change it if you feel inclined.

*/

static SEXP R_BaseNamespaceName;

void attribute_hidden InitGlobalEnv()
{
    SET_SYMVALUE(install(".BaseNamespaceEnv"), R_BaseNamespace);
    R_BaseNamespaceName = ScalarString(mkChar("base"));
    R_PreserveObject(R_BaseNamespaceName);
    GCStackRoot<> zero(ScalarInteger(0));
    R_NamespaceRegistry = R_NewHashedEnv(R_NilValue, zero);
    R_PreserveObject(R_NamespaceRegistry);
    defineVar(install("base"), R_BaseNamespace, R_NamespaceRegistry);
<<<<<<< HEAD

    ProvenanceTracker::initEnv(static_cast<Environment*>(R_GlobalEnv));
    //ProvenanceTracker::initEnv(static_cast<Environment*>(R_BaseEnv));
    /**** needed to properly initialize the base name space */
=======
    /**** needed to properly initialize the base namespace */
>>>>>>> e3ceeaa2
}


/*----------------------------------------------------------------------

  unbindVar

  Remove a value from an environment. This happens only in the frame
  of the specified environment.

  FIXME ? should this also unbind the symbol value slot when rho is
  R_BaseEnv.
  This is only called from eval.c in applydefine and bcEval
  (and applydefine only works for unhashed environments, so not base).
*/

void attribute_hidden unbindVar(SEXP symbol, SEXP rho)
{
    if (rho == R_BaseNamespace)
	error(_("cannot unbind in the base namespace"));
    if (rho == R_BaseEnv)
	error(_("unbind in the base environment is unimplemented"));

    const Symbol* sym = SEXP_downcast<Symbol*>(symbol);
    Environment* env = SEXP_downcast<Environment*>(rho);
    if (env->frame()->erase(sym) && env == Environment::global())
	R_DirtyImage = 1;
}



/*----------------------------------------------------------------------

  findVarLocInFrame

  Look up the location of the value of a symbol in a
  single environment frame.  Almost like findVarInFrame, but
  does not return the value. R_NilValue if not found.

  Callers set *canCache = TRUE or NULL
*/

// canCache is used for 'user databases': currently (2009-01-18)
// unimplemented in CXXR.
static R_varloc_t findVarLocInFrame(SEXP rho, SEXP symbol, Rboolean * /*canCache*/)
{
    if (!rho || rho == R_EmptyEnv)
	return(R_NilValue);

    Environment* env = SEXP_downcast<Environment*>(rho);
    const Symbol* sym = SEXP_downcast<Symbol*>(symbol);
    return env->frame()->binding(sym);
}


/*
  External version and accessor functions. Returned value is cast as
  an opaque pointer to insure it is only used by routines in this
  group.  This allows the implementation to be changed without needing
  to change other files.
*/

R_varloc_t R_findVarLocInFrame(SEXP rho, SEXP symbol)
{
    return findVarLocInFrame(rho, symbol, NULL);
}

SEXP R_GetVarLocValue(R_varloc_t vl)
{
    return vl->value();
}

SEXP R_GetVarLocSymbol(R_varloc_t vl)
{
    return const_cast<Symbol*>(vl->symbol());
}

Rboolean R_GetVarLocMISSING(R_varloc_t vl)
{
    return Rboolean(vl->origin());
}

void R_SetVarLocValue(R_varloc_t vl, SEXP value)
{
    vl->assign(value);
}


/*----------------------------------------------------------------------

  findVarInFrame

  Look up the value of a symbol in a single environment frame.	This
  is the basic building block of all variable lookups.

  It is important that this be as efficient as possible.

  The final argument is usually TRUE and indicates whether the
  lookup is being done in order to get the value (TRUE) or
  simply to check whether there is a value bound to the specified
  symbol in this frame (FALSE).  This is used for get() and exists().
*/

// doGet is used in connection with user databases, currently
// (2009-01-18) unimplemented in CXXR.
SEXP findVarInFrame3(SEXP rho, SEXP symbol, Rboolean /*doGet*/)
{
    if (TYPEOF(rho) == NILSXP)
	error(_("use of NULL environment is defunct"));

    Environment* env = SEXP_downcast<Environment*>(rho);
    Symbol* sym = SEXP_downcast<Symbol*>(symbol);
    Frame::Binding* bdg = env->frame()->binding(sym);
    if (bdg)
	return bdg->value();
    // Reproduce the CR behaviour:
    if (sym == Symbol::missingArgument())
	return sym;
    return R_UnboundValue;
}

SEXP findVarInFrame(SEXP rho, SEXP symbol)
{
    return findVarInFrame3(rho, symbol, TRUE);
}


/*----------------------------------------------------------------------

  findVar

  Look up a symbol in an environment.

*/

SEXP findVar(SEXP symbol, SEXP rho)
{
    if (TYPEOF(rho) == NILSXP)
	error(_("use of NULL environment is defunct"));

    if (!isEnvironment(rho))
	error(_("argument to '%s' is not an environment"), "findVar");

    Symbol* sym = SEXP_downcast<Symbol*>(symbol);
    Environment* env = static_cast<Environment*>(rho);
    Frame::Binding* bdg = env->findBinding(sym).second;
    return (bdg ? bdg->value() : R_UnboundValue);
}



/*----------------------------------------------------------------------

  findVar1

  Look up a symbol in an environment.  Ignore any values which are
  not of the specified type.

*/

namespace {
    // Predicate used to test whether a Binding's value is of a
    // specified type.
    class TypeTester : public std::unary_function<RObject*, bool> {
    public:
	TypeTester(SEXPTYPE type)
	    : m_type(type)
	{}

	bool operator()(const RObject* obj);
    private:
	SEXPTYPE m_type;
    };

    bool TypeTester::operator()(const RObject* obj)
    {
	if (m_type == ANYSXP)
	    return true;
	if (!obj)
	    return m_type == NILSXP;
	if (obj->sexptype() == m_type)
	    return true;
	if (m_type == FUNSXP && FunctionBase::isA(obj))
	    return true;
	return false;
    }
}

SEXP attribute_hidden
findVar1(SEXP symbol, SEXP rho, SEXPTYPE mode, int inherits)
{
    const Symbol* sym = SEXP_downcast<Symbol*>(symbol);
    Environment* env = SEXP_downcast<Environment*>(rho);
    TypeTester typetest(mode);
    std::pair<bool, RObject*> pr = findTestedValue(sym, env, typetest, inherits);
    return (pr.first ? pr.second : R_UnboundValue);
}

/*
 *  ditto, but check *mode* not *type*
 */

namespace {
    // Predicate used to test whether a Binding's value is of a
    // specified mode.
    class ModeTester : public std::unary_function<RObject*, bool> {
    public:
	ModeTester(SEXPTYPE mode);

	bool operator()(const RObject* obj);
    private:
	SEXPTYPE m_mode;
    };

    ModeTester::ModeTester(SEXPTYPE mode)
	: m_mode(mode)
    {
	if (mode == INTSXP) m_mode = REALSXP;
	if (mode == CLOSXP || mode == BUILTINSXP || mode == SPECIALSXP)
	    m_mode = FUNSXP;
    }

    bool ModeTester::operator()(const RObject* obj)
    {
	if (m_mode == ANYSXP)
	    return true;
	if (!obj)
	    return m_mode == NILSXP;
	SEXPTYPE ost = obj->sexptype();
	if (ost == INTSXP)
	    ost = REALSXP;
	if (ost == m_mode)
	    return true;
	if (m_mode == FUNSXP && FunctionBase::isA(obj))
	    return true;
	return false;
    }
}

static SEXP
findVar1mode(SEXP symbol, SEXP rho, SEXPTYPE mode, int inherits,
	     Rboolean doGet)
{
    const Symbol* sym = SEXP_downcast<Symbol*>(symbol);
    Environment* env = SEXP_downcast<Environment*>(rho);
    // For ANYSXP, we use shortcuts to avoid running active binding
    // functions.  cf. comment to existsVarInFrame() in CR.
    if (mode == ANYSXP) {
	Frame::Binding* bdg;
	if (!inherits)
	    bdg = env->frame()->binding(sym);
<<<<<<< HEAD
	else bdg = findBinding(sym, env).second;
=======
	else bdg = env->findBinding(sym).second;
>>>>>>> e3ceeaa2
	return bdg ? bdg->value() : R_UnboundValue;
    }
    ModeTester modetest(mode);
    std::pair<bool, RObject*> pr = findTestedValue(sym, env, modetest, inherits);
    return (pr.first ? pr.second : R_UnboundValue);
}


/*
   ddVal:
   a function to take a name and determine if it is of the form
   ..x where x is an integer; if so x is returned otherwise 0 is returned
*/
static int ddVal(SEXP symbol)
{
    Symbol* sym = SEXP_downcast<Symbol*>(symbol);
    return sym->dotDotIndex();
}

/*----------------------------------------------------------------------
  ddfindVar

  This function fetches the variables ..1, ..2, etc from the first
  frame of the environment passed as the second argument to ddfindVar.
  These variables are implicitly defined whenever a ... object is
  created.

  To determine values for the variables we first search for an
  explicit definition of the symbol, them we look for a ... object in
  the frame and then walk through it to find the appropriate values.

  If no value is obtained we return R_UnboundValue.

  It is an error to specify a .. index longer than the length of the
  ... object the value is sought in.

*/

SEXP ddfindVar(SEXP symbol, SEXP rho)
{
    int i;
    SEXP vl;

    /* first look for ... symbol  */
    vl = findVar(R_DotsSymbol, rho);
    i = ddVal(symbol);
    if (vl != R_UnboundValue) {
	if (length(vl) >= i) {
	    vl = nthcdr(vl, i - 1);
	    return(CAR(vl));
	}
	else
	    error(_("The ... list does not contain %d elements"), i);
    }
    else error(_("..%d used in an incorrect context, no ... to look in"), i);

    return R_NilValue;
}



/*----------------------------------------------------------------------

  dynamicFindVar

  This function does a variable lookup, but uses dynamic scoping rules
  rather than the lexical scoping rules used in findVar.

  Return R_UnboundValue if the symbol isn't located and the calling
  function needs to handle the errors.

*/

SEXP dynamicfindVar(SEXP symbol, ClosureContext *cptr)
{
    SEXP vl;
    while (cptr) {
	vl = findVarInFrame3(cptr->workingEnvironment(), symbol, TRUE);
	if (vl != R_UnboundValue) return vl;
	cptr = ClosureContext::innermost(cptr->nextOut());
    }
    return R_UnboundValue;
}



/*----------------------------------------------------------------------

  findFun

  Search for a function in an environment This is a specially modified
  version of findVar which ignores values its finds if they are not
  functions.

 [ NEEDED: This needs to be modified so that a search for an arbitrary mode can
  be made.  Then findVar and findFun could become same function.]

  This could call findVar1.  NB: they behave differently on failure.
*/

SEXP findFun(SEXP symbol, SEXP rho)
{
    const Symbol* sym = SEXP_downcast<Symbol*>(symbol);
    Environment* env = SEXP_downcast<Environment*>(rho);
<<<<<<< HEAD
    pair<Environment*, FunctionBase*> pr = findFunction(sym, env);
=======
    std::pair<Environment*, FunctionBase*> pr = findFunction(sym, env);
>>>>>>> e3ceeaa2
    if (pr.first)
	return pr.second;
    error(_("could not find function \"%s\""), sym->name()->c_str());
    /* NOT REACHED */
    return R_UnboundValue;
}


/*----------------------------------------------------------------------

  defineVar

  Assign a value in a specific environment frame.

*/

void defineVar(SEXP symbol, SEXP value, SEXP rho)
{
    /* R_DirtyImage should only be set if assigning to R_GlobalEnv. */
    if (rho == R_GlobalEnv) R_DirtyImage = 1;

    if (rho == R_EmptyEnv)
	error(_("cannot assign values in the empty environment"));

    GCStackRoot<> valrt(value);
    Environment* env = SEXP_downcast<Environment*>(rho);
    const Symbol* sym = SEXP_downcast<Symbol*>(symbol);
    Frame::Binding* bdg = env->frame()->obtainBinding(sym);
    bdg->assign(value);
}


/*----------------------------------------------------------------------

    setVar

    Assign a new value to bound symbol.	 Note this does the "inherits"
    case.  I.e. it searches frame-by-frame for a symbol and binds the
    given value to the first symbol encountered.  If no symbol is
    found then a binding is created in the global environment.

    Changed in R 2.4.0 to look in the base environment (previously the
    search stopped befor the base environment, but would (and still
    does) assign into the base namespace if that is on the search and
    the symbol existed there).

*/

void setVar(SEXP symbol, SEXP value, SEXP rho)
{
    Symbol* sym = SEXP_downcast<Symbol*>(symbol);
    Environment* env = SEXP_downcast<Environment*>(rho);
    std::pair<Environment*, Frame::Binding*> pr = env->findBinding(sym);
    Frame::Binding* bdg = pr.second;
    env = pr.first;
    if (!env) {
	env = Environment::global();
	bdg = env->frame()->obtainBinding(sym);
    }
    if (env == Environment::global())
	R_DirtyImage = 1;
    bdg->assign(value);
}



/*----------------------------------------------------------------------

  gsetVar

  Assignment in the base environment. Here we assign directly into
  the base environment.

*/

void gsetVar(SEXP symbol, SEXP value, SEXP rho)
{
    GCStackRoot<> valrt(value);
    const Symbol* sym = SEXP_downcast<Symbol*>(symbol);
    Frame::Binding* bdg = Environment::base()->frame()->obtainBinding(sym);
    bdg->assign(value);
}

/* get environment from a subclass if possible; else return NULL */
#define simple_as_environment(arg) (IS_S4_OBJECT(arg) && (TYPEOF(arg) == S4SXP) ? R_getS4DataSlot(arg, ENVSXP) : R_NilValue)



/*----------------------------------------------------------------------

  do_assign : .Internal(assign(x, value, envir, inherits))

*/
SEXP attribute_hidden do_assign(SEXP call, SEXP op, SEXP args, SEXP rho)
{
    SEXP name=R_NilValue, val, aenv;
    int ginherits = 0;
    checkArity(op, args);

    if (!isString(CAR(args)) || length(CAR(args)) == 0)
	error(_("invalid first argument"));
    else {
	if (length(CAR(args)) > 1)
	    warning(_("only the first element is used as variable name"));
	name = install(translateChar(STRING_ELT(CAR(args), 0)));
    }
    PROTECT(val = CADR(args));
    aenv = CADDR(args);
    if (TYPEOF(aenv) == NILSXP)
	error(_("use of NULL environment is defunct"));
    if (TYPEOF(aenv) != ENVSXP &&
	TYPEOF((aenv = simple_as_environment(aenv))) != ENVSXP)
	error(_("invalid '%s' argument"), "envir");
    ginherits = asLogical(CADDDR(args));
    if (ginherits == NA_LOGICAL)
	error(_("invalid '%s' argument"), "inherits");
    if (ginherits)
	setVar(name, val, aenv);
    else
	defineVar(name, val, aenv);
    UNPROTECT(1);
    return val;
}


/**
 * do_list2env : .Internal(list2env(x, envir))
  */
SEXP attribute_hidden do_list2env(SEXP call, SEXP op, SEXP args, SEXP rho)
{
    SEXP x, xnms, envir;
    int n;
    checkArity(op, args);

    if (TYPEOF(CAR(args)) != VECSXP)
	error(_("first argument must be a named list"));
    x = CAR(args);
    n = LENGTH(x);
    xnms = getAttrib(x, R_NamesSymbol);
    if (TYPEOF(xnms) != STRSXP || LENGTH(xnms) != n)
	error(_("names(x) must be a character vector of the same length as x"));
    envir = CADR(args);
    for(int i = 0; i < LENGTH(x) ; i++) {
	SEXP name = install(translateChar(STRING_ELT(xnms, i)));
	defineVar(name, VECTOR_ELT(x, i), envir);
    }

    return envir;
}


/*----------------------------------------------------------------------

  do_remove

  There are three arguments to do_remove; a list of names to remove,
  an optional environment (if missing set it to R_GlobalEnv) and
  inherits, a logical indicating whether to look in the parent env if
  a symbol is not found in the supplied env.  This is ignored if
  environment is not specified.

*/

static int RemoveVariable(SEXP name, SEXP env)
{
    if (env == R_BaseNamespace)
	error(_("cannot remove variables from base namespace"));
    if (env == R_BaseEnv)
	error(_("cannot remove variables from the base environment"));
    if (env == R_EmptyEnv)
	error(_("cannot remove variables from the empty environment"));
    if (FRAME_IS_LOCKED(env))
	error(_("cannot remove bindings from a locked environment"));

    Environment* envir = SEXP_downcast<Environment*>(env);
    const Symbol* sym = SEXP_downcast<Symbol*>(name);
    bool found = envir->frame()->erase(sym);
    if (found && env == R_GlobalEnv)
	R_DirtyImage = 1;
    return found;
}

SEXP attribute_hidden do_remove(SEXP call, SEXP op, SEXP args, SEXP rho)
{
    /* .Internal(remove(list, envir, inherits)) */

    SEXP name, envarg, tsym, tenv;
    int ginherits = 0;
    int done, i;
    checkArity(op, args);

    name = CAR(args);
    if (!isString(name))
	error(_("invalid first argument"));
    args = CDR(args);

    envarg = CAR(args);
    if (TYPEOF(envarg) == NILSXP)
	error(_("use of NULL environment is defunct"));
    if (TYPEOF(envarg) != ENVSXP &&
	TYPEOF((envarg = simple_as_environment(envarg))) != ENVSXP)
	error(_("invalid '%s' argument"), "envir");
    args = CDR(args);

    ginherits = asLogical(CAR(args));
    if (ginherits == NA_LOGICAL)
	error(_("invalid '%s' argument"), "inherits");

    for (i = 0; i < LENGTH(name); i++) {
	done = 0;
	tsym = install(translateChar(STRING_ELT(name, i)));
	tenv = envarg;
	while (tenv != R_EmptyEnv) {
	    done = RemoveVariable(tsym, tenv);
	    if (done || !ginherits)
		break;
	    tenv = CDR(tenv);
	}
	if (!done)
	    warning(_("object '%s' not found"),
		    CHAR(PRINTNAME(tsym)));
    }
    return R_NilValue;
}


/*----------------------------------------------------------------------

  do_get

  This function returns the SEXP associated with the character
  argument.  It needs the environment of the calling function as a
  default.

      get(x, envir, mode, inherits)
      exists(x, envir, mode, inherits)

*/


SEXP attribute_hidden do_get(SEXP call, SEXP op, SEXP args, SEXP rho)
{
    SEXP rval, genv, t1 = R_NilValue;
    SEXPTYPE gmode;
    int ginherits = 0, where;
    checkArity(op, args);

    /* The first arg is the object name */
    /* It must be present and a non-empty string */

    if (!isValidStringF(CAR(args)))
	error(_("invalid first argument"));
    else
	t1 = install(translateChar(STRING_ELT(CAR(args), 0)));

    /* envir :	originally, the "where=" argument */

    if (TYPEOF(CADR(args)) == REALSXP || TYPEOF(CADR(args)) == INTSXP) {
	where = asInteger(CADR(args));
	genv = R_sysframe(where, ClosureContext::innermost());
    }
    else if (TYPEOF(CADR(args)) == NILSXP) {
	error(_("use of NULL environment is defunct"));
	genv = R_NilValue;  /* -Wall */
    }
    else if (TYPEOF(CADR(args)) == ENVSXP)
	genv = CADR(args);
    else if(TYPEOF((genv = simple_as_environment(CADR(args)))) != ENVSXP) {
	error(_("invalid '%s' argument"), "envir");
	genv = R_NilValue;  /* -Wall */
    }

    /* mode :  The mode of the object being sought */

    /* as from R 1.2.0, this is the *mode*, not the *typeof* aka
       storage.mode.
    */

    if (isString(CADDR(args))) {
	if (!strcmp(CHAR(STRING_ELT(CAR(CDDR(args)), 0)), "function")) /* ASCII */
	    gmode = FUNSXP;
	else
	    gmode = str2type(CHAR(STRING_ELT(CAR(CDDR(args)), 0))); /* ASCII */
    } else {
	error(_("invalid '%s' argument"), "mode");
	gmode = FUNSXP;/* -Wall */
    }

    ginherits = asLogical(CADDDR(args));
    if (ginherits == NA_LOGICAL)
	error(_("invalid '%s' argument"), "inherits");

    /* Search for the object */
    rval = findVar1mode(t1, genv, gmode, ginherits, CXXRCONSTRUCT(Rboolean, PRIMVAL(op)));

    if (PRIMVAL(op)) { /* have get(.) */
	if (rval == R_MissingArg)
	    error(_("argument \"%s\" is missing, with no default"),
		  CHAR(PRINTNAME(t1)));
	if (rval == R_UnboundValue) {
	    if (gmode == ANYSXP)
		error(_("object '%s' not found"),
		      CHAR(PRINTNAME(t1)));
	    else
		error(_("object '%s' of mode '%s' was not found"),
		      CHAR(PRINTNAME(t1)),
		      CHAR(STRING_ELT(CAR(CDDR(args)), 0))); /* ASCII */
	}

	/* We need to evaluate if it is a promise */
	if (TYPEOF(rval) == PROMSXP)
	    rval = eval(rval, genv);

	if (!ISNULL(rval) && NAMED(rval) == 0)
	    SET_NAMED(rval, 1);
	return rval;
    }
    else { /* exists(.) */
	if (rval == R_UnboundValue)
	    ginherits = 0;
	else
	    ginherits = 1;
	return ScalarLogical(ginherits);
    }
}

static SEXP gfind(const char *name, SEXP env, SEXPTYPE mode,
		  SEXP ifnotfound, int inherits, SEXP enclos)
{
    SEXP rval, t1, R_fcall, var;

    t1 = install(name);

    /* Search for the object - last arg is 1 to 'get' */
    rval = findVar1mode(t1, env, mode, inherits, CXXRTRUE);

    if (rval == R_UnboundValue) {
	if( isFunction(ifnotfound) ) {
	    PROTECT(var = mkString(name));
	    PROTECT(R_fcall = LCONS(ifnotfound, CONS(var, R_NilValue)));
	    rval = eval(R_fcall, enclos);
	    UNPROTECT(2);
	} else
	    rval = ifnotfound;
    }

    /* We need to evaluate if it is a promise */
    if (TYPEOF(rval) == PROMSXP) rval = eval(rval, env);
    if (!ISNULL(rval) && NAMED(rval) == 0) SET_NAMED(rval, 1);
    return rval;
}

<<<<<<< HEAD
/* get multiple values from an environment */
=======

/** mget(): get multiple values from an environment
 *
 * .Internal(mget(x, envir, mode, ifnotfound, inherits))
 *
 * @return  a list of the same length as x, a character vector (of names).
 */
>>>>>>> e3ceeaa2
SEXP attribute_hidden do_mget(SEXP call, SEXP op, SEXP args, SEXP rho)
{
    SEXP ans, env, x, mode, ifnotfound, ifnfnd;
    SEXPTYPE gmode; /* is unsigned int */
    int ginherits = 0, nvals, nmode, nifnfnd, i;

    checkArity(op, args);

    x = CAR(args);

    nvals = length(x);

    /* The first arg is the object name */
    /* It must be present and a string */
    if (!isString(x) )
	error(_("invalid first argument"));
    for(i = 0; i < nvals; i++)
	if( isNull(STRING_ELT(x, i)) || !CHAR(STRING_ELT(x, 0))[0] )
	    error(_("invalid name in position %d"), i+1);

    /* FIXME: should we install them all?) */

    env = CADR(args);
    if (ISNULL(env)) {
	error(_("use of NULL environment is defunct"));
    } else if( !isEnvironment(env) )
	error(_("second argument must be an environment"));

    mode = CADDR(args);
    nmode = length(mode);
    if( !isString(mode) )
	error(_("invalid '%s' argument"), "mode");

    if( nmode != nvals && nmode != 1 )
	error(_("wrong length for '%s' argument"), "mode");

    PROTECT(ifnotfound = coerceVector(CADDDR(args), VECSXP));
    nifnfnd = length(ifnotfound);
    if( !isVector(ifnotfound) )
	error(_("invalid '%s' argument"), "ifnotfound");

    if( nifnfnd != nvals && nifnfnd != 1 )
	error(_("wrong length for '%s' argument"), "ifnotfound");

    ginherits = asLogical(CAD4R(args));
    if (ginherits == NA_LOGICAL)
	error(_("invalid '%s' argument"), "inherits");

    PROTECT(ans = allocVector(VECSXP, nvals));

    /* now for each element of x, we look for it, using the inherits,
       etc */

    for(i = 0; i < nvals; i++) {
	if (isString(mode)) { /* ASCII */
	    if (!strcmp(CHAR(STRING_ELT(CAR(CDDR(args)), i % nmode )), "function"))
		gmode = FUNSXP;
	    else
		gmode = str2type(CHAR(STRING_ELT(CAR(CDDR(args)), i % nmode )));
	} else {
	    error(_("invalid '%s' argument"), "mode");
	    gmode = FUNSXP; /* -Wall */
	}

	/* is the mode provided one of the real modes? */
	if( gmode == SEXPTYPE( (-1)))
	    error(_("invalid '%s' argument"), "mode");


	if( TYPEOF(ifnotfound) != VECSXP )
	    error(_("invalid '%s' argument"), "ifnotfound");
	if( nifnfnd == 1 ) /* length has been checked to be 1 or nvals. */
	    ifnfnd = VECTOR_ELT(ifnotfound, 0);
	else
	    ifnfnd = VECTOR_ELT(ifnotfound, i);

	SET_VECTOR_ELT(ans, i,
		       gfind(translateChar(STRING_ELT(x,i % nvals)), env,
			     gmode, ifnfnd, ginherits, rho));
    }

    setAttrib(ans, R_NamesSymbol, duplicate(x));
    UNPROTECT(2);
    return(ans);
}

/*----------------------------------------------------------------------

  do_missing

  This function tests whether the symbol passed as its first argument
  is a missing argument to the current closure.  rho is the
  environment that missing was called from.

  R_isMissing is called on the not-yet-evaluated value of an argument,
  if this is a symbol, as it could be a missing argument that has been
  passed down.  So 'symbol' is the promise value, and 'rho' its
  evaluation argument.

  It is also called in arithmetic.c. for e.g. do_log
*/

int attribute_hidden
R_isMissing(SEXP symbol, SEXP rho)
{
<<<<<<< HEAD
    int ddv=0;
    SEXP s;

    GCStackRoot<> vl;  // Binding defined in PairList form

    if (symbol == R_MissingArg) /* Yes, this can happen */
	return 1;

    /* check for infinite recursion */
    R_CheckStack();

    if (DDVAL(symbol)) {
	s = R_DotsSymbol;
	ddv = ddVal(symbol);
    }
    else
	s = symbol;

    if (rho == R_BaseEnv || rho == R_BaseNamespace)
	return 0;  /* is this really the right thing to do? LT */

    Frame::Binding* bdg = findVarLocInFrame(rho, s, NULL);
    vl = (bdg ? bdg->asPairList() : 0);
    if (vl != R_NilValue) {
	if (DDVAL(symbol)) {
	    if (length(CAR(vl)) < ddv || CAR(vl) == R_MissingArg)
		return 1;
	    /* defineVar(symbol, value, R_GlobalEnv); */
	    else
		vl = nthcdr(CAR(vl), ddv-1);
	}
	if (MISSING(vl) == 1 || CAR(vl) == R_MissingArg)
	    return 1;
	if (IS_ACTIVE_BINDING(vl))
	    return 0;
	if (TYPEOF(CAR(vl)) == PROMSXP &&
	    PRVALUE(CAR(vl)) == R_UnboundValue &&
	    TYPEOF(PREXPR(CAR(vl))) == SYMSXP) {
	    Promise* prom = static_cast<Promise*>(CAR(vl));
	    /* This code uses the PRSEEN bit to detect cycles.  If a
	       cycle occurs then a missing argument was encountered,
	       so the return value is TRUE.  It would be a little
	       safer to use the promise stack to ensure unsetting of
	       the bits in the event of a longjump, but doing so would
	       require distinguishing between evaluating promises and
	       checking for missingness.  Because of the test above
	       for an active binding a longjmp should only happen if
	       the stack check fails.  LT */
	    if (prom->underEvaluation())
		return 1;
	    else {
		int val;
		prom->markUnderEvaluation(true);
		val = R_isMissing(PREXPR(CAR(vl)), PRENV(CAR(vl)));
		prom->markUnderEvaluation(false);
		return val;
	    }
	}
	else
	    return 0;
    }
    return 0;
}

/* this is primitive */
=======
    if (!rho)
	return 0;
    Symbol* sym = SEXP_downcast<Symbol*>(symbol);
    Environment* env = SEXP_downcast<Environment*>(rho);
    return isMissingArgument(sym, env->frame());
}

/* this is primitive and a SPECIALSXP */
>>>>>>> e3ceeaa2
SEXP attribute_hidden do_missing(SEXP call, SEXP op, SEXP args, SEXP rho)
{
    int ddv=0;
    SEXP sym, s;

    GCStackRoot<> rval;
    GCStackRoot<> t;  // Binding defined in PairList form

    checkArity(op, args);
    check1arg(args, call, "x");
    s = sym = CAR(args);
    if( isString(sym) && length(sym)==1 )
	s = sym = install(translateChar(STRING_ELT(CAR(args), 0)));
    if (!isSymbol(sym))
	errorcall(call, _("invalid use of 'missing'"));

    if (DDVAL(sym)) {
	ddv = ddVal(sym);
	sym = R_DotsSymbol;
    }
    rval = allocVector(LGLSXP,1);

    Frame::Binding* bdg = findVarLocInFrame(rho, sym, NULL);
    t = (bdg ? bdg->asPairList() : 0);
    if (t != R_NilValue) {
	if (DDVAL(s)) {
	    if (length(CAR(t)) < ddv  || CAR(t) == R_MissingArg) {
		LOGICAL(rval)[0] = 1;
		return rval;
	    }
	    else
		t = nthcdr(CAR(t), ddv-1);
	}
	if (MISSING(t) || CAR(t) == R_MissingArg) {
	    LOGICAL(rval)[0] = 1;
	    return rval;
	}
	else goto havebinding;
    }
    else  /* it wasn't an argument to the function */
	errorcall(call, _("'missing' can only be used for arguments"));

 havebinding:

    t = CAR(t);
    if (TYPEOF(t) != PROMSXP) {
	LOGICAL(rval)[0] = 0;
	return rval;
    }

    if (!isSymbol(PREXPR(t))) LOGICAL(rval)[0] = 0;
    else LOGICAL(rval)[0] = R_isMissing(PREXPR(t), PRENV(t));
    return rval;
}

/*----------------------------------------------------------------------

  do_globalenv

  Returns the current global environment.

*/


SEXP attribute_hidden do_globalenv(SEXP call, SEXP op, SEXP args, SEXP rho)
{
    checkArity(op, args);
    return R_GlobalEnv;
}

/*----------------------------------------------------------------------

  do_baseenv

  Returns the current base environment.

*/


SEXP attribute_hidden do_baseenv(SEXP call, SEXP op, SEXP args, SEXP rho)
{
    checkArity(op, args);
    return R_BaseEnv;
}

/*----------------------------------------------------------------------

  do_emptyenv

  Returns the current empty environment.

*/


SEXP attribute_hidden do_emptyenv(SEXP call, SEXP op, SEXP args, SEXP rho)
{
    checkArity(op, args);
    return R_EmptyEnv;
}


/*----------------------------------------------------------------------

  do_attach

  To attach a list we make up an environment and insert components
  of the list in as the values of this env and install the tags from
  the list as the names.

*/

SEXP attribute_hidden do_attach(SEXP call, SEXP op, SEXP args, SEXP env)
{
    SEXP name, x;
    int pos;
    GCStackRoot<Environment> newenv;

    checkArity(op, args);

    pos = asInteger(CADR(args));
    if (pos == NA_INTEGER)
	error(_("'pos' must be an integer"));
    name = CADDR(args);
    if (!isValidStringF(name))
	error(_("invalid '%s' argument"), "name");

    if (isNewList(CAR(args))) {
	SETCAR(args, VectorToPairList(CAR(args)));

	for (x = CAR(args); x != R_NilValue; x = CDR(x))
	    if (TAG(x) == R_NilValue)
		error(_("all elements of a list must be named"));
	GCStackRoot<Frame> frame(CXXR_NEW(StdFrame));
	newenv = CXXR_NEW(Environment(0, frame));
	GCStackRoot<PairList> dupcar(static_cast<PairList*>(duplicate(CAR(args))));
	frameReadPairList(newenv->frame(), dupcar);
    } else if (isEnvironment(CAR(args))) {
	SEXP p, loadenv = CAR(args);

<<<<<<< HEAD
	newenv = GCNode::expose(new Environment(0));
=======
	GCStackRoot<Frame> frame(CXXR_NEW(StdFrame));
	newenv = CXXR_NEW(Environment(0, frame));
>>>>>>> e3ceeaa2
	GCStackRoot<> framelist(FRAME(loadenv));
	for(p = framelist; p != R_NilValue; p = CDR(p))
	    defineVar(TAG(p), duplicate(CAR(p)), newenv);
    } else {
	error(_("'attach' only works for lists, data frames and environments"));
	newenv = R_NilValue; /* -Wall */
    }

    setAttrib(newenv, install("name"), name);

    // Interpolate the new environment into the chain of enclosing environments:
    {
	Environment* anchor = Environment::global();
	while (anchor->enclosingEnvironment() != Environment::base()
	       && pos > 2) {
	    anchor = anchor->enclosingEnvironment();
	    --pos;
	}
	newenv->slotBehind(anchor);
    }
    return newenv;
}



/*----------------------------------------------------------------------

  do_detach

  detach the specified environment.  Detachment only takes place by
  position.

*/

SEXP attribute_hidden do_detach(SEXP call, SEXP op, SEXP args, SEXP env)
{
    GCStackRoot<> s;
    SEXP t;
    int pos, n;

    checkArity(op, args);
    pos = asInteger(CAR(args));

    for (n = 2, t = ENCLOS(R_GlobalEnv); t != R_BaseEnv; t = ENCLOS(t))
	n++;

    if (pos == n) /* n is the length of the search list */
	error(_("detaching \"package:base\" is not allowed"));

    for (t = R_GlobalEnv ; ENCLOS(t) != R_BaseEnv && pos > 2 ; t = ENCLOS(t))
	pos--;
    if (pos != 2) {
	error(_("invalid '%s' argument"), "pos");
	s = t;	/* for -Wall */
    }
    else {
	Environment* tenv = static_cast<Environment*>(t);
	s = tenv->enclosingEnvironment();
	tenv->skipEnclosing();
    }
    return s;
}



/*----------------------------------------------------------------------

  do_search

  Print out the current search path.

*/

SEXP attribute_hidden do_search(SEXP call, SEXP op, SEXP args, SEXP env)
{
    SEXP ans, name, t;
    int i, n;

    checkArity(op, args);
    n = 2;
    for (t = ENCLOS(R_GlobalEnv); t != R_BaseEnv ; t = ENCLOS(t))
	n++;
    PROTECT(ans = allocVector(STRSXP, n));
    /* TODO - what should the name of this be? */
    SET_STRING_ELT(ans, 0, mkChar(".GlobalEnv"));
    SET_STRING_ELT(ans, n-1, mkChar("package:base"));
    i = 1;
    for (t = ENCLOS(R_GlobalEnv); t != R_BaseEnv ; t = ENCLOS(t)) {
	name = getAttrib(t, R_NameSymbol);
	if (!isString(name) || length(name) < 1)
	    SET_STRING_ELT(ans, i, mkChar("(unknown)"));
	else
	    SET_STRING_ELT(ans, i, STRING_ELT(name, 0));
	i++;
    }
    UNPROTECT(1);
    return ans;
}


/*----------------------------------------------------------------------

  do_ls

  This code implements the functionality of the "ls" and "objects"
  functions.  [ ls(envir, all.names) ]

*/

static int FrameSize(SEXP frame, int all)
{
    int count = 0;
    while (frame != R_NilValue) {
	if ((all || CHAR(PRINTNAME(TAG(frame)))[0] != '.') &&
				      CAR(frame) != R_UnboundValue)
	    count += 1;
	frame = CDR(frame);
    }
    return count;
}

static void FrameNames(SEXP frame, int all, SEXP names, int *indx)
{
    while (frame != R_NilValue) {
	if ((all || CHAR(PRINTNAME(TAG(frame)))[0] != '.') &&
				      CAR(frame) != R_UnboundValue) {
	    SET_STRING_ELT(names, *indx, PRINTNAME(TAG(frame)));
	    (*indx)++;
	}
	frame = CDR(frame);
    }
}

static void FrameValues(SEXP frame, int all, SEXP values, int *indx)
{
    while (frame != R_NilValue) {
	if ((all || CHAR(PRINTNAME(TAG(frame)))[0] != '.') &&
				      CAR(frame) != R_UnboundValue) {
	    SEXP value = CAR(frame);
	    if (TYPEOF(value) == PROMSXP) {
		PROTECT(value);
		value = eval(value, R_GlobalEnv);
		UNPROTECT(1);
	    }
	    SET_VECTOR_ELT(values, *indx, duplicate(value));
	    (*indx)++;
	}
	frame = CDR(frame);
    }
}

static bool BuiltinTest(const Symbol* sym, bool all, bool intern)
{
    if (intern && DotInternalTable::get(sym))
	return true;
    if ((all || sym->name()->c_str()[0] != '.')
	&& SYMVALUE(const_cast<Symbol*>(sym)) != R_UnboundValue)
	return true;
    return false;
}

static int BuiltinSize(int all, int intern)
{
    int count = 0;
    for (Symbol::const_iterator it = Symbol::begin();
	 it != Symbol::end(); ++it) {
	const Symbol* sym = *it;
	if (BuiltinTest(sym, all, intern))
	    ++count;
    }
    return count;
}

static void
BuiltinNames(int all, int intern, SEXP names, int *indx)
{
    StringVector* sv = SEXP_downcast<StringVector*>(names);
    for (Symbol::const_iterator it = Symbol::begin();
	 it != Symbol::end(); ++it) {
	const Symbol* sym = *it;
	if (BuiltinTest(sym, all, intern))
	    (*sv)[(*indx)++] = const_cast<CachedString*>(sym->name());
    }
}

SEXP attribute_hidden do_ls(SEXP call, SEXP op, SEXP args, SEXP rho)
{
    SEXP env;
    int all;
    checkArity(op, args);

    env = CAR(args);

    all = asLogical(CADR(args));
    if (all == NA_LOGICAL) all = 0;

    return R_lsInternal(env, CXXRCONSTRUCT(Rboolean, all));
}

/* takes a *list* of environments and a boolean indicating whether to get all
   names */
SEXP R_lsInternal(SEXP env, Rboolean all)
{
    if (!isEnvironment(env) &&
	!isEnvironment(env = simple_as_environment(env)))
	error(_("invalid '%s' argument"), "envir");
    const Environment* envir = static_cast<Environment*>(env);
    std::vector<const Symbol*> syms = envir->frame()->symbols(all);
    std::size_t sz = syms.size();
    GCStackRoot<StringVector> ans(CXXR_NEW(StringVector(sz)));
    for (unsigned int i = 0; i < sz; ++i)
	(*ans)[i] = const_cast<CachedString*>(syms[i]->name());
    sortVector(ans, FALSE);
    return ans;
}

/* transform an environment into a named list */

SEXP attribute_hidden do_env2list(SEXP call, SEXP op, SEXP args, SEXP rho)
{
    SEXP env, ans, names;
    int k, all;

    checkArity(op, args);

    env = CAR(args);
    if (ISNULL(env))
	error(_("use of NULL environment is defunct"));
    if( !isEnvironment(env) ) {
        SEXP xdata;
	if( IS_S4_OBJECT(env) && TYPEOF(env) == S4SXP &&
	    (xdata = R_getS4DataSlot(env, ENVSXP)) != R_NilValue)
	    env = xdata;
	else
<<<<<<< HEAD
	    
	error(_("argument must be an environment"));
=======
	    error(_("argument must be an environment"));
>>>>>>> e3ceeaa2
    }

    GCStackRoot<> framelist(FRAME(env));

    all = asLogical(CADR(args)); /* all.names = TRUE/FALSE */
    if (all == NA_LOGICAL) all = 0;

    k = FrameSize(framelist, all);

    PROTECT(names = allocVector(STRSXP, k));
    PROTECT(ans = allocVector(VECSXP, k));

    k = 0;
    FrameValues(framelist, all, ans, &k);

    k = 0;
    FrameNames(framelist, all, names, &k);

    setAttrib(ans, R_NamesSymbol, names);
    UNPROTECT(2);
    return(ans);
}

/*
 * apply a function to all objects in an environment and return the
 * results in a list.
 * Equivalent to lapply(as.list(env, all.names=all.names), FUN, ...)
 */
<<<<<<< HEAD
=======
/* This is a special .Internal */
>>>>>>> e3ceeaa2
SEXP attribute_hidden do_eapply(SEXP call, SEXP op, SEXP args, SEXP rho)
{
    SEXP env, ans, R_fcall, FUN, tmp, tmp2, ind;
    int i, k, k2;
    int /* boolean */ all, useNms;

    checkArity(op, args);

    env = eval(CAR(args), rho);
    if (ISNULL(env))
	error(_("use of NULL environment is defunct"));
    if( !isEnvironment(env) )
	error(_("argument must be an environment"));

    FUN = CADR(args);
    if (!isSymbol(FUN))
	error(_("arguments must be symbolic"));

    /* 'all.names' : */
    all = asLogical(eval(CADDR(args), rho));
    if (all == NA_LOGICAL) all = 0;

    /* 'USE.NAMES' : */
    useNms = asLogical(eval(CADDDR(args), rho));
    if (useNms == NA_LOGICAL) useNms = 0;

    GCStackRoot<> framelist(FRAME(env));

    k = FrameSize(framelist, all);

    PROTECT(ans  = allocVector(VECSXP, k));
    PROTECT(tmp2 = allocVector(VECSXP, k));

    k2 = 0;
    FrameValues(framelist, all, tmp2, &k2);

    PROTECT(ind = allocVector(INTSXP, 1));
    /* tmp :=  `[`(<elist>, i) */
    PROTECT(tmp = LCONS(R_Bracket2Symbol,
			CONS(tmp2, CONS(ind, R_NilValue))));
    /* fcall :=  <FUN>( tmp, ... ) */
    PROTECT(R_fcall = LCONS(FUN, CONS(tmp, CONS(R_DotsSymbol, R_NilValue))));

    for(i = 0; i < k2; i++) {
	INTEGER(ind)[0] = i+1;
	SET_VECTOR_ELT(ans, i, eval(R_fcall, rho));
    }

    if (useNms) {
	SEXP names;
	PROTECT(names = allocVector(STRSXP, k));
	k = 0;
	FrameNames(framelist, all, names, &k);

	setAttrib(ans, R_NamesSymbol, names);
	UNPROTECT(1);
    }
    UNPROTECT(5);
    return(ans);
}

int envlength(SEXP rho)
{
    const Environment* env = SEXP_downcast<Environment*>(rho);
    return env->frame()->numBindings();
}

/*----------------------------------------------------------------------

  do_builtins

  Return the names of all the built in functions.  These are fetched
  directly from the symbol table.

*/

SEXP attribute_hidden do_builtins(SEXP call, SEXP op, SEXP args, SEXP rho)
{
    SEXP ans;
    int intern, nelts;
    checkArity(op, args);
    intern = asLogical(CAR(args));
    if (intern == NA_INTEGER) intern = 0;
    nelts = BuiltinSize(1, intern);
    ans = allocVector(STRSXP, nelts);
    nelts = 0;
    BuiltinNames(1, intern, ans, &nelts);
    sortVector(ans, TRUE);
    return ans;
}


/*----------------------------------------------------------------------

<<<<<<< HEAD
  do_libfixup

  This function copies the bindings in the loading environment to the
  library environment frame (the one that gets put in the search path)
  and removes the bindings from the loading environment.  Values that
  contain promises (created by delayedAssign, for example) are not forced.
  Values that are closures with environments equal to the loading
  environment are reparented to .GlobalEnv.  Finally, all bindings are
  removed from the loading environment.

  This routine can die if we automatically create a name space when
  loading a package.
*/

SEXP attribute_hidden do_libfixup(SEXP call, SEXP op, SEXP args, SEXP rho)
{
    SEXP libenv, loadenv, p;
    checkArity(op, args);
    loadenv = CAR(args);
    libenv = CADR(args);
    if (TYPEOF(libenv) != ENVSXP || !isEnvironment(loadenv))
	errorcall(call, _("invalid arguments"));
    p = FRAME(loadenv);
    while (p != R_NilValue) {
	if (TYPEOF(CAR(p)) == CLOSXP && CLOENV(CAR(p)) == loadenv)
	    SET_CLOENV(CAR(p), R_GlobalEnv);
	defineVar(TAG(p), CAR(p), libenv);
	p = CDR(p);
    }
    static_cast<Environment*>(loadenv)->frame()->clear();
    return libenv;
}

/*----------------------------------------------------------------------

=======
>>>>>>> e3ceeaa2
  do_pos2env

  This function returns the environment at a specified position in the
  search path or the environment of the caller of
  pos.to.env (? but pos.to.env is usually used in arg lists and hence
  is evaluated in the calling environment so this is one higher).

  When pos = -1 the environment of the closure that pos2env is
  evaluated in is obtained. Note: this relies on pos.to.env being
  a primitive.

 */
static SEXP pos2env(int pos, SEXP call)
{
    SEXP env;
    ClosureContext *cptr;

    if (pos == NA_INTEGER || pos < -1 || pos == 0) {
	errorcall(call, _("invalid '%s' argument"), "pos");
	env = call;/* just for -Wall */
    }
    else if (pos == -1) {
	/* make sure the context is a funcall */
	cptr = ClosureContext::innermost();
	if( !cptr )
	    errorcall(call, _("no enclosing environment"));

	env = cptr->callEnvironment();
	if (R_GlobalEnv != R_NilValue && env == R_NilValue)
	    errorcall(call, _("invalid '%s' argument"), "pos");
    }
    else {
	for (env = R_GlobalEnv; env != R_EmptyEnv && pos > 1;
	     env = ENCLOS(env))
	    pos--;
	if (pos != 1)
	    errorcall(call, _("invalid '%s' argument"), "pos");
    }
    return env;
}

/* this is primitive */
SEXP attribute_hidden do_pos2env(SEXP call, SEXP op, SEXP args, SEXP rho)
{
    SEXP env, pos;
    int i, npos;
    checkArity(op, args);
    check1arg(args, call, "x");

    PROTECT(pos = coerceVector(CAR(args), INTSXP));
    npos = length(pos);
    if (npos <= 0)
	errorcall(call, _("invalid '%s' argument"), "pos");
    PROTECT(env = allocVector(VECSXP, npos));
    for (i = 0; i < npos; i++) {
	SET_VECTOR_ELT(env, i, pos2env(INTEGER(pos)[i], call));
    }
    if (npos == 1) env = VECTOR_ELT(env, 0);
    UNPROTECT(2);
    return env;
}

static SEXP matchEnvir(SEXP call, const char *what)
{
    SEXP t, name;
    if(!strcmp(".GlobalEnv", what))
	return R_GlobalEnv;
    if(!strcmp("package:base", what))
	return R_BaseEnv;
    for (t = ENCLOS(R_GlobalEnv); t != R_EmptyEnv ; t = ENCLOS(t)) {
	name = getAttrib(t, R_NameSymbol);
	if(isString(name) && length(name) > 0 &&
	   !strcmp(translateChar(STRING_ELT(name, 0)), what))
	    return t;
    }
    errorcall(call, _("no item called \"%s\" on the search list"), what);
    return R_NilValue;
}

/* This is primitive */
SEXP attribute_hidden
do_as_environment(SEXP call, SEXP op, SEXP args, SEXP rho)
{
    SEXP arg = CAR(args), ans;
    checkArity(op, args);
    check1arg(args, call, "object");
    if(isEnvironment(arg))
	return arg;
    if(isObject(arg) &&
       DispatchOrEval(call, op, "as.environment", args, rho, &ans, 0, 1))
	return ans;
    switch(TYPEOF(arg)) {
    case STRSXP:
	return matchEnvir(call, translateChar(asChar(arg)));
    case REALSXP:
    case INTSXP:
	return do_pos2env(call, op, args, rho);
    case NILSXP:
	errorcall(call,_("using 'as.environment(NULL)' is defunct"));
	return R_BaseEnv;	/* -Wall */
    case S4SXP: {
<<<<<<< HEAD
        SEXP dot_xData = R_getS4DataSlot(arg, ENVSXP);
        if(arg == R_NilValue)
=======
	/* dispatch was tried above already */
	SEXP dot_xData = R_getS4DataSlot(arg, ENVSXP);
	if(!isEnvironment(dot_xData))
>>>>>>> e3ceeaa2
	    errorcall(call, _("S4 object does not extend class \"environment\""));
	else
	    return(dot_xData);
    }
<<<<<<< HEAD
=======
    case VECSXP: {
	/* implement as.environment.list() {isObject(.) is false for a list} */
	SEXP call, val;
	PROTECT(call = lang4(install("list2env"), arg,
			     /* envir = */R_NilValue,
			     /* parent = */R_EmptyEnv));
	val = eval(call, rho);
	UNPROTECT(1);
	return val;
    }
>>>>>>> e3ceeaa2
    default:
	errorcall(call, _("invalid object for 'as.environment'"));
	return R_NilValue;	/* -Wall */
    }
}

void R_LockEnvironment(SEXP env, Rboolean bindings)
{
    if(IS_S4_OBJECT(env) && (TYPEOF(env) == S4SXP))
	env = R_getS4DataSlot(env, ANYSXP); /* better be an ENVSXP */
    if (env == R_BaseEnv || env == R_BaseNamespace) {
	if (bindings) {
	    Environment::base()->frame()->lockBindings();
	}
#ifdef NOT_YET
	/* causes problems with Matrix */
	LOCK_FRAME(env);
#endif
	return;
    }

    if (TYPEOF(env) != ENVSXP)
	error(_("not an environment"));
    Environment* envir = static_cast<Environment*>(env);
    envir->frame()->lock(bindings);
}

Rboolean R_EnvironmentIsLocked(SEXP env)
{
    if (TYPEOF(env) == NILSXP)
	error(_("use of NULL environment is defunct"));
    if (TYPEOF(env) != ENVSXP &&
	TYPEOF((env = simple_as_environment(env))) != ENVSXP)
	error(_("not an environment"));
    return Rboolean(static_cast<Environment*>(env)->frame()->isLocked());
}

SEXP do_lockEnv(SEXP call, SEXP op, SEXP args, SEXP rho)
{
    SEXP frame;
    Rboolean bindings;
    checkArity(op, args);
    frame = CAR(args);
    bindings = CXXRCONSTRUCT(Rboolean, asLogical(CADR(args)));
    R_LockEnvironment(frame, bindings);
    return R_NilValue;
}

SEXP attribute_hidden do_envIsLocked(SEXP call, SEXP op, SEXP args, SEXP rho)
{
    checkArity(op, args);
    return ScalarLogical(R_EnvironmentIsLocked(CAR(args)));
}

void R_LockBinding(SEXP sym, SEXP env)
{
    if (TYPEOF(sym) != SYMSXP)
	error(_("not a symbol"));
    if (TYPEOF(env) == NILSXP)
	error(_("use of NULL environment is defunct"));
    if (TYPEOF(env) != ENVSXP &&
	TYPEOF((env = simple_as_environment(env))) != ENVSXP)
	error(_("not an environment"));
    const Symbol* symbol = static_cast<Symbol*>(sym);
    Environment* envir = static_cast<Environment*>(env);
    Frame::Binding* binding = envir->frame()->binding(symbol);
    if (!binding)
	error(_("no binding for \"%s\""), symbol->name()->c_str());
    binding->setLocking(true);
}

void R_unLockBinding(SEXP sym, SEXP env)
{
    if (TYPEOF(sym) != SYMSXP)
	error(_("not a symbol"));
    if (TYPEOF(env) == NILSXP)
	error(_("use of NULL environment is defunct"));
    if (TYPEOF(env) != ENVSXP &&
	TYPEOF((env = simple_as_environment(env))) != ENVSXP)
	error(_("not an environment"));
    const Symbol* symbol = static_cast<Symbol*>(sym);
    Environment* envir = static_cast<Environment*>(env);
    Frame::Binding* binding = envir->frame()->binding(symbol);
    if (!binding)
	error(_("no binding for \"%s\""), symbol->name()->c_str());
    binding->setLocking(false);
}

void R_MakeActiveBinding(SEXP sym, SEXP fun, SEXP env)
{
    if (TYPEOF(sym) != SYMSXP)
	error(_("not a symbol"));
    if (! isFunction(fun))
	error(_("not a function"));
    if (TYPEOF(env) == NILSXP)
	error(_("use of NULL environment is defunct"));
    if (TYPEOF(env) != ENVSXP &&
	TYPEOF((env = simple_as_environment(env))) != ENVSXP)
	error(_("not an environment"));
    Environment* envir = static_cast<Environment*>(env);
    const Symbol* symbol = static_cast<Symbol*>(sym);
    Frame::Binding* binding = envir->frame()->obtainBinding(symbol);
    FunctionBase* function = static_cast<FunctionBase*>(fun);
    binding->setFunction(function);
}

Rboolean R_BindingIsLocked(SEXP sym, SEXP env)
{
    if (TYPEOF(sym) != SYMSXP)
	error(_("not a symbol"));
    if (TYPEOF(env) == NILSXP)
	error(_("use of NULL environment is defunct"));
    if (TYPEOF(env) != ENVSXP &&
	TYPEOF((env = simple_as_environment(env))) != ENVSXP)
	error(_("not an environment"));
    const Symbol* symbol = static_cast<Symbol*>(sym);
    Environment* envir = static_cast<Environment*>(env);
    Frame::Binding* binding = envir->frame()->binding(symbol);
    if (!binding)
	error(_("no binding for \"%s\""), symbol->name()->c_str());
    return Rboolean(binding->isLocked());
}

Rboolean R_BindingIsActive(SEXP sym, SEXP env)
{
    if (TYPEOF(sym) != SYMSXP)
	error(_("not a symbol"));
    if (TYPEOF(env) == NILSXP)
	error(_("use of NULL environment is defunct"));
    if (TYPEOF(env) != ENVSXP &&
	TYPEOF((env = simple_as_environment(env))) != ENVSXP)
	error(_("not an environment"));
    Frame::Binding* binding = findVarLocInFrame(env, sym, NULL);
    if (!binding)
	error(_("no binding for \"%s\""), CHAR(PRINTNAME(sym)));
    return Rboolean(binding->isActive());
}

Rboolean R_HasFancyBindings(SEXP rho)
{
    SEXP frame;

    for (frame = FRAME(rho); frame != R_NilValue; frame = CDR(frame))
	if (IS_ACTIVE_BINDING(frame) || BINDING_IS_LOCKED(frame))
	    return TRUE;
    return FALSE;
}

SEXP attribute_hidden do_lockBnd(SEXP call, SEXP op, SEXP args, SEXP rho)
{
    SEXP sym, env;
    checkArity(op, args);
    sym = CAR(args);
    env = CADR(args);
    switch(PRIMVAL(op)) {
    case 0:
	R_LockBinding(sym, env);
	break;
    case 1:
	R_unLockBinding(sym, env);
	break;
    default:
	error(_("unknown op"));
    }
    return R_NilValue;
}

SEXP attribute_hidden do_bndIsLocked(SEXP call, SEXP op, SEXP args, SEXP rho)
{
    SEXP sym, env;
    checkArity(op, args);
    sym = CAR(args);
    env = CADR(args);
    return ScalarLogical(R_BindingIsLocked(sym, env));
}

SEXP attribute_hidden do_mkActiveBnd(SEXP call, SEXP op, SEXP args, SEXP rho)
{
    SEXP sym, fun, env;
    checkArity(op, args);
    sym = CAR(args);
    fun = CADR(args);
    env = CADDR(args);
    R_MakeActiveBinding(sym, fun, env);
    return R_NilValue;
}

SEXP attribute_hidden do_bndIsActive(SEXP call, SEXP op, SEXP args, SEXP rho)
{
    SEXP sym, env;
    checkArity(op, args);
    sym = CAR(args);
    env = CADR(args);
    return ScalarLogical(R_BindingIsActive(sym, env));
}

/* This is a .Internal with no wrapper, currently unused in base R */
SEXP attribute_hidden do_mkUnbound(SEXP call, SEXP op, SEXP args, SEXP rho)
{
    SEXP sym;
    checkArity(op, args);
    sym = CAR(args);

    if (TYPEOF(sym) != SYMSXP) error(_("not a symbol"));
    /* This does not allow active bindings to be unbound */
    if (R_BindingIsLocked(sym, R_BaseEnv))
	error(_("cannot unbind a locked binding"));
    if (R_BindingIsActive(sym, R_BaseEnv))
	error(_("cannot unbind an active binding"));
    SET_SYMVALUE(sym, R_UnboundValue);
    return R_NilValue;
}

Rboolean R_IsPackageEnv(SEXP rho)
{
    if (TYPEOF(rho) == ENVSXP) {
	SEXP name = getAttrib(rho, R_NameSymbol);
	CXXRCONST char *packprefix = "package:";
	int pplen = strlen(packprefix);
	if(isString(name) && length(name) > 0 &&
	   ! strncmp(packprefix, CHAR(STRING_ELT(name, 0)), pplen)) /* ASCII */
	    return TRUE;
	else
	    return FALSE;
    }
    else
	return FALSE;
}

SEXP R_PackageEnvName(SEXP rho)
{
    if (TYPEOF(rho) == ENVSXP) {
	SEXP name = getAttrib(rho, R_NameSymbol);
	CXXRCONST char *packprefix = "package:";
	int pplen = strlen(packprefix);
	if(isString(name) && length(name) > 0 &&
	   ! strncmp(packprefix, CHAR(STRING_ELT(name, 0)), pplen)) /* ASCII */
	    return name;
	else
	    return R_NilValue;
    }
    else
	return R_NilValue;
}

SEXP R_FindPackageEnv(SEXP info)
{
    SEXP expr, val;
    PROTECT(info);
    PROTECT(expr = LCONS(install("findPackageEnv"), CONS(info, R_NilValue)));
    val = eval(expr, R_GlobalEnv);
    UNPROTECT(2);
    return val;
}

Rboolean R_IsNamespaceEnv(SEXP rho)
{
    if (rho == R_BaseNamespace)
	return TRUE;
    else if (TYPEOF(rho) == ENVSXP) {
	SEXP info = findVarInFrame3(rho, install(".__NAMESPACE__."), TRUE);
	if (info != R_UnboundValue && TYPEOF(info) == ENVSXP) {
	    SEXP spec = findVarInFrame3(info, install("spec"), TRUE);
	    if (spec != R_UnboundValue &&
		TYPEOF(spec) == STRSXP && LENGTH(spec) > 0)
		return TRUE;
	    else
		return FALSE;
	}
	else return FALSE;
    }
    else return FALSE;
}

SEXP attribute_hidden do_isNSEnv(SEXP call, SEXP op, SEXP args, SEXP rho)
{
    checkArity(op, args);
    return R_IsNamespaceEnv(CAR(args)) ? mkTrue() : mkFalse();
}

SEXP R_NamespaceEnvSpec(SEXP rho)
{
    /* The namespace spec is a character vector that specifies the
       namespace.  The first element is the namespace name.  The
       second element, if present, is the namespace version.  Further
       elements may be added later. */
    if (rho == R_BaseNamespace)
	return R_BaseNamespaceName;
    else if (TYPEOF(rho) == ENVSXP) {
	SEXP info = findVarInFrame3(rho, install(".__NAMESPACE__."), TRUE);
	if (info != R_UnboundValue && TYPEOF(info) == ENVSXP) {
	    SEXP spec = findVarInFrame3(info, install("spec"), TRUE);
	    if (spec != R_UnboundValue &&
		TYPEOF(spec) == STRSXP && LENGTH(spec) > 0)
		return spec;
	    else
		return R_NilValue;
	}
	else return R_NilValue;
    }
    else return R_NilValue;
}

SEXP R_FindNamespace(SEXP info)
{
    SEXP expr, val;
    PROTECT(info);
    PROTECT(expr = LCONS(install("getNamespace"), CONS(info, R_NilValue)));
    val = eval(expr, R_GlobalEnv);
    UNPROTECT(2);
    return val;
}

static SEXP checkNSname(SEXP call, SEXP name)
{
    switch (TYPEOF(name)) {
    case SYMSXP:
	break;
    case STRSXP:
	if (LENGTH(name) >= 1) {
	    name = install(translateChar(STRING_ELT(name, 0)));
	    break;
	}
	/* else fall through */
    default:
	errorcall(call, _("bad namespace name"));
    }
    return name;
}

SEXP attribute_hidden do_regNS(SEXP call, SEXP op, SEXP args, SEXP rho)
{
    SEXP name, val;
    checkArity(op, args);
    name = checkNSname(call, CAR(args));
    val = CADR(args);
    if (findVarInFrame(R_NamespaceRegistry, name) != R_UnboundValue)
	errorcall(call, _("namespace already registered"));
    defineVar(name, val, R_NamespaceRegistry);
    return R_NilValue;
}

SEXP attribute_hidden do_unregNS(SEXP call, SEXP op, SEXP args, SEXP rho)
{
    SEXP name;
    checkArity(op, args);
    name = checkNSname(call, CAR(args));
    if (findVarInFrame(R_NamespaceRegistry, name) == R_UnboundValue)
	errorcall(call, _("namespace not registered"));
    RemoveVariable(name, R_NamespaceRegistry);
    return R_NilValue;
}

SEXP attribute_hidden do_getRegNS(SEXP call, SEXP op, SEXP args, SEXP rho)
{
    SEXP name, val;
    checkArity(op, args);
    name = checkNSname(call, CAR(args));
    val = findVarInFrame(R_NamespaceRegistry, name);
    if (val == R_UnboundValue)
	return R_NilValue;
    else
	return val;
}

SEXP attribute_hidden do_getNSRegistry(SEXP call, SEXP op, SEXP args, SEXP rho)
{
    checkArity(op, args);
    return R_NamespaceRegistry;
}

SEXP attribute_hidden do_importIntoEnv(SEXP call, SEXP op, SEXP args, SEXP rho)
{
    /* This function copies values of variables from one environment
       to another environment, possibly with different names.
       Promises are not forced and active bindings are preserved. */
    SEXP impenv, impnames, expenv, expnames;
    SEXP impsym, expsym, val;
    int i, n;

    GCStackRoot<> binding;  // represented in PairList form.

    checkArity(op, args);

    impenv = CAR(args); args = CDR(args);
    impnames = CAR(args); args = CDR(args);
    expenv = CAR(args); args = CDR(args);
    expnames = CAR(args); args = CDR(args);

    if (TYPEOF(impenv) == NILSXP)
	error(_("use of NULL environment is defunct"));
    if (TYPEOF(impenv) != ENVSXP && 
	TYPEOF((impenv = simple_as_environment(impenv))) != ENVSXP)
	error(_("bad import environment argument"));
    if (TYPEOF(expenv) == NILSXP)
	error(_("use of NULL environment is defunct"));
    if (TYPEOF(expenv) != ENVSXP &&
	TYPEOF((expenv = simple_as_environment(expenv))) != ENVSXP)
	error(_("bad export environment argument"));
    if (TYPEOF(impnames) != STRSXP || TYPEOF(expnames) != STRSXP)
	error(_("invalid '%s' argument"), "names");
    if (LENGTH(impnames) != LENGTH(expnames))
	error(_("length of import and export names must match"));

    n = LENGTH(impnames);
    for (i = 0; i < n; i++) {
	impsym = install(translateChar(STRING_ELT(impnames, i)));
	expsym = install(translateChar(STRING_ELT(expnames, i)));

	/* find the binding--may be a CONS cell or a symbol */
	SEXP binding = R_NilValue;
	for (SEXP env = expenv;
	     env != R_EmptyEnv && binding == R_NilValue;
	     env = ENCLOS(env)) {
	    Frame::Binding* bdg = findVarLocInFrame(env, expsym, NULL);
	    binding = (bdg ? bdg->asPairList() : 0);
	}
	if (binding == R_NilValue)
	    binding = expsym;

	/* get value of the binding; do not force promises */
	if (TYPEOF(binding) == SYMSXP) {
	    if (SYMVALUE(expsym) == R_UnboundValue)
		error(_("exported symbol '%s' has no value"),
		      CHAR(PRINTNAME(expsym)));
	    val = SYMVALUE(expsym);
	}
	else val = CAR(binding);

	/* import the binding */
	if (IS_ACTIVE_BINDING(binding))
	    R_MakeActiveBinding(impsym, val, impenv);
	else defineVar(impsym, val, impenv);
    }
    return R_NilValue;
}


SEXP attribute_hidden do_envprofile(SEXP call, SEXP op, SEXP args, SEXP rho)
{
    /* Return a list containing profiling information given a hashed
       environment.  For non-hashed environments, this function
       returns R_NilValue.  This seems appropriate since there is no
       way to test whether an environment is hashed at the R level.
    */
    // Unimplemented in CXXR:
    return 0;
}<|MERGE_RESOLUTION|>--- conflicted
+++ resolved
@@ -6,11 +6,7 @@
  *CXXR CXXR (and possibly MODIFIED) under the terms of the GNU General Public
  *CXXR Licence.
  *CXXR 
-<<<<<<< HEAD
- *CXXR CXXR is Copyright (C) 2008-10 Andrew R. Runnalls, subject to such other
-=======
  *CXXR CXXR is Copyright (C) 2008-12 Andrew R. Runnalls, subject to such other
->>>>>>> e3ceeaa2
  *CXXR copyrights and copyright restrictions as may be stated below.
  *CXXR 
  *CXXR CXXR is not part of the R project, and bugs and other issues should
@@ -115,11 +111,8 @@
 #include <iostream>
 #include "Defn.h"
 #include <R_ext/Callbacks.h>
-<<<<<<< HEAD
 #include "CXXR/ProvenanceTracker.hpp"
-=======
 #include "CXXR/ClosureContext.hpp"
->>>>>>> e3ceeaa2
 
 using namespace CXXR;
 
@@ -171,36 +164,6 @@
     return ans;
 }
 
-<<<<<<< HEAD
-pair<Frame::Binding*, RObject*>
-Frame::forcedValue(const Symbol* symbol, const Environment* env)
-{
-    Binding* bdg = binding(symbol);
-    RObject* val;
-    if (bdg) {
-	val = bdg->rawValue();
-	if (val && val->sexptype() == PROMSXP) {
-	    Promise* prom = static_cast<Promise*>(val);
-	    if (prom->environment()) {
-		GCStackRoot<Promise> promrt(prom);
-		monitorRead(*bdg);
-		val = Rf_eval(val, const_cast<Environment*>(env));
-		GCStackRoot<> valrt(val);
-		// The eval() may have invalidated bdg, so we need
-		// to look it up again.
-		bdg = binding(symbol);
-		if (bdg)
-		    ProvenanceTracker::forcedPromise(*bdg);
-	    }
-	    val = const_cast<RObject*>(prom->value());
-	}
-	return make_pair(bdg, val);
-    }
-    return pair<Binding*, RObject*>(0, 0);
-}
-
-=======
->>>>>>> e3ceeaa2
 /* Macro version of isNull for only the test against R_NilValue */
 #define ISNULL(x) ((x) == R_NilValue)
 
@@ -290,14 +253,10 @@
     R_NamespaceRegistry = R_NewHashedEnv(R_NilValue, zero);
     R_PreserveObject(R_NamespaceRegistry);
     defineVar(install("base"), R_BaseNamespace, R_NamespaceRegistry);
-<<<<<<< HEAD
 
     ProvenanceTracker::initEnv(static_cast<Environment*>(R_GlobalEnv));
     //ProvenanceTracker::initEnv(static_cast<Environment*>(R_BaseEnv));
-    /**** needed to properly initialize the base name space */
-=======
     /**** needed to properly initialize the base namespace */
->>>>>>> e3ceeaa2
 }
 
 
@@ -549,11 +508,7 @@
 	Frame::Binding* bdg;
 	if (!inherits)
 	    bdg = env->frame()->binding(sym);
-<<<<<<< HEAD
-	else bdg = findBinding(sym, env).second;
-=======
 	else bdg = env->findBinding(sym).second;
->>>>>>> e3ceeaa2
 	return bdg ? bdg->value() : R_UnboundValue;
     }
     ModeTester modetest(mode);
@@ -658,11 +613,7 @@
 {
     const Symbol* sym = SEXP_downcast<Symbol*>(symbol);
     Environment* env = SEXP_downcast<Environment*>(rho);
-<<<<<<< HEAD
-    pair<Environment*, FunctionBase*> pr = findFunction(sym, env);
-=======
     std::pair<Environment*, FunctionBase*> pr = findFunction(sym, env);
->>>>>>> e3ceeaa2
     if (pr.first)
 	return pr.second;
     error(_("could not find function \"%s\""), sym->name()->c_str());
@@ -1015,9 +966,6 @@
     return rval;
 }
 
-<<<<<<< HEAD
-/* get multiple values from an environment */
-=======
 
 /** mget(): get multiple values from an environment
  *
@@ -1025,7 +973,6 @@
  *
  * @return  a list of the same length as x, a character vector (of names).
  */
->>>>>>> e3ceeaa2
 SEXP attribute_hidden do_mget(SEXP call, SEXP op, SEXP args, SEXP rho)
 {
     SEXP ans, env, x, mode, ifnotfound, ifnfnd;
@@ -1131,73 +1078,6 @@
 int attribute_hidden
 R_isMissing(SEXP symbol, SEXP rho)
 {
-<<<<<<< HEAD
-    int ddv=0;
-    SEXP s;
-
-    GCStackRoot<> vl;  // Binding defined in PairList form
-
-    if (symbol == R_MissingArg) /* Yes, this can happen */
-	return 1;
-
-    /* check for infinite recursion */
-    R_CheckStack();
-
-    if (DDVAL(symbol)) {
-	s = R_DotsSymbol;
-	ddv = ddVal(symbol);
-    }
-    else
-	s = symbol;
-
-    if (rho == R_BaseEnv || rho == R_BaseNamespace)
-	return 0;  /* is this really the right thing to do? LT */
-
-    Frame::Binding* bdg = findVarLocInFrame(rho, s, NULL);
-    vl = (bdg ? bdg->asPairList() : 0);
-    if (vl != R_NilValue) {
-	if (DDVAL(symbol)) {
-	    if (length(CAR(vl)) < ddv || CAR(vl) == R_MissingArg)
-		return 1;
-	    /* defineVar(symbol, value, R_GlobalEnv); */
-	    else
-		vl = nthcdr(CAR(vl), ddv-1);
-	}
-	if (MISSING(vl) == 1 || CAR(vl) == R_MissingArg)
-	    return 1;
-	if (IS_ACTIVE_BINDING(vl))
-	    return 0;
-	if (TYPEOF(CAR(vl)) == PROMSXP &&
-	    PRVALUE(CAR(vl)) == R_UnboundValue &&
-	    TYPEOF(PREXPR(CAR(vl))) == SYMSXP) {
-	    Promise* prom = static_cast<Promise*>(CAR(vl));
-	    /* This code uses the PRSEEN bit to detect cycles.  If a
-	       cycle occurs then a missing argument was encountered,
-	       so the return value is TRUE.  It would be a little
-	       safer to use the promise stack to ensure unsetting of
-	       the bits in the event of a longjump, but doing so would
-	       require distinguishing between evaluating promises and
-	       checking for missingness.  Because of the test above
-	       for an active binding a longjmp should only happen if
-	       the stack check fails.  LT */
-	    if (prom->underEvaluation())
-		return 1;
-	    else {
-		int val;
-		prom->markUnderEvaluation(true);
-		val = R_isMissing(PREXPR(CAR(vl)), PRENV(CAR(vl)));
-		prom->markUnderEvaluation(false);
-		return val;
-	    }
-	}
-	else
-	    return 0;
-    }
-    return 0;
-}
-
-/* this is primitive */
-=======
     if (!rho)
 	return 0;
     Symbol* sym = SEXP_downcast<Symbol*>(symbol);
@@ -1206,7 +1086,6 @@
 }
 
 /* this is primitive and a SPECIALSXP */
->>>>>>> e3ceeaa2
 SEXP attribute_hidden do_missing(SEXP call, SEXP op, SEXP args, SEXP rho)
 {
     int ddv=0;
@@ -1346,12 +1225,8 @@
     } else if (isEnvironment(CAR(args))) {
 	SEXP p, loadenv = CAR(args);
 
-<<<<<<< HEAD
-	newenv = GCNode::expose(new Environment(0));
-=======
 	GCStackRoot<Frame> frame(CXXR_NEW(StdFrame));
 	newenv = CXXR_NEW(Environment(0, frame));
->>>>>>> e3ceeaa2
 	GCStackRoot<> framelist(FRAME(loadenv));
 	for(p = framelist; p != R_NilValue; p = CDR(p))
 	    defineVar(TAG(p), duplicate(CAR(p)), newenv);
@@ -1586,12 +1461,7 @@
 	    (xdata = R_getS4DataSlot(env, ENVSXP)) != R_NilValue)
 	    env = xdata;
 	else
-<<<<<<< HEAD
-	    
-	error(_("argument must be an environment"));
-=======
 	    error(_("argument must be an environment"));
->>>>>>> e3ceeaa2
     }
 
     GCStackRoot<> framelist(FRAME(env));
@@ -1620,10 +1490,7 @@
  * results in a list.
  * Equivalent to lapply(as.list(env, all.names=all.names), FUN, ...)
  */
-<<<<<<< HEAD
-=======
 /* This is a special .Internal */
->>>>>>> e3ceeaa2
 SEXP attribute_hidden do_eapply(SEXP call, SEXP op, SEXP args, SEXP rho)
 {
     SEXP env, ans, R_fcall, FUN, tmp, tmp2, ind;
@@ -1718,44 +1585,6 @@
 
 /*----------------------------------------------------------------------
 
-<<<<<<< HEAD
-  do_libfixup
-
-  This function copies the bindings in the loading environment to the
-  library environment frame (the one that gets put in the search path)
-  and removes the bindings from the loading environment.  Values that
-  contain promises (created by delayedAssign, for example) are not forced.
-  Values that are closures with environments equal to the loading
-  environment are reparented to .GlobalEnv.  Finally, all bindings are
-  removed from the loading environment.
-
-  This routine can die if we automatically create a name space when
-  loading a package.
-*/
-
-SEXP attribute_hidden do_libfixup(SEXP call, SEXP op, SEXP args, SEXP rho)
-{
-    SEXP libenv, loadenv, p;
-    checkArity(op, args);
-    loadenv = CAR(args);
-    libenv = CADR(args);
-    if (TYPEOF(libenv) != ENVSXP || !isEnvironment(loadenv))
-	errorcall(call, _("invalid arguments"));
-    p = FRAME(loadenv);
-    while (p != R_NilValue) {
-	if (TYPEOF(CAR(p)) == CLOSXP && CLOENV(CAR(p)) == loadenv)
-	    SET_CLOENV(CAR(p), R_GlobalEnv);
-	defineVar(TAG(p), CAR(p), libenv);
-	p = CDR(p);
-    }
-    static_cast<Environment*>(loadenv)->frame()->clear();
-    return libenv;
-}
-
-/*----------------------------------------------------------------------
-
-=======
->>>>>>> e3ceeaa2
   do_pos2env
 
   This function returns the environment at a specified position in the
@@ -1857,20 +1686,13 @@
 	errorcall(call,_("using 'as.environment(NULL)' is defunct"));
 	return R_BaseEnv;	/* -Wall */
     case S4SXP: {
-<<<<<<< HEAD
-        SEXP dot_xData = R_getS4DataSlot(arg, ENVSXP);
-        if(arg == R_NilValue)
-=======
 	/* dispatch was tried above already */
 	SEXP dot_xData = R_getS4DataSlot(arg, ENVSXP);
 	if(!isEnvironment(dot_xData))
->>>>>>> e3ceeaa2
 	    errorcall(call, _("S4 object does not extend class \"environment\""));
 	else
 	    return(dot_xData);
     }
-<<<<<<< HEAD
-=======
     case VECSXP: {
 	/* implement as.environment.list() {isObject(.) is false for a list} */
 	SEXP call, val;
@@ -1881,7 +1703,6 @@
 	UNPROTECT(1);
 	return val;
     }
->>>>>>> e3ceeaa2
     default:
 	errorcall(call, _("invalid object for 'as.environment'"));
 	return R_NilValue;	/* -Wall */
