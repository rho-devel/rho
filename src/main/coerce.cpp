--- conflicted
+++ resolved
@@ -2633,11 +2633,7 @@
 	valueType = (whichType == -1) ? SEXPTYPE( -1) : classTable[whichType].sexp;
 	PROTECT(cur_class = R_data_class(obj, FALSE)); nProtect++;
 	/*  assigning type as a class deletes an explicit class attribute. */
-<<<<<<< HEAD
-	if(valueType != (SEXPTYPE)-1) {
-=======
 	if(valueType != CXXRCONSTRUCT(SEXPTYPE, -1)) {
->>>>>>> 4773fa97
 	    Rf_setAttrib(obj, R_ClassSymbol, R_NilValue);
 	    if(IS_S4_OBJECT(obj)) /* NULL class is only valid for S3 objects */
 	      do_unsetS4(obj, value);
