/*CXXR $Id$
 *CXXR
 *CXXR This file is part of CXXR, a project to refactor the R interpreter
 *CXXR into C++.  It may consist in whole or in part of program code and
 *CXXR documentation taken from the R project itself, incorporated into
 *CXXR CXXR (and possibly MODIFIED) under the terms of the GNU General Public
 *CXXR Licence.
 *CXXR 
<<<<<<< HEAD
 *CXXR CXXR is Copyright (C) 2008-10 Andrew R. Runnalls, subject to such other
=======
 *CXXR CXXR is Copyright (C) 2008-12 Andrew R. Runnalls, subject to such other
>>>>>>> e3ceeaa2
 *CXXR copyrights and copyright restrictions as may be stated below.
 *CXXR 
 *CXXR CXXR is not part of the R project, and bugs and other issues should
 *CXXR not be reported via r-bugs or other R project channels; instead refer
 *CXXR to the CXXR website.
 *CXXR */

/*
 *  R : A Computer Language for Statistical Data Analysis
 *
 *  This program is free software; you can redistribute it and/or modify
 *  it under the terms of the GNU General Public License as published by
 *  the Free Software Foundation; either version 2 of the License, or
 *  (at your option) any later version.
 *
 *  This program is distributed in the hope that it will be useful,
 *  but WITHOUT ANY WARRANTY; without even the implied warranty of
 *  MERCHANTABILITY or FITNESS FOR A PARTICULAR PURPOSE.  See the
 *  GNU General Public License for more details.
 *
 *  You should have received a copy of the GNU General Public License
 *  along with this program; if not, a copy is available at
 *  http://www.r-project.org/Licenses/
 */

/** @file GCStackRoot.cpp
 *
 * Implementation of class GCStackRootBase.
 */

#include "CXXR/GCStackRoot.hpp"

#include <algorithm>
#include <cstdlib>
#include <iostream>
<<<<<<< HEAD
#include <stdexcept>
#include "RCNTXT.h"
=======
>>>>>>> e3ceeaa2

using namespace std;
using namespace CXXR;

<<<<<<< HEAD
// Force generation of non-inline embodiments of functions in the C
// interface:
namespace CXXR {
    namespace ForceNonInline {
	SEXP (*protectp)(SEXP) = Rf_protect;
        void (*unprotectp)(int) = Rf_unprotect;
	void (*unprotect_ptrp)(RObject*) = Rf_unprotect_ptr;
	void (*ProtectWithIndexp)(SEXP, PROTECT_INDEX *) = R_ProtectWithIndex;
	void (*Reprotectp)(SEXP, PROTECT_INDEX) = R_Reprotect;
    }
}

=======
>>>>>>> e3ceeaa2
GCStackRootBase* GCStackRootBase::s_roots = 0;

void GCStackRootBase::destruct_aux()
{
    GCNode::decRefCount(m_target);
}

void GCStackRootBase::protectAll()
{
<<<<<<< HEAD
    if (new_size > s_pps->size())
	throw out_of_range("GCStackRootBase::ppsRestoreSize: requested size"
			   " greater than current size.");
    while (s_pps->size() > new_size) {
#ifdef NDEBUG
	RObject* node = s_pps->back();
#else
	const pair<RObject*, RCNTXT*>& pr = s_pps->back();
	RObject* node = pr.first;
#endif
	if (node && node->decRefCount() == 0)
	    node->makeMoribund();
	s_pps->pop_back();
    }
#ifdef DEBUG_PPS
    cout << "In " << R_GlobalContext << " -> " << s_pps->size()
	 << " ppsRestoreSize" << endl;
#endif
}

#ifdef DEBUG_PPS
size_t GCStackRootBase::ppsSize()
{
    cout << "In " << R_GlobalContext << " -> " << s_pps->size()
	 << " ppsSize" << endl;
    return s_pps->size();
}
#endif

#ifndef NDEBUG
unsigned int GCStackRootBase::protect(RObject* node)
{
    GCNode::maybeCheckExposed(node);
    unsigned int index = s_pps->size();
    if (node)
	node->incRefCount();
    s_pps->push_back(std::make_pair(node, R_GlobalContext));
#ifdef DEBUG_PPS
    cout << "In " << R_GlobalContext << " -> " << s_pps->size()
	 << " protect at index " << index << endl;
#endif
    return index;
=======
    GCStackRootBase* sr = s_roots;
    while (sr && !sr->m_protecting) {
	GCNode::incRefCount(sr->m_target);
	sr->m_protecting = true;
	sr = sr->m_next;
    }
>>>>>>> e3ceeaa2
}
#endif

void GCStackRootBase::retarget_aux(const GCNode* node)
{
<<<<<<< HEAD
    GCNode::maybeCheckExposed(node);
#ifndef NDEBUG
    if (index >= s_pps->size())
	throw out_of_range("GCStackRootBase::reprotect: index out of range.");
#endif
    if (node)
	node->incRefCount();
#ifdef NDEBUG
    RObject* entry = (*s_pps)[index];
    if (entry && entry->decRefCount() == 0)
	entry->makeMoribund();
    (*s_pps)[index] = node;
#else
    pair<RObject*, RCNTXT*>& pr = (*s_pps)[index];
    if (pr.second != R_GlobalContext)
	throw logic_error("GCStackRootBase::reprotect: not in same context"
			  " as the corresponding call of protect().");
    if (pr.first && pr.first->decRefCount() == 0)
	pr.first->makeMoribund();
    pr.first = node;
#endif
#ifdef DEBUG_PPS
    cout << "In " << R_GlobalContext << " -> " << s_pps->size()
	 << " reprotect at index " << index << endl;
#endif
=======
    GCNode::incRefCount(node);
    GCNode::decRefCount(m_target);
>>>>>>> e3ceeaa2
}

void GCStackRootBase::seq_error()
{
    cerr << "Fatal error:"
	    " GCStackRoots must be destroyed in reverse order of creation\n";
    abort();
}

<<<<<<< HEAD
void GCStackRootBase::unprotect(unsigned int count)
{
#ifndef NDEBUG
    size_t sz = s_pps->size();
    if (count > sz)
	throw out_of_range("GCStackRootBase::unprotect: count greater"
			   " than current stack size.");
#endif
    for (unsigned int i = 0; i < count; ++i) {
#ifdef NDEBUG
	RObject* node = s_pps->back();
#else
	const pair<RObject*, RCNTXT*>& pr = s_pps->back();
	RObject* node = pr.first;
	if (pr.second != R_GlobalContext)
	    throw logic_error("GCStackRootBase::unprotect: not in same context"
			      " as the corresponding call of protect().");
#endif
	if (node && node->decRefCount() == 0)
	    node->makeMoribund();
	s_pps->pop_back();
    }
#ifdef DEBUG_PPS
    cout << "In " << R_GlobalContext << " -> " << s_pps->size()
	 << " unprotect " << count << endl;
#endif
}

void GCStackRootBase::unprotectPtr(RObject* node)
{
    if (node && node->decRefCount() == 0)
	node->makeMoribund();
#ifdef NDEBUG
    vector<RObject*>::reverse_iterator rit
	= find(s_pps->rbegin(), s_pps->rend(), node);
#else
    vector<pair<RObject*, RCNTXT*> >::reverse_iterator rit = s_pps->rbegin();
    while (rit != s_pps->rend() && (*rit).first != node)
	++rit;
#endif
    if (rit == s_pps->rend())
	throw invalid_argument("GCStackRootBase::unprotectPtr:"
			       " pointer not found.");
    // See Josuttis p.267 for the need for -- :
    s_pps->erase(--(rit.base()));
#ifdef DEBUG_PPS
    cout << "In " << R_GlobalContext << " -> " << s_pps->size()
	 << " unprotectPtr " << node << endl;
#endif
}

=======
>>>>>>> e3ceeaa2
void GCStackRootBase::visitRoots(GCNode::const_visitor* v)
{
    GCStackRootBase* root = s_roots;
    while (root) {
	if (root->m_target)
	    (*v)(root->m_target);
	root = root->m_next;
    }
<<<<<<< HEAD
#ifdef NDEBUG
    vector<RObject*>::iterator ppsend = s_pps->end();
    for (vector<RObject*>::iterator it = s_pps->begin();
	 it != ppsend; ++it) {
	RObject* n = *it;
	if (n) n->conductVisitor(v);
    }
#else
    vector<pair<RObject*, RCNTXT*> >::iterator ppsend = s_pps->end();
    for (vector<pair<RObject*, RCNTXT*> >::iterator it = s_pps->begin();
	 it != ppsend; ++it) {
	RObject* n = (*it).first;
	if (n) n->conductVisitor(v);
    }
#endif
}

// ***** C interface *****

void Rf_ppsRestoreSize(size_t new_size)
{
    GCStackRootBase::ppsRestoreSize(new_size);
}

size_t Rf_ppsSize()
{
    return GCStackRootBase::ppsSize();
=======
>>>>>>> e3ceeaa2
}<|MERGE_RESOLUTION|>--- conflicted
+++ resolved
@@ -6,11 +6,7 @@
  *CXXR CXXR (and possibly MODIFIED) under the terms of the GNU General Public
  *CXXR Licence.
  *CXXR 
-<<<<<<< HEAD
- *CXXR CXXR is Copyright (C) 2008-10 Andrew R. Runnalls, subject to such other
-=======
  *CXXR CXXR is Copyright (C) 2008-12 Andrew R. Runnalls, subject to such other
->>>>>>> e3ceeaa2
  *CXXR copyrights and copyright restrictions as may be stated below.
  *CXXR 
  *CXXR CXXR is not part of the R project, and bugs and other issues should
@@ -43,33 +39,12 @@
 
 #include "CXXR/GCStackRoot.hpp"
 
-#include <algorithm>
 #include <cstdlib>
 #include <iostream>
-<<<<<<< HEAD
-#include <stdexcept>
-#include "RCNTXT.h"
-=======
->>>>>>> e3ceeaa2
 
 using namespace std;
 using namespace CXXR;
 
-<<<<<<< HEAD
-// Force generation of non-inline embodiments of functions in the C
-// interface:
-namespace CXXR {
-    namespace ForceNonInline {
-	SEXP (*protectp)(SEXP) = Rf_protect;
-        void (*unprotectp)(int) = Rf_unprotect;
-	void (*unprotect_ptrp)(RObject*) = Rf_unprotect_ptr;
-	void (*ProtectWithIndexp)(SEXP, PROTECT_INDEX *) = R_ProtectWithIndex;
-	void (*Reprotectp)(SEXP, PROTECT_INDEX) = R_Reprotect;
-    }
-}
-
-=======
->>>>>>> e3ceeaa2
 GCStackRootBase* GCStackRootBase::s_roots = 0;
 
 void GCStackRootBase::destruct_aux()
@@ -79,92 +54,18 @@
 
 void GCStackRootBase::protectAll()
 {
-<<<<<<< HEAD
-    if (new_size > s_pps->size())
-	throw out_of_range("GCStackRootBase::ppsRestoreSize: requested size"
-			   " greater than current size.");
-    while (s_pps->size() > new_size) {
-#ifdef NDEBUG
-	RObject* node = s_pps->back();
-#else
-	const pair<RObject*, RCNTXT*>& pr = s_pps->back();
-	RObject* node = pr.first;
-#endif
-	if (node && node->decRefCount() == 0)
-	    node->makeMoribund();
-	s_pps->pop_back();
-    }
-#ifdef DEBUG_PPS
-    cout << "In " << R_GlobalContext << " -> " << s_pps->size()
-	 << " ppsRestoreSize" << endl;
-#endif
-}
-
-#ifdef DEBUG_PPS
-size_t GCStackRootBase::ppsSize()
-{
-    cout << "In " << R_GlobalContext << " -> " << s_pps->size()
-	 << " ppsSize" << endl;
-    return s_pps->size();
-}
-#endif
-
-#ifndef NDEBUG
-unsigned int GCStackRootBase::protect(RObject* node)
-{
-    GCNode::maybeCheckExposed(node);
-    unsigned int index = s_pps->size();
-    if (node)
-	node->incRefCount();
-    s_pps->push_back(std::make_pair(node, R_GlobalContext));
-#ifdef DEBUG_PPS
-    cout << "In " << R_GlobalContext << " -> " << s_pps->size()
-	 << " protect at index " << index << endl;
-#endif
-    return index;
-=======
     GCStackRootBase* sr = s_roots;
     while (sr && !sr->m_protecting) {
 	GCNode::incRefCount(sr->m_target);
 	sr->m_protecting = true;
 	sr = sr->m_next;
     }
->>>>>>> e3ceeaa2
 }
-#endif
 
 void GCStackRootBase::retarget_aux(const GCNode* node)
 {
-<<<<<<< HEAD
-    GCNode::maybeCheckExposed(node);
-#ifndef NDEBUG
-    if (index >= s_pps->size())
-	throw out_of_range("GCStackRootBase::reprotect: index out of range.");
-#endif
-    if (node)
-	node->incRefCount();
-#ifdef NDEBUG
-    RObject* entry = (*s_pps)[index];
-    if (entry && entry->decRefCount() == 0)
-	entry->makeMoribund();
-    (*s_pps)[index] = node;
-#else
-    pair<RObject*, RCNTXT*>& pr = (*s_pps)[index];
-    if (pr.second != R_GlobalContext)
-	throw logic_error("GCStackRootBase::reprotect: not in same context"
-			  " as the corresponding call of protect().");
-    if (pr.first && pr.first->decRefCount() == 0)
-	pr.first->makeMoribund();
-    pr.first = node;
-#endif
-#ifdef DEBUG_PPS
-    cout << "In " << R_GlobalContext << " -> " << s_pps->size()
-	 << " reprotect at index " << index << endl;
-#endif
-=======
     GCNode::incRefCount(node);
     GCNode::decRefCount(m_target);
->>>>>>> e3ceeaa2
 }
 
 void GCStackRootBase::seq_error()
@@ -174,60 +75,6 @@
     abort();
 }
 
-<<<<<<< HEAD
-void GCStackRootBase::unprotect(unsigned int count)
-{
-#ifndef NDEBUG
-    size_t sz = s_pps->size();
-    if (count > sz)
-	throw out_of_range("GCStackRootBase::unprotect: count greater"
-			   " than current stack size.");
-#endif
-    for (unsigned int i = 0; i < count; ++i) {
-#ifdef NDEBUG
-	RObject* node = s_pps->back();
-#else
-	const pair<RObject*, RCNTXT*>& pr = s_pps->back();
-	RObject* node = pr.first;
-	if (pr.second != R_GlobalContext)
-	    throw logic_error("GCStackRootBase::unprotect: not in same context"
-			      " as the corresponding call of protect().");
-#endif
-	if (node && node->decRefCount() == 0)
-	    node->makeMoribund();
-	s_pps->pop_back();
-    }
-#ifdef DEBUG_PPS
-    cout << "In " << R_GlobalContext << " -> " << s_pps->size()
-	 << " unprotect " << count << endl;
-#endif
-}
-
-void GCStackRootBase::unprotectPtr(RObject* node)
-{
-    if (node && node->decRefCount() == 0)
-	node->makeMoribund();
-#ifdef NDEBUG
-    vector<RObject*>::reverse_iterator rit
-	= find(s_pps->rbegin(), s_pps->rend(), node);
-#else
-    vector<pair<RObject*, RCNTXT*> >::reverse_iterator rit = s_pps->rbegin();
-    while (rit != s_pps->rend() && (*rit).first != node)
-	++rit;
-#endif
-    if (rit == s_pps->rend())
-	throw invalid_argument("GCStackRootBase::unprotectPtr:"
-			       " pointer not found.");
-    // See Josuttis p.267 for the need for -- :
-    s_pps->erase(--(rit.base()));
-#ifdef DEBUG_PPS
-    cout << "In " << R_GlobalContext << " -> " << s_pps->size()
-	 << " unprotectPtr " << node << endl;
-#endif
-}
-
-=======
->>>>>>> e3ceeaa2
 void GCStackRootBase::visitRoots(GCNode::const_visitor* v)
 {
     GCStackRootBase* root = s_roots;
@@ -236,34 +83,4 @@
 	    (*v)(root->m_target);
 	root = root->m_next;
     }
-<<<<<<< HEAD
-#ifdef NDEBUG
-    vector<RObject*>::iterator ppsend = s_pps->end();
-    for (vector<RObject*>::iterator it = s_pps->begin();
-	 it != ppsend; ++it) {
-	RObject* n = *it;
-	if (n) n->conductVisitor(v);
-    }
-#else
-    vector<pair<RObject*, RCNTXT*> >::iterator ppsend = s_pps->end();
-    for (vector<pair<RObject*, RCNTXT*> >::iterator it = s_pps->begin();
-	 it != ppsend; ++it) {
-	RObject* n = (*it).first;
-	if (n) n->conductVisitor(v);
-    }
-#endif
-}
-
-// ***** C interface *****
-
-void Rf_ppsRestoreSize(size_t new_size)
-{
-    GCStackRootBase::ppsRestoreSize(new_size);
-}
-
-size_t Rf_ppsSize()
-{
-    return GCStackRootBase::ppsSize();
-=======
->>>>>>> e3ceeaa2
 }