--- conflicted
+++ resolved
@@ -32,15 +32,7 @@
 
 # Support for the ACML and Goto BLASes has been withdrawn: see R-admin.html
 
-<<<<<<< HEAD
-# With the recommended toolchain, set this to 32 or 64
-=======
-# Define to use svnversion to set SVN-REVISION (slow, and requires a clean
-# checkout with no modifications).
-# USE_SVNVERSION = YES
-
 # With the recommended gcc 4.6.3 toolchain, set this to 32 or 64
->>>>>>> d6867e7e
 # MULTI =
 # If the toolchain's bin directory is not in your path, set this to the path
 # (including the trailing /, and use / not \).
