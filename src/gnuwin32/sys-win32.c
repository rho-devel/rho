/*
 *  R : A Computer Language for Statistical Data Analysis
 *  Copyright (C) 1995, 1996  Robert Gentleman and Ross Ihaka
 *  Copyright (C) 1997--2014  The R Core Team
 *  Copyright (C) 2008-2014  Andrew R. Runnalls.
 *  Copyright (C) 2014 and onwards the CXXR Project Authors.
 *
 *  CXXR is not part of the R project, and bugs and other issues should
 *  not be reported via r-bugs or other R project channels; instead refer
 *  to the CXXR website.
 *
 *  This program is free software; you can redistribute it and/or modify
 *  it under the terms of the GNU General Public License as published by
 *  the Free Software Foundation; either version 2 of the License, or
 *  (at your option) any later version.
 *
 *  This program is distributed in the hope that it will be useful,
 *  but WITHOUT ANY WARRANTY; without even the implied warranty of
 *  MERCHANTABILITY or FITNESS FOR A PARTICULAR PURPOSE.  See the
 *  GNU General Public License for more details.
 *
 *  You should have received a copy of the GNU General Public License
 *  along with this program; if not, a copy is available at
 *  https://www.R-project.org/Licenses/
 */

	 /* See ../unix/system.txt for a description of functions */

	/* Windows analogue of unix/sys-unix.c: often rather similar */

#ifdef HAVE_CONFIG_H
#include <config.h>
#endif

#include <Defn.h>
#include <Internal.h>
#include <Fileio.h>
#include <Startup.h>

#include <ctype.h> /* for isalpha */

/*
 *  4) INITIALIZATION AND TERMINATION ACTIONS
 */

FILE *R_OpenInitFile(void)
{
    char  buf[PATH_MAX], *p = getenv("R_PROFILE_USER");
    FILE *fp;

    fp = NULL;
    if (LoadInitFile) {
	if(p) {
	    if(!*p) return NULL;  /* set to "" */
	    return R_fopen(R_ExpandFileName(p), "r");
	}
	if ((fp = R_fopen(".Rprofile", "r")))
	    return fp;
	snprintf(buf, PATH_MAX, "%s/.Rprofile", getenv("R_USER"));
	if ((fp = R_fopen(buf, "r")))
	    return fp;
    }
    return fp;
}
/*
 *  5) FILESYSTEM INTERACTION
 */


static int HaveHOME=-1;
static char UserHOME[PATH_MAX];
static char newFileName[PATH_MAX];
const char *R_ExpandFileName(const char *s)
{
    char *p;

    if(s[0] != '~') return s;
    if(isalpha(s[1])) return s;
    if(HaveHOME < 0) {
	HaveHOME = 0;
	p = getenv("R_USER"); /* should be set so the rest is a safety measure */
	if(p && strlen(p) && strlen(p) < PATH_MAX) {
	    strcpy(UserHOME, p);
	    HaveHOME = 1;
	} else {
	    p = getenv("HOME");
	    if(p && strlen(p) && strlen(p) < PATH_MAX) {
		strcpy(UserHOME, p);
		HaveHOME = 1;
	    } else {
		p = getenv("HOMEDRIVE");
		if(p && strlen(p) < PATH_MAX) {
		    strcpy(UserHOME, p);
		    p = getenv("HOMEPATH");
		    if(p && strlen(UserHOME) + strlen(p) < PATH_MAX) {
			strcat(UserHOME, p);
			HaveHOME = 1;
		    }
		}
	    }
	}
    }
    if(HaveHOME > 0 && strlen(UserHOME) + strlen(s+1) < PATH_MAX) {
	strcpy(newFileName, UserHOME);
	strcat(newFileName, s+1);
	return newFileName;
    } else return s;
}

/*
 *  7) PLATFORM DEPENDENT FUNCTIONS
 */

<<<<<<< HEAD
=======
SEXP do_machine(SEXP call, SEXP op, SEXP args, SEXP env)
{
    checkArity(op, args);
    return mkString("Win32");
}

>>>>>>> d6867e7e
#define WIN32_LEAN_AND_MEAN 1
#include <windows.h>

static DWORD StartTime;

static FILETIME Create, Exit, Kernel, User;

void R_setStartTime(void)
{
    StartTime = GetTickCount();
}

void R_getProcTime(double *data)
{
    DWORD elapsed;
    double kernel, user;

    /* This is in msec, but to clock-tick accuracy,
       said to be 10ms on NT and 55ms on Win95 */
    elapsed = (GetTickCount() - StartTime) / 10;

    /* These are in units of 100ns, but with an accuracy only
       in clock ticks.  So we round to 0.01s */
    GetProcessTimes(GetCurrentProcess(), &Create, &Exit, &Kernel, &User);
    user = 1e-5 * ((double) User.dwLowDateTime +
		   (double) User.dwHighDateTime * 4294967296.0);
    user = floor(user)/100.0;
    kernel = 1e-5 * ((double) Kernel.dwLowDateTime +
		     (double) Kernel.dwHighDateTime * 4294967296.0);
    kernel = floor(kernel)/100.0;
    data[0] = user;
    data[1] = kernel;
    data[2] = (double) elapsed / 100.0;
    data[3] = R_NaReal;
    data[4] = R_NaReal;
}

/* use in memory.c: increments for CPU times */
double R_getClockIncrement(void)
{
    return 1.0 / 100.0;
}

/*
 * flag =0 don't wait/ignore stdout
 * flag =1 wait/ignore stdout
 * flag =2 wait/copy stdout to the console
 * flag =3 wait/return stdout (intern=TRUE)
 * Add 10 to minimize application
 * Add 20 to make application "invisible"
*/

#include "run.h"

#define INTERN_BUFSIZE 8096
SEXP do_system(SEXP call, SEXP op, SEXP args, SEXP rho)
{
    rpipe *fp;
    char  buf[INTERN_BUFSIZE];
    const char *fout = "", *ferr = "";
    int   vis = 0, flag = 2, i = 0, j, ll = 0;
    SEXP  cmd, fin, Stdout, Stderr, tlist = R_NilValue, tchar, rval;

    cmd = CAR(args);
    if (!isString(cmd) || LENGTH(cmd) != 1)
	errorcall(call, _("character string expected as first argument"));
    args = CDR(args);
    flag = asInteger(CAR(args)); args = CDR(args);
    if (flag >= 20) {vis = -1; flag -= 20;}
    else if (flag >= 10) {vis = 0; flag -= 10;}
    else vis = 1;

    fin = CAR(args);
    if (!isString(fin))
	errorcall(call, _("character string expected as third argument"));
    args = CDR(args);
    Stdout = CAR(args);
    args = CDR(args);
    Stderr = CAR(args);
    
 
    if (CharacterMode == RGui) {
	/* This is a rather conservative approach: if
	   Rgui is launched from a console window it does have
	   standard handles -- but users might well not expect that.
	*/
	SetStdHandle(STD_INPUT_HANDLE, INVALID_HANDLE_VALUE);
	SetStdHandle(STD_OUTPUT_HANDLE, INVALID_HANDLE_VALUE);
	SetStdHandle(STD_ERROR_HANDLE, INVALID_HANDLE_VALUE);
	if (TYPEOF(Stdout) == STRSXP) fout = CHAR(STRING_ELT(Stdout, 0));
	if (TYPEOF(Stderr) == STRSXP) ferr = CHAR(STRING_ELT(Stderr, 0));
    } else {
	if (flag == 2) flag = 1; /* ignore std.output.on.console */
	if (TYPEOF(Stdout) == STRSXP) fout = CHAR(STRING_ELT(Stdout, 0));
	else if (asLogical(Stdout) == 0) fout = NULL;
	if (TYPEOF(Stderr) == STRSXP) ferr = CHAR(STRING_ELT(Stderr, 0));
	else if (asLogical(Stderr) == 0) ferr = NULL;
    }

    if (flag < 2) { /* Neither intern = TRUE nor
		       show.output.on.console for Rgui */
	ll = runcmd(CHAR(STRING_ELT(cmd, 0)),
		    getCharCE(STRING_ELT(cmd, 0)),
		    flag, vis, CHAR(STRING_ELT(fin, 0)), fout, ferr);
    } else {
	/* read stdout +/- stderr from pipe */
	int m = 0;
	if(flag == 2 /* show on console */ || CharacterMode == RGui) m = 3;
	if(TYPEOF(Stderr) == LGLSXP)
	    m = asLogical(Stderr) ? 2 : 0;
	if(m  && TYPEOF(Stdout) == LGLSXP && asLogical(Stdout)) m = 3;
	fp = rpipeOpen(CHAR(STRING_ELT(cmd, 0)), getCharCE(STRING_ELT(cmd, 0)),
		       vis, CHAR(STRING_ELT(fin, 0)), m, fout, ferr);
	if (!fp) {
	    /* If intern = TRUE generate an error */
	    if (flag == 3) error(runerror());
	    ll = NOLAUNCH;
	} else {
	    /* FIXME: use REPROTECT */
	    if (flag == 3) {
		PROTECT(tlist);
		/* honour intern = FALSE, ignore.stdout = TRUE */
		if (m > 0 ||
		    (!(TYPEOF(Stdout) == LGLSXP && !asLogical(Stdout))))
		    for (i = 0; rpipeGets(fp, buf, INTERN_BUFSIZE); i++) {
			ll = strlen(buf) - 1;
			if ((ll >= 0) && (buf[ll] == '\n')) buf[ll] = '\0';
			tchar = mkChar(buf);
			UNPROTECT(1); /* tlist */
			PROTECT(tlist = CONS(tchar, tlist));
		    }

	    } else {
		for (i = 0; rpipeGets(fp, buf, INTERN_BUFSIZE); i++)
		    R_WriteConsole(buf, strlen(buf));
	    }
	    ll = rpipeClose(fp);
	}
    }
    if(ll) {
	warningcall(R_NilValue, 
		    _("running command '%s' had status %d"), 
		    CHAR(STRING_ELT(cmd, 0)), ll);
    }
    if (flag == 3) { /* intern = TRUE: convert pairlist to list */
	PROTECT(rval = allocVector(STRSXP, i));
	for (j = (i - 1); j >= 0; j--) {
	    SET_STRING_ELT(rval, j, CAR(tlist));
	    tlist = CDR(tlist);
	}
	if(ll) {
	    SEXP lsym = install("status");
	    setAttrib(rval, lsym, ScalarInteger(ll));
	}
	UNPROTECT(2);
	return rval;
    } else {
	rval = ScalarInteger(ll);
	R_Visible = 0;
	return rval;
    }
}<|MERGE_RESOLUTION|>--- conflicted
+++ resolved
@@ -111,15 +111,6 @@
  *  7) PLATFORM DEPENDENT FUNCTIONS
  */
 
-<<<<<<< HEAD
-=======
-SEXP do_machine(SEXP call, SEXP op, SEXP args, SEXP env)
-{
-    checkArity(op, args);
-    return mkString("Win32");
-}
-
->>>>>>> d6867e7e
 #define WIN32_LEAN_AND_MEAN 1
 #include <windows.h>
 
