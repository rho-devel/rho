/*
 *  R : A Computer Language for Statistical Data Analysis
 *  Copyright (C) 1995, 1996  Robert Gentleman and Ross Ihaka
<<<<<<< HEAD
 *  Copyright (C) 1999-2015   The R Core Team.
 *  Copyright (C) 2008-2014  Andrew R. Runnalls.
 *  Copyright (C) 2014 and onwards the CXXR Project Authors.
 *
 *  CXXR is not part of the R project, and bugs and other issues should
 *  not be reported via r-bugs or other R project channels; instead refer
 *  to the CXXR website.
=======
 *  Copyright (C) 1999-2016   The R Core Team.
>>>>>>> d6867e7e
 *
 *  This program is free software; you can redistribute it and/or modify
 *  it under the terms of the GNU Lesser General Public License as published by
 *  the Free Software Foundation; either version 2.1 of the License, or
 *  (at your option) any later version.
 *
 *  This program is distributed in the hope that it will be useful,
 *  but WITHOUT ANY WARRANTY; without even the implied warranty of
 *  MERCHANTABILITY or FITNESS FOR A PARTICULAR PURPOSE.  See the
 *  GNU Lesser General Public License for more details.
 *
 *  You should have received a copy of the GNU Lesser General Public License
 *  along with this program; if not, a copy is available at
 *  https://www.R-project.org/Licenses/
 */

/* This file is installed and available to packages, but only a small
   part of the contents is within the API.  See chapter 6 of 'Writing
   R Extensions'.
*/

/** @file Rinternals.h
 * @brief (As described in 'Writing R Extensions'.)
 *
 * As CXXR development proceeds, the type definitions, function
 * prototypes etc. defined in this header file will be progressively
 * factored out into individual class-related header files, which will
 * be <tt>\#include</tt>d back into this 'master' header file.  CXXR
 * code should use the class-related header files directly, as required,
 * rather than <tt>\#include</tt>ing this file.
 *
 * In most cases, function prototypes and extern declarations that
 * have been factored out into CXXR's own header files are
 * nevertheless also retained in this file.  This is so that any
 * changes to these declarations that appear in a new release of CR
 * are picked up automatically during the 'svn merge' process.  The
 * compiler will then detect any inconsistencies between the new
 * declaration in this file and the 'factored-out' declaration.
 */

#ifndef R_INTERNALS_H_
#define R_INTERNALS_H_

// Support for NO_C_HEADERS added in R 3.3.0
#ifdef __cplusplus
# ifndef NO_C_HEADERS
#  include <cstdio>
#  ifdef __SUNPRO_CC
using std::FILE;
#  endif
#  include <climits>
#  include <cstddef>
# endif
<<<<<<< HEAD
# include <climits>
=======
extern "C" {
>>>>>>> d6867e7e
#else
# ifndef NO_C_HEADERS
#  include <stdio.h>
#  include <limits.h> /* for INT_MAX */
#  include <stddef.h> /* for ptrdiff_t */
# endif
#endif

#include <R_ext/Arith.h>
#include <R_ext/Boolean.h>
#include <R_ext/Complex.h>
#include <R_ext/Error.h>  // includes NORET macro
#include <R_ext/Memory.h>
#include <R_ext/Utils.h>
#include <R_ext/Print.h>

#include <R_ext/libextern.h>

#include "CXXR/Closure.h"
#include "CXXR/ComplexVector.h"
#include "CXXR/DotInternal.h"
#include "CXXR/GCRoot.h"
#include "CXXR/Environment.h"
#include "CXXR/Expression.h"
#include "CXXR/ExpressionVector.h"
#include "CXXR/ExternalPointer.h"
#include "CXXR/IntVector.h"
#include "CXXR/ListVector.h"
#include "CXXR/LogicalVector.h"
#include "CXXR/PairList.h"
#include "CXXR/Promise.h"
#include "CXXR/ProtectStack.h"
#include "CXXR/RawVector.h"
#include "CXXR/RealVector.h"
#include "CXXR/S4Object.h"
#include "CXXR/String.h"
#include "CXXR/StringVector.h"
#include "CXXR/Symbol.h"
#include "CXXR/WeakRef.h"

/* both config.h and Rconfig.h set SIZEOF_SIZE_T, but Rconfig.h is
   skipped if config.h has already been included. */
#ifndef R_CONFIG_H
# include <Rconfig.h>
#endif

#if ( SIZEOF_SIZE_T > 4 )
# define LONG_VECTOR_SUPPORT
#endif

#ifdef LONG_VECTOR_SUPPORT
# define R_XLEN_T_MAX 4503599627370496
# define R_SHORT_LEN_MAX 2147483647
#else
# define R_XLEN_T_MAX R_LEN_T_MAX
#endif

<<<<<<< HEAD
#ifdef __cplusplus
extern "C" {
=======
#ifndef TESTING_WRITE_BARRIER
# define INLINE_PROTECT
#endif

/* Fundamental Data Types:  These are largely Lisp
 * influenced structures, with the exception of LGLSXP,
 * INTSXP, REALSXP, CPLXSXP and STRSXP which are the
 * element types for S-like data objects.
 *
 *			--> TypeTable[] in ../main/util.c for  typeof()
 */

/*  These exact numeric values are seldom used, but they are, e.g., in
 *  ../main/subassign.c, and they are serialized.
*/
#ifndef enum_SEXPTYPE
/* NOT YET using enum:
 *  1)	The SEXPREC struct below has 'SEXPTYPE type : 5'
 *	(making FUNSXP and CLOSXP equivalent in there),
 *	giving (-Wall only ?) warnings all over the place
 * 2)	Many switch(type) { case ... } statements need a final `default:'
 *	added in order to avoid warnings like [e.g. l.170 of ../main/util.c]
 *	  "enumeration value `FUNSXP' not handled in switch"
 */
typedef unsigned int SEXPTYPE;

#define NILSXP	     0	  /* nil = NULL */
#define SYMSXP	     1	  /* symbols */
#define LISTSXP	     2	  /* lists of dotted pairs */
#define CLOSXP	     3	  /* closures */
#define ENVSXP	     4	  /* environments */
#define PROMSXP	     5	  /* promises: [un]evaluated closure arguments */
#define LANGSXP	     6	  /* language constructs (special lists) */
#define SPECIALSXP   7	  /* special forms */
#define BUILTINSXP   8	  /* builtin non-special forms */
#define CHARSXP	     9	  /* "scalar" string type (internal only)*/
#define LGLSXP	    10	  /* logical vectors */
/* 11 and 12 were factors and ordered factors in the 1990s */
#define INTSXP	    13	  /* integer vectors */
#define REALSXP	    14	  /* real variables */
#define CPLXSXP	    15	  /* complex variables */
#define STRSXP	    16	  /* string vectors */
#define DOTSXP	    17	  /* dot-dot-dot object */
#define ANYSXP	    18	  /* make "any" args work.
			     Used in specifying types for symbol
			     registration to mean anything is okay  */
#define VECSXP	    19	  /* generic vectors */
#define EXPRSXP	    20	  /* expressions vectors */
#define BCODESXP    21    /* byte code */
#define EXTPTRSXP   22    /* external pointer */
#define WEAKREFSXP  23    /* weak reference */
#define RAWSXP      24    /* raw bytes */
#define S4SXP       25    /* S4, non-vector */

/* used for detecting PROTECT issues in memory.c */
#define NEWSXP      30    /* fresh node created in new page */
#define FREESXP     31    /* node released by GC */

#define FUNSXP      99    /* Closure or Builtin or Special */


#else /* NOT YET */
/*------ enum_SEXPTYPE ----- */
typedef enum {
    NILSXP	= 0,	/* nil = NULL */
    SYMSXP	= 1,	/* symbols */
    LISTSXP	= 2,	/* lists of dotted pairs */
    CLOSXP	= 3,	/* closures */
    ENVSXP	= 4,	/* environments */
    PROMSXP	= 5,	/* promises: [un]evaluated closure arguments */
    LANGSXP	= 6,	/* language constructs (special lists) */
    SPECIALSXP	= 7,	/* special forms */
    BUILTINSXP	= 8,	/* builtin non-special forms */
    CHARSXP	= 9,	/* "scalar" string type (internal only)*/
    LGLSXP	= 10,	/* logical vectors */
    INTSXP	= 13,	/* integer vectors */
    REALSXP	= 14,	/* real variables */
    CPLXSXP	= 15,	/* complex variables */
    STRSXP	= 16,	/* string vectors */
    DOTSXP	= 17,	/* dot-dot-dot object */
    ANYSXP	= 18,	/* make "any" args work */
    VECSXP	= 19,	/* generic vectors */
    EXPRSXP	= 20,	/* expressions vectors */
    BCODESXP	= 21,	/* byte code */
    EXTPTRSXP	= 22,	/* external pointer */
    WEAKREFSXP	= 23,	/* weak reference */
    RAWSXP	= 24,	/* raw bytes */
    S4SXP	= 25,	/* S4 non-vector */

    NEWSXP      = 30,   /* fresh node creaed in new page */
    FREESXP     = 31,   /* node released by GC */

    FUNSXP	= 99	/* Closure or Builtin */
} SEXPTYPE;
#endif

/* These are also used with the write barrier on, in attrib.c and util.c */
#define TYPE_BITS 5
#define MAX_NUM_SEXPTYPE (1<<TYPE_BITS)

// ======================= USE_RINTERNALS section
#ifdef USE_RINTERNALS
/* This is intended for use only within R itself.
 * It defines internal structures that are otherwise only accessible
 * via SEXP, and macros to replace many (but not all) of accessor functions
 * (which are always defined).
 */

/* Flags */


struct sxpinfo_struct {
    SEXPTYPE type      :  TYPE_BITS;/* ==> (FUNSXP == 99) %% 2^5 == 3 == CLOSXP
			     * -> warning: `type' is narrower than values
			     *              of its type
			     * when SEXPTYPE was an enum */
    unsigned int obj   :  1;
    unsigned int named :  2;
    unsigned int gp    : 16;
    unsigned int mark  :  1;
    unsigned int debug :  1;
    unsigned int trace :  1;  /* functions and memory tracing */
    unsigned int spare :  1;  /* currently unused */
    unsigned int gcgen :  1;  /* old generation number */
    unsigned int gccls :  3;  /* node class */
}; /*		    Tot: 32 */

struct vecsxp_struct {
    R_len_t	length;
    R_len_t	truelength;
};

struct primsxp_struct {
    int offset;
};

struct symsxp_struct {
    struct SEXPREC *pname;
    struct SEXPREC *value;
    struct SEXPREC *internal;
};

struct listsxp_struct {
    struct SEXPREC *carval;
    struct SEXPREC *cdrval;
    struct SEXPREC *tagval;
};

struct envsxp_struct {
    struct SEXPREC *frame;
    struct SEXPREC *enclos;
    struct SEXPREC *hashtab;
};

struct closxp_struct {
    struct SEXPREC *formals;
    struct SEXPREC *body;
    struct SEXPREC *env;
};

struct promsxp_struct {
    struct SEXPREC *value;
    struct SEXPREC *expr;
    struct SEXPREC *env;
};

/* Every node must start with a set of sxpinfo flags and an attribute
   field. Under the generational collector these are followed by the
   fields used to maintain the collector's linked list structures. */

/* Define SWITH_TO_REFCNT to use reference counting instead of the
   'NAMED' mechanism. This uses the R-devel binary layout. The two
   'named' field bits are used for the REFCNT, so REFCNTMAX is 3. */
//#define SWITCH_TO_REFCNT

#if defined(SWITCH_TO_REFCNT) && ! defined(COMPUTE_REFCNT_VALUES)
# define COMPUTE_REFCNT_VALUES
#endif
#define REFCNTMAX (4 - 1)

#define SEXPREC_HEADER \
    struct sxpinfo_struct sxpinfo; \
    struct SEXPREC *attrib; \
    struct SEXPREC *gengc_next_node, *gengc_prev_node

/* The standard node structure consists of a header followed by the
   node data. */
typedef struct SEXPREC {
    SEXPREC_HEADER;
    union {
	struct primsxp_struct primsxp;
	struct symsxp_struct symsxp;
	struct listsxp_struct listsxp;
	struct envsxp_struct envsxp;
	struct closxp_struct closxp;
	struct promsxp_struct promsxp;
    } u;
} SEXPREC, *SEXP;

/* The generational collector uses a reduced version of SEXPREC as a
   header in vector nodes.  The layout MUST be kept consistent with
   the SEXPREC definition.  The standard SEXPREC takes up 7 words on
   most hardware; this reduced version should take up only 6 words.
   In addition to slightly reducing memory use, this can lead to more
   favorable data alignment on 32-bit architectures like the Intel
   Pentium III where odd word alignment of doubles is allowed but much
   less efficient than even word alignment. */
typedef struct VECTOR_SEXPREC {
    SEXPREC_HEADER;
    struct vecsxp_struct vecsxp;
} VECTOR_SEXPREC, *VECSEXP;

typedef union { VECTOR_SEXPREC s; double align; } SEXPREC_ALIGN;

/* General Cons Cell Attributes */
#define ATTRIB(x)	((x)->attrib)
#define OBJECT(x)	((x)->sxpinfo.obj)
#define MARK(x)		((x)->sxpinfo.mark)
#define TYPEOF(x)	((x)->sxpinfo.type)
#define NAMED(x)	((x)->sxpinfo.named)
#define RTRACE(x)	((x)->sxpinfo.trace)
#define LEVELS(x)	((x)->sxpinfo.gp)
#define SET_OBJECT(x,v)	(((x)->sxpinfo.obj)=(v))
#define SET_TYPEOF(x,v)	(((x)->sxpinfo.type)=(v))
#define SET_NAMED(x,v)	(((x)->sxpinfo.named)=(v))
#define SET_RTRACE(x,v)	(((x)->sxpinfo.trace)=(v))
#define SETLEVELS(x,v)	(((x)->sxpinfo.gp)=((unsigned short)v))

#if defined(COMPUTE_REFCNT_VALUES)
# define REFCNT(x) ((x)->sxpinfo.named)
# define TRACKREFS(x) (TYPEOF(x) == CLOSXP ? TRUE : ! (x)->sxpinfo.spare)
#else
# define REFCNT(x) 0
# define TRACKREFS(x) FALSE
#endif

#ifdef SWITCH_TO_REFCNT
# undef NAMED
# undef SET_NAMED
# define NAMED(x) REFCNT(x)
# define SET_NAMED(x, v) do {} while (0)
>>>>>>> d6867e7e
#endif

// Commentings out done during CXXR 3.0.2 upgrade.  FIXME delete altogether
/* Vector Access Macros */
#ifdef LONG_VECTOR_SUPPORT
    R_len_t R_BadLongVector(SEXP, const char *, int);
# define IS_LONG_VEC(x) (XLENGTH(x) > R_SHORT_LEN_MAX)
# define LENGTH(x) (IS_LONG_VEC(x) ? R_BadLongVector(x, __FILE__, __LINE__) : (R_len_t)XLENGTH(x))
# define TRUELENGTH(x) (IS_LONG_VEC(x) ? R_BadLongVector(x, __FILE__, __LINE__) : (R_len_t)XTRUELENGTH(x))
# define SET_TRUELENGTH(x,v) SET_XTRUELENGTH(x,v)
# define IS_SCALAR(x, type) (TYPEOF(x) == (type) && XLENGTH(x) == 1)
#else
<<<<<<< HEAD
=======
# define SHORT_VEC_LENGTH(x) (((VECSEXP) (x))->vecsxp.length)
# define LENGTH(x)	(((VECSEXP) (x))->vecsxp.length)
# define TRUELENGTH(x)	(((VECSEXP) (x))->vecsxp.truelength)
# define XLENGTH(x) LENGTH(x)
# define XTRUELENGTH(x) TRUELENGTH(x)
# define SETLENGTH(x,v)		((((VECSEXP) (x))->vecsxp.length)=(v))
# define SET_TRUELENGTH(x,v)	((((VECSEXP) (x))->vecsxp.truelength)=(v))
# define SET_SHORT_VEC_LENGTH SETLENGTH
# define SET_SHORT_VEC_TRUELENGTH SET_TRUELENGTH
>>>>>>> d6867e7e
# define IS_LONG_VEC(x) 0
# define LENGTH(x) XLENGTH(x)
# define TRUELENGTH(x) XTRUELENGTH(x)
# define SET_TRUELENGTH SET_XTRUELENGTH
# define IS_SCALAR(x, type) (TYPEOF(x) == (type) && LENGTH(x) == 1)
#endif

#define CHAR(x)		R_CHAR(x)
const char *(R_CHAR)(SEXP x);

/* Various tests with macro versions in the second USE_RINTERNALS section */
Rboolean (Rf_isNull)(SEXP s);
Rboolean (Rf_isSymbol)(SEXP s);
Rboolean (Rf_isLogical)(SEXP s);
Rboolean (Rf_isReal)(SEXP s);
Rboolean (Rf_isComplex)(SEXP s);
Rboolean (Rf_isExpression)(SEXP s);
Rboolean (Rf_isEnvironment)(SEXP s);
Rboolean (Rf_isString)(SEXP s);
Rboolean (Rf_isObject)(SEXP s);

#define SET_REFCNT(x,v) do {} while(0)
#define SET_TRACKREFS(x,v) do {} while(0)
#define DECREMENT_REFCNT(x) do {} while(0)
#define INCREMENT_REFCNT(x) do {} while(0)
#define ENABLE_REFCNT(x) SET_TRACKREFS(x, TRUE)
#define DISABLE_REFCNT(x) SET_TRACKREFS(x, FALSE)
#define MAYBE_SHARED(x) (NAMED(x) > 1)
#define NO_REFERENCES(x) (NAMED(x) == 0)
#define MARK_NOT_MUTABLE(x) SET_NAMED(x, NAMEDMAX)
#define MAYBE_REFERENCED(x) (! NO_REFERENCES(x))
#define NOT_SHARED(x) (! MAYBE_SHARED(x))

#define IS_SIMPLE_SCALAR(x, type) \
    (IS_SCALAR(x, type) && ATTRIB(x) == R_NilValue)

#define NAMEDMAX 2
#define INCREMENT_NAMED(x) do {				\
	SEXP __x__ = (x);				\
	if (NAMED(__x__) != NAMEDMAX)			\
	    SET_NAMED(__x__, NAMED(__x__) + 1);		\
    } while (0)

#if defined(COMPUTE_REFCNT_VALUES)
# define SET_REFCNT(x,v) (REFCNT(x) = (v))
# if defined(EXTRA_REFCNT_FIELDS)
#  define SET_TRACKREFS(x,v) (TRACKREFS(x) = (v))
# else
#  define SET_TRACKREFS(x,v) ((x)->sxpinfo.spare = ! (v))
# endif
# define DECREMENT_REFCNT(x) do {					\
	SEXP drc__x__ = (x);						\
	if (REFCNT(drc__x__) > 0 && REFCNT(drc__x__) < REFCNTMAX)	\
	    SET_REFCNT(drc__x__, REFCNT(drc__x__) - 1);			\
    } while (0)
# define INCREMENT_REFCNT(x) do {			      \
	SEXP irc__x__ = (x);				      \
	if (REFCNT(irc__x__) < REFCNTMAX)		      \
	    SET_REFCNT(irc__x__, REFCNT(irc__x__) + 1);	      \
    } while (0)
#else
# define SET_REFCNT(x,v) do {} while(0)
# define SET_TRACKREFS(x,v) do {} while(0)
# define DECREMENT_REFCNT(x) do {} while(0)
# define INCREMENT_REFCNT(x) do {} while(0)
#endif

#define ENABLE_REFCNT(x) SET_TRACKREFS(x, TRUE)
#define DISABLE_REFCNT(x) SET_TRACKREFS(x, FALSE)

/* Macros for some common idioms. */
#ifdef SWITCH_TO_REFCNT
# define MAYBE_SHARED(x) (REFCNT(x) > 1)
# define NO_REFERENCES(x) (REFCNT(x) == 0)
# define MARK_NOT_MUTABLE(x) SET_REFCNT(x, REFCNTMAX)
#else
# define MAYBE_SHARED(x) (NAMED(x) > 1)
# define NO_REFERENCES(x) (NAMED(x) == 0)
# define MARK_NOT_MUTABLE(x) SET_NAMED(x, NAMEDMAX)
#endif
#define MAYBE_REFERENCED(x) (! NO_REFERENCES(x))
#define NOT_SHARED(x) (! MAYBE_SHARED(x))

/* Complex assignment support */
/* temporary definition that will need to be refined to distinguish
   getter from setter calls */
#define IS_GETTER_CALL(call) (CADR(call) == R_TmpvalSymbol)

/* Accessor functions.  Many are declared using () to avoid the macro
   definitions in the USE_RINTERNALS section (phased out in CXXR).
   The function STRING_ELT is used as an argument to arrayAssign even
   if the macro version is in use.
*/

/* General Cons Cell Attributes */
SEXP (ATTRIB)(SEXP x);
Rboolean (OBJECT)(SEXP x);
int  (MARK)(SEXP x);
SEXPTYPE (TYPEOF)(SEXP x);
int  (NAMED)(SEXP x);
void (SET_NAMED)(SEXP x, int v);
void SET_ATTRIB(SEXP x, SEXP v);
void DUPLICATE_ATTRIB(SEXP to, SEXP from);
void SHALLOW_DUPLICATE_ATTRIB(SEXP to, SEXP from);

/* S4 object testing */
Rboolean (IS_S4_OBJECT)(SEXP x);
void (SET_S4_OBJECT)(SEXP x);
void (UNSET_S4_OBJECT)(SEXP x);

/* Vector Access Functions */
int  (LENGTH)(SEXP x);
int  (TRUELENGTH)(SEXP x);
void (SETLENGTH)(SEXP x, int v);
void (SET_TRUELENGTH)(SEXP x, int v);
R_xlen_t  (XLENGTH)(SEXP x);
R_xlen_t  (XTRUELENGTH)(SEXP x);
int  (IS_LONG_VEC)(SEXP x);
int  (LEVELS)(SEXP x);
int  (SETLEVELS)(SEXP x, int v);

int  *(LOGICAL)(SEXP x);
int  *(INTEGER)(SEXP x);
Rbyte *(RAW)(SEXP x);
double *(REAL)(SEXP x);
Rcomplex *(COMPLEX)(SEXP x);
SEXP (STRING_ELT)(SEXP x, R_xlen_t i);
SEXP (VECTOR_ELT)(SEXP x, R_xlen_t i);
void SET_STRING_ELT(SEXP x, R_xlen_t i, SEXP v);
SEXP SET_VECTOR_ELT(SEXP x, R_xlen_t i, SEXP v);

/* List Access Functions */
/* These also work for ... objects */
#define CONS(a, b)	Rf_cons((a), (b))	/* data lists */
#define LCONS(a, b)	Rf_lcons((a), (b))	/* language lists */
SEXP (TAG)(SEXP e);
SEXP (CAR)(SEXP e);
SEXP (CDR)(SEXP e);
SEXP (CAAR)(SEXP e);
SEXP (CDAR)(SEXP e);
SEXP (CADR)(SEXP e);
SEXP (CDDR)(SEXP e);
SEXP (CDDDR)(SEXP e);
SEXP (CADDR)(SEXP e);
SEXP (CADDDR)(SEXP e);
SEXP (CAD4R)(SEXP e);
int  (MISSING)(SEXP x);
void (SET_MISSING)(SEXP x, int v);
void SET_TAG(SEXP x, SEXP y);
SEXP SETCAR(SEXP x, SEXP y);
SEXP SETCDR(SEXP x, SEXP y);
SEXP SETCADR(SEXP x, SEXP y);
SEXP SETCADDR(SEXP x, SEXP y);
SEXP SETCADDDR(SEXP x, SEXP y);
SEXP SETCAD4R(SEXP e, SEXP y);

SEXP CONS_NR(SEXP a, SEXP b);

/* Closure Access Functions */
SEXP (FORMALS)(SEXP x);
SEXP (BODY)(SEXP x);
SEXP (CLOENV)(SEXP x);
Rboolean (RDEBUG)(SEXP x);
int  (RSTEP)(SEXP x);
int  (RTRACE)(SEXP x);
void (SET_RDEBUG)(SEXP x, Rboolean v);
void (SET_RSTEP)(SEXP x, int v);
void (SET_RTRACE)(SEXP x, int v);
void SET_CLOENV(SEXP x, SEXP v);

/* Symbol Access Functions */
SEXP (PRINTNAME)(SEXP x);
SEXP (SYMVALUE)(SEXP x);
SEXP (INTERNAL)(SEXP x);
Rboolean (DDVAL)(SEXP x);
void (SET_DDVAL)(SEXP x, int v);
void SET_PRINTNAME(SEXP x, SEXP v);
void SET_SYMVALUE(SEXP x, SEXP v);
void SET_INTERNAL(SEXP x, SEXP v);

/* Environment Access Functions */
SEXP (FRAME)(SEXP x);
SEXP (ENCLOS)(SEXP x);

/* Promise Access Functions */
/* First five have macro versions in Defn.h */
SEXP (PRCODE)(SEXP x);
SEXP (PRENV)(SEXP x);
SEXP (PRVALUE)(SEXP x);
void SET_PRVALUE(SEXP x, SEXP v);
void SET_PRSEEN(SEXP x, int v);

/* Hashing Functions */
int  (HASHVALUE)(SEXP x);

/* External pointer access macros */
/* (only for backwards compatibility in CXXR) */
#define EXTPTR_PTR(x)	R_ExternalPtrAddr(x)
#define EXTPTR_PROT(x)  R_ExternalPtrProtected(x)
#define EXTPTR_TAG(x)	R_ExternalPtrTag(x)

#define isByteCode(x)	(TYPEOF(x)==BCODESXP)

/* Pointer Protection and Unprotection */
#ifdef DISABLE_PROTECT_MACROS
  /* Danger!  You almost certainly don't need to use DISABLE_PROTECT_MACROS for
   * your code.
   *
   * In most cases, CXXR doesn't require nodes to be explicitly PROTECTed, as it
   * automatically protects local variables.  In that case, any function that
   * only stores SEXPs as local variables, inside other R SEXPs or protected
   * by calls to R_Protect/R_PreserveObject() doesn't need to use PROTECT() and
   * can be compiled with DISABLE_PROTECT_MACROS defined for a modest
   * performance gain on code that handles a lot of small objects.
   *
   * Code that holds SEXPs in static variables, global variables, thread-local
   * storage or heap memory allocated with malloc or new cannot safely use
   * this macro, as the garbage collector doesn't scan those locations.
   */
  inline SEXP cxxr_function_to_prevent_compiler_warnings(SEXP s) { return s; }
#  define PROTECT(s) (cxxr_function_to_prevent_compiler_warnings(s))
#  define UNPROTECT(n) (void)(n)
#  define UNPROTECT_PTR(s) (void)(s)
#  define PROTECT_WITH_INDEX(x, i) ((void)(x), (void)(i))
#  define REPROTECT(x, i) ((void)(x), (void)(i))
#else
#  define PROTECT(s)	Rf_protect(s)
#  define UNPROTECT(n)	Rf_unprotect(n)
#  define UNPROTECT_PTR(s)	Rf_unprotect_ptr(s)

/* We sometimes need to coerce a protected value and place the new
   coerced value under protection.  For these cases PROTECT_WITH_INDEX
   saves an index of the protection location that can be used to
   replace the protected value using REPROTECT. */
#  define PROTECT_WITH_INDEX(x,i) R_ProtectWithIndex(x,i)
#  define REPROTECT(x,i) R_Reprotect(x,i)
#endif

/* Evaluation Environment */
LibExtern SEXP	R_GlobalEnv;	    /* The "global" environment */

LibExtern SEXP  R_EmptyEnv;	    /* An empty environment at the root of the
				    	environment tree */
LibExtern SEXP  R_BaseEnv;	    /* The base environment; formerly R_NilValue */
LibExtern SEXP	R_BaseNamespace;    /* The (fake) namespace for base */
LibExtern SEXP	R_NamespaceRegistry;/* Registry for registered namespaces */

LibExtern SEXP	R_Srcref;           /* Current srcref, for debuggers */

/* Note that NULL will in turn typically expand to (void*)0 in C, and
 *  simply to 0 in C++.
 */
#define R_NilValue NULL

LibExtern SEXP	R_UnboundValue;	    /* Unbound marker */
LibExtern SEXP	R_MissingArg;	    /* Missing argument marker */

/* Symbol Table Shortcuts */
LibExtern SEXP	R_baseSymbol; // <-- backcompatible version of:
LibExtern SEXP	R_BaseSymbol;	// "base"
LibExtern SEXP	R_BraceSymbol;	    /* "{" */
LibExtern SEXP	R_Bracket2Symbol;   /* "[[" */
LibExtern SEXP	R_BracketSymbol;    /* "[" */
LibExtern SEXP	R_ClassSymbol;	    /* "class" */
LibExtern SEXP	R_DeviceSymbol;	    /* ".Device" */
LibExtern SEXP	R_DimNamesSymbol;   /* "dimnames" */
LibExtern SEXP	R_DimSymbol;	    /* "dim" */
LibExtern SEXP	R_DollarSymbol;	    /* "$" */
LibExtern SEXP	R_DotsSymbol;	    /* "..." */
LibExtern SEXP	R_DoubleColonSymbol;// "::"
LibExtern SEXP	R_DropSymbol;	    /* "drop" */
LibExtern SEXP	R_LastvalueSymbol;  /* ".Last.value" */
LibExtern SEXP	R_LevelsSymbol;	    /* "levels" */
LibExtern SEXP	R_ModeSymbol;	    /* "mode" */
LibExtern SEXP	R_NaRmSymbol;	    /* "na.rm" */
LibExtern SEXP	R_NameSymbol;	    /* "name" */
LibExtern SEXP	R_NamesSymbol;	    /* "names" */
LibExtern SEXP	R_NamespaceEnvSymbol;// ".__NAMESPACE__."
LibExtern SEXP	R_PackageSymbol;    /* "package" */
LibExtern SEXP	R_PreviousSymbol;   /* "previous" */
LibExtern SEXP	R_QuoteSymbol;	    /* "quote" */
LibExtern SEXP	R_RowNamesSymbol;   /* "row.names" */
LibExtern SEXP	R_SeedsSymbol;	    /* ".Random.seed" */
LibExtern SEXP	R_SortListSymbol;   /* "sort.list" */
LibExtern SEXP	R_SourceSymbol;	    /* "source" */
LibExtern SEXP	R_SpecSymbol;	// "spec"
LibExtern SEXP	R_TripleColonSymbol;// ":::"
LibExtern SEXP	R_TspSymbol;	    /* "tsp" */

LibExtern SEXP  R_dot_defined;      /* ".defined" */
LibExtern SEXP  R_dot_Method;       /* ".Method" */
LibExtern SEXP	R_dot_packageName;// ".packageName"
LibExtern SEXP  R_dot_target;       /* ".target" */
LibExtern SEXP  R_dot_Generic;      /* ".Generic" */

/* Missing Values - others from Arith.h */
#define NA_STRING	R_NaString
LibExtern SEXP	R_NaString;	    /* NA_STRING as a CHARSXP */
LibExtern SEXP	R_BlankString;	    /* "" as a CHARSXP */
LibExtern SEXP	R_BlankScalarString;	    /* "" as a STRSXP */

/* srcref related functions */
SEXP R_GetCurrentSrcref(int);
SEXP R_GetSrcFilename(SEXP);

/*--- FUNCTIONS ------------------------------------------------------ */

/* Type Coercions of all kinds */

SEXP Rf_asChar(SEXP);
SEXP Rf_coerceVector(SEXP, SEXPTYPE);
SEXP Rf_PairToVectorList(SEXP x);
SEXP Rf_VectorToPairList(SEXP x);
SEXP Rf_asCharacterFactor(SEXP x);
int Rf_asLogical(SEXP x);
int Rf_asInteger(SEXP x);
double Rf_asReal(SEXP x);
Rcomplex Rf_asComplex(SEXP x);


#ifndef R_ALLOCATOR_TYPE
#define R_ALLOCATOR_TYPE
typedef struct R_allocator R_allocator_t;
#endif

/* Other Internally Used Functions, excluding those which are inline-able*/

char * Rf_acopy_string(const char *);
void Rf_addMissingVarsToNewEnv(SEXP, SEXP);
SEXP Rf_alloc3DArray(SEXPTYPE, int, int, int);
SEXP Rf_allocArray(SEXPTYPE, SEXP);
SEXP Rf_allocFormalsList2(SEXP sym1, SEXP sym2);
SEXP Rf_allocFormalsList3(SEXP sym1, SEXP sym2, SEXP sym3);
SEXP Rf_allocFormalsList4(SEXP sym1, SEXP sym2, SEXP sym3, SEXP sym4);
SEXP Rf_allocFormalsList5(SEXP sym1, SEXP sym2, SEXP sym3, SEXP sym4, SEXP sym5);
SEXP Rf_allocFormalsList6(SEXP sym1, SEXP sym2, SEXP sym3, SEXP sym4, SEXP sym5, SEXP sym6);
SEXP Rf_allocMatrix(SEXPTYPE, int, int);
SEXP Rf_allocList(unsigned int);
SEXP Rf_allocS4Object(void);
SEXP Rf_allocSExp(SEXPTYPE);
SEXP Rf_allocVector(SEXPTYPE, R_xlen_t);
SEXP Rf_allocVector3(SEXPTYPE, R_xlen_t, void*);
R_xlen_t Rf_any_duplicated(SEXP x, Rboolean from_last);
R_xlen_t Rf_any_duplicated3(SEXP x, SEXP incomp, Rboolean from_last);
SEXP Rf_applyClosure(SEXP, SEXP, SEXP, SEXP, SEXP);
SEXP Rf_arraySubscript(int, SEXP, SEXP, SEXP (*)(SEXP,SEXP),
                       SEXP (*)(SEXP, int), SEXP);
SEXP Rf_classgets(SEXP, SEXP);
SEXP Rf_cons(SEXP, SEXP);
void Rf_copyMatrix(SEXP, SEXP, Rboolean);
void Rf_copyListMatrix(SEXP, SEXP, Rboolean);
void Rf_copyMostAttrib(SEXP, SEXP);
void Rf_copyVector(SEXP, SEXP);
SEXP Rf_CreateTag(SEXP);
void Rf_defineVar(SEXP, SEXP, SEXP);
SEXP Rf_dimgets(SEXP, SEXP);
SEXP Rf_dimnamesgets(SEXP, SEXP);
SEXP Rf_DropDims(SEXP);
SEXP Rf_duplicate(SEXP);
SEXP Rf_shallow_duplicate(SEXP);
SEXP Rf_lazy_duplicate(SEXP);
/* the next really should not be here and is also in Defn.h */
SEXP Rf_duplicated(SEXP, Rboolean);
Rboolean R_envHasNoSpecialSymbols(SEXP);
SEXP Rf_eval(SEXP, SEXP);
SEXP Rf_findFun(SEXP, SEXP);
SEXP Rf_findVar(SEXP, SEXP);
SEXP Rf_findVarInFrame(SEXP, SEXP);
SEXP Rf_findVarInFrame3(SEXP, SEXP, Rboolean);
SEXP Rf_getAttrib(SEXP, SEXP);
SEXP Rf_GetArrayDimnames(SEXP);
SEXP Rf_GetColNames(SEXP);
void Rf_GetMatrixDimnames(SEXP, SEXP*, SEXP*, const char**, const char**);
SEXP Rf_GetOption(SEXP, SEXP); /* pre-2.13.0 compatibility */
SEXP Rf_GetOption1(SEXP);
int Rf_GetOptionDigits(void);
int Rf_GetOptionWidth(void);
SEXP Rf_GetRowNames(SEXP);
void Rf_gsetVar(SEXP, SEXP, SEXP);
SEXP Rf_install(const char *);
SEXP Rf_installChar(SEXP);
SEXP Rf_installDDVAL(int i);
SEXP Rf_installS3Signature(const char *, const char *);
Rboolean Rf_isFree(SEXP);
Rboolean Rf_isOrdered(SEXP);
Rboolean Rf_isUnmodifiedSpecSym(SEXP sym, SEXP env);
Rboolean Rf_isUnordered(SEXP);
Rboolean Rf_isUnsorted(SEXP, Rboolean);
SEXP Rf_lengthgets(SEXP, R_len_t);
SEXP Rf_xlengthgets(SEXP, R_xlen_t);
SEXP R_lsInternal(SEXP, Rboolean);
SEXP R_lsInternal3(SEXP, Rboolean, Rboolean);
SEXP Rf_match(SEXP, SEXP, int);
SEXP Rf_matchE(SEXP, SEXP, int, SEXP);
SEXP Rf_namesgets(SEXP, SEXP);
SEXP Rf_mkChar(const char *);
SEXP Rf_mkCharLen(const char *, int);
Rboolean Rf_NonNullStringMatch(SEXP, SEXP);
int Rf_ncols(SEXP);
int Rf_nrows(SEXP);
SEXP Rf_nthcdr(SEXP, int);

// ../main/character.c :
typedef enum {Bytes, Chars, Width} nchar_type;
int R_nchar(SEXP string, nchar_type type_,
	    Rboolean allowNA, Rboolean keepNA, const char* msg_name);

Rboolean Rf_pmatch(SEXP, SEXP, Rboolean);
Rboolean Rf_psmatch(const char *, const char *, Rboolean);
void Rf_PrintValue(SEXP);
#ifndef INLINE_PROTECT
SEXP Rf_protect(SEXP);
#endif
void Rf_readS3VarsFromFrame(SEXP, SEXP*, SEXP*, SEXP*, SEXP*, SEXP*, SEXP*);
SEXP Rf_setAttrib(SEXP, SEXP, SEXP);
void Rf_setSVector(SEXP*, int, SEXP);
void Rf_setVar(SEXP, SEXP, SEXP);
SEXP Rf_stringSuffix(SEXP, int);
SEXPTYPE Rf_str2type(const char *);
Rboolean Rf_StringBlank(SEXP);
SEXP Rf_substitute(SEXP,SEXP);
const char * Rf_translateChar(SEXP);
const char * Rf_translateChar0(SEXP);
const char * Rf_translateCharUTF8(SEXP);
const char * Rf_type2char(SEXPTYPE);
SEXP Rf_type2rstr(SEXPTYPE);
SEXP Rf_type2str(SEXPTYPE);
SEXP Rf_type2str_nowarn(SEXPTYPE);
#ifndef INLINE_PROTECT
void Rf_unprotect(int);
#endif
void Rf_unprotect_ptr(SEXP);

void NORET R_signal_protect_error(void);
void NORET R_signal_unprotect_error(void);
void NORET R_signal_reprotect_error(PROTECT_INDEX i);

#ifndef INLINE_PROTECT
void R_ProtectWithIndex(SEXP, PROTECT_INDEX *);
void R_Reprotect(SEXP, PROTECT_INDEX);
#endif
SEXP R_tryEval(SEXP, SEXP, int *);
SEXP R_tryEvalSilent(SEXP, SEXP, int *);
const char *R_curErrorBuf();

Rboolean Rf_isS4(SEXP);
SEXP Rf_asS4(SEXP, Rboolean, int);
SEXP Rf_S3Class(SEXP);
int Rf_isBasicClass(const char *);

cetype_t Rf_getCharCE(SEXP);
SEXP Rf_mkCharCE(const char *, cetype_t);
SEXP Rf_mkCharLenCE(const char *, int, cetype_t);
const char *Rf_reEnc(const char *x, cetype_t ce_in, cetype_t ce_out, int subst);

				/* return(.) NOT reached : for -Wall */
#define error_return(msg)	{ Rf_error(msg);	   return R_NilValue; }
#define errorcall_return(cl,msg){ Rf_errorcall(cl, msg);   return R_NilValue; }

#ifdef __MAIN__
#undef extern
#undef LibExtern
#endif

/* Calling a function with arguments evaluated */
SEXP R_forceAndCall(SEXP e, int n, SEXP rho);

/* External pointer interface */
SEXP R_MakeExternalPtr(void *p, SEXP tag, SEXP prot);
void *R_ExternalPtrAddr(SEXP s);
SEXP R_ExternalPtrTag(SEXP s);
SEXP R_ExternalPtrProtected(SEXP s);
void R_ClearExternalPtr(SEXP s);
void R_SetExternalPtrAddr(SEXP s, void *p);
void R_SetExternalPtrTag(SEXP s, SEXP tag);
void R_SetExternalPtrProtected(SEXP s, SEXP p);

/* Finalization interface */
void R_RegisterFinalizer(SEXP s, SEXP fun);
void R_RegisterCFinalizer(SEXP s, R_CFinalizer_t fun);
void R_RegisterFinalizerEx(SEXP s, SEXP fun, Rboolean onexit);
void R_RegisterCFinalizerEx(SEXP s, R_CFinalizer_t fun, Rboolean onexit);
void R_RunPendingFinalizers(void);

/* Weak reference interface */
SEXP R_MakeWeakRef(SEXP key, SEXP val, SEXP fin, Rboolean onexit);
SEXP R_MakeWeakRefC(SEXP key, SEXP val, R_CFinalizer_t fin, Rboolean onexit);
SEXP R_WeakRefKey(SEXP w);
SEXP R_WeakRefValue(SEXP w);
void R_RunWeakRefFinalizer(SEXP w);

/* Protected evaluation */
Rboolean R_ToplevelExec(void (*fun)(void *), void *data);
SEXP R_ExecWithCleanup(SEXP (*fun)(void *), void *data,
		       void (*cleanfun)(void *), void *cleandata);

/* Environment and Binding Features */
void R_RestoreHashCount(SEXP rho);
Rboolean R_IsPackageEnv(SEXP rho);
SEXP R_PackageEnvName(SEXP rho);
SEXP R_FindPackageEnv(SEXP info);
Rboolean R_IsNamespaceEnv(SEXP rho);
SEXP R_NamespaceEnvSpec(SEXP rho);
SEXP R_FindNamespace(SEXP info);
void R_LockEnvironment(SEXP env, Rboolean bindings);
Rboolean R_EnvironmentIsLocked(SEXP env);
void R_LockBinding(SEXP sym, SEXP env);
void R_unLockBinding(SEXP sym, SEXP env);
void R_MakeActiveBinding(SEXP sym, SEXP fun, SEXP env);
Rboolean R_BindingIsLocked(SEXP sym, SEXP env);
Rboolean R_BindingIsActive(SEXP sym, SEXP env);
Rboolean R_HasFancyBindings(SEXP rho);


/* ../main/errors.c : */
/* needed for R_load/savehistory handling in front ends */
#if defined(__GNUC__) && __GNUC__ >= 3
void Rf_errorcall(SEXP, const char *, ...) __attribute__((noreturn));
#else
void Rf_errorcall(SEXP, const char *, ...);
#endif
void Rf_warningcall(SEXP, const char *, ...);
void Rf_warningcall_immediate(SEXP, const char *, ...);

/* Save/Load Interface */
#define R_XDR_DOUBLE_SIZE 8
#define R_XDR_INTEGER_SIZE 4

void R_XDREncodeDouble(double d, void *buf);
double R_XDRDecodeDouble(void *buf);
void R_XDREncodeInteger(int i, void *buf);
int R_XDRDecodeInteger(void *buf);

typedef void *R_pstream_data_t;

typedef enum {
    R_pstream_any_format,
    R_pstream_ascii_format,
    R_pstream_binary_format,
    R_pstream_xdr_format,
    R_pstream_asciihex_format
} R_pstream_format_t;

typedef struct R_outpstream_st *R_outpstream_t;
struct R_outpstream_st {
    R_pstream_data_t data;
    R_pstream_format_t type;
    int version;
    void (*OutChar)(R_outpstream_t, int);
    void (*OutBytes)(R_outpstream_t, const void *, int);
    SEXP (*OutPersistHookFunc)(SEXP, SEXP);
    SEXP OutPersistHookData;
};

typedef struct R_inpstream_st *R_inpstream_t;
struct R_inpstream_st {
    R_pstream_data_t data;
    R_pstream_format_t type;
    int (*InChar)(R_inpstream_t);
    void (*InBytes)(R_inpstream_t, void *, int);
    SEXP (*InPersistHookFunc)(SEXP, SEXP);
    SEXP InPersistHookData;
};

void R_InitInPStream(R_inpstream_t stream, R_pstream_data_t data,
		     R_pstream_format_t type,
		     int (*inchar)(R_inpstream_t),
		     void (*inbytes)(R_inpstream_t, void *, int),
		     SEXP (*phook)(SEXP, SEXP), SEXP pdata);
void R_InitOutPStream(R_outpstream_t stream, R_pstream_data_t data,
		      R_pstream_format_t type, int version,
		      void (*outchar)(R_outpstream_t, int),
		      void (*outbytes)(R_outpstream_t, const void *, int),
		      SEXP (*phook)(SEXP, SEXP), SEXP pdata);

void R_InitFileInPStream(R_inpstream_t stream, FILE *fp,
			 R_pstream_format_t type,
			 SEXP (*phook)(SEXP, SEXP), SEXP pdata);
void R_InitFileOutPStream(R_outpstream_t stream, FILE *fp,
			  R_pstream_format_t type, int version,
			  SEXP (*phook)(SEXP, SEXP), SEXP pdata);

#ifdef NEED_CONNECTION_PSTREAMS
/* The connection interface is not available to packages.  To
   allow limited use of connection pointers this defines the opaque
   pointer type. */
#ifndef HAVE_RCONNECTION_TYPEDEF
typedef struct Rconn  *Rconnection;
#define HAVE_RCONNECTION_TYPEDEF
#endif
void R_InitConnOutPStream(R_outpstream_t stream, Rconnection con,
			  R_pstream_format_t type, int version,
			  SEXP (*phook)(SEXP, SEXP), SEXP pdata);
void R_InitConnInPStream(R_inpstream_t stream,  Rconnection con,
			 R_pstream_format_t type,
			 SEXP (*phook)(SEXP, SEXP), SEXP pdata);
#endif

void R_Serialize(SEXP s, R_outpstream_t ops);
SEXP R_Unserialize(R_inpstream_t ips);

/* slot management (in attrib.c) */
SEXP R_do_slot(SEXP obj, SEXP name);
SEXP R_do_slot_assign(SEXP obj, SEXP name, SEXP value);
int R_has_slot(SEXP obj, SEXP name);
/* S3-S4 class (inheritance), attrib.c */
SEXP R_S4_extends(SEXP klass, SEXP useTable);

/* class definition, new objects (objects.c) */
SEXP R_do_MAKE_CLASS(const char *what);
SEXP R_getClassDef  (const char *what);
SEXP R_getClassDef_R(SEXP what);
Rboolean R_has_methods_attached(void);
Rboolean R_isVirtualClass(SEXP class_def, SEXP env);
Rboolean R_extends  (SEXP class1, SEXP class2, SEXP env);
SEXP R_do_new_object(SEXP class_def);
/* supporting  a C-level version of  is(., .) : */
int R_check_class_and_super(SEXP x, const char **valid, SEXP rho);
int R_check_class_etc      (SEXP x, const char **valid);

/* preserve objects across GCs */
void R_PreserveObject(SEXP);
void R_ReleaseObject(SEXP);

/* Shutdown actions */
void R_dot_Last(void);		/* in main.c */
void R_RunExitFinalizers(void);	/* in memory.c */

/* Replacements for popen and system */
#ifdef HAVE_POPEN
FILE *R_popen(const char *, const char *);
#endif
int R_system(const char *);

/* R_compute_identical:  C version of identical() function
   The third arg to R_compute_identical() consists of bitmapped flags for non-default options:
   currently the first 4 default to TRUE, so the flag is set for FALSE values:
   1 = !NUM_EQ
   2 = !SINGLE_NA
   4 = !ATTR_AS_SET
   8 = !IGNORE_BYTECODE
  16 = !IGNORE_ENV
  Default from R's default: 15
*/
Rboolean R_compute_identical(SEXP, SEXP, int);

/* C version of R's  indx <- order(..., na.last, decreasing) :
   e.g.  arglist = Rf_lang2(x,y)  or  Rf_lang3(x,y,z) */
void R_orderVector (int *indx, int n, SEXP arglist, Rboolean nalast, Rboolean decreasing);
// C version of R's  indx <- order(x, na.last, decreasing) :
void R_orderVector1(int *indx, int n, SEXP x,       Rboolean nalast, Rboolean decreasing);

/* These Rf_ macros are retained for backwards compatibility, but
 * their use is deprecated within CXXR.  In particular header files
 * should always use the Rf_ prefix explicitly, and not rely on these
 * macros to paste it in.
 */

#ifndef R_NO_REMAP
#define acopy_string		Rf_acopy_string
#define addMissingVarsToNewEnv	Rf_addMissingVarsToNewEnv
#define alloc3DArray            Rf_alloc3DArray
#define allocArray		Rf_allocArray
#define allocFormalsList2	Rf_allocFormalsList2
#define allocFormalsList3	Rf_allocFormalsList3
#define allocFormalsList4	Rf_allocFormalsList4
#define allocFormalsList5	Rf_allocFormalsList5
#define allocFormalsList6	Rf_allocFormalsList6
#define allocList		Rf_allocList
#define allocMatrix		Rf_allocMatrix
#define allocS4Object		Rf_allocS4Object
#define allocSExp		Rf_allocSExp
#define allocVector		Rf_allocVector
#define allocVector3		Rf_allocVector3
#define any_duplicated		Rf_any_duplicated
#define any_duplicated3		Rf_any_duplicated3
#define arraySubscript		Rf_arraySubscript
#define asChar			Rf_asChar
#define asCharacterFactor	Rf_asCharacterFactor
#define asComplex		Rf_asComplex
#define asInteger		Rf_asInteger
#define asLogical		Rf_asLogical
#define asReal			Rf_asReal
#define asS4			Rf_asS4
#define classgets		Rf_classgets
#define coerceVector		Rf_coerceVector
#define conformable		Rf_conformable
#define cons			Rf_cons
#define copyListMatrix		Rf_copyListMatrix
#define copyMatrix		Rf_copyMatrix
#define copyMostAttrib		Rf_copyMostAttrib
#define copyVector		Rf_copyVector
#define CreateTag		Rf_CreateTag
#define defineVar		Rf_defineVar
#define dimgets			Rf_dimgets
#define dimnamesgets		Rf_dimnamesgets
#define DropDims                Rf_DropDims
#define duplicate		Rf_duplicate
#define duplicated		Rf_duplicated
#define elt			Rf_elt
#define errorcall		Rf_errorcall
#define eval			Rf_eval
#define findFun			Rf_findFun
#define findVar			Rf_findVar
#define findVarInFrame		Rf_findVarInFrame
#define findVarInFrame3		Rf_findVarInFrame3
#define GetArrayDimnames	Rf_GetArrayDimnames
#define getAttrib		Rf_getAttrib
#define getCharCE		Rf_getCharCE
#define GetColNames		Rf_GetColNames
#define GetMatrixDimnames	Rf_GetMatrixDimnames
#define GetOption1		Rf_GetOption1
#define GetOptionDigits		Rf_GetOptionDigits
#define GetOptionWidth		Rf_GetOptionWidth
#define GetOption		Rf_GetOption
#define GetRowNames		Rf_GetRowNames
#define gsetVar			Rf_gsetVar
#define inherits		Rf_inherits
#define install			Rf_install
#define installChar		Rf_installChar
#define installDDVAL		Rf_installDDVAL
#define installS3Signature	Rf_installS3Signature
#define isArray			Rf_isArray
#define isBasicClass            Rf_isBasicClass
#define isComplex		Rf_isComplex
#define isEnvironment		Rf_isEnvironment
#define isExpression		Rf_isExpression
#define isFactor		Rf_isFactor
#define isFrame			Rf_isFrame
#define isFree			Rf_isFree
#define isFunction		Rf_isFunction
#define isInteger		Rf_isInteger
#define isLanguage		Rf_isLanguage
#define isList			Rf_isList
#define isLogical		Rf_isLogical
#define isSymbol		Rf_isSymbol
#define isMatrix		Rf_isMatrix
#define isNewList		Rf_isNewList
#define isNull			Rf_isNull
#define isNumeric		Rf_isNumeric
#define isNumber		Rf_isNumber
#define isObject		Rf_isObject
#define isOrdered		Rf_isOrdered
#define isPairList		Rf_isPairList
#define isPrimitive		Rf_isPrimitive
#define isReal			Rf_isReal
#define isS4			Rf_isS4
#define isString		Rf_isString
#define isTs			Rf_isTs
#define isUnmodifiedSpecSym	Rf_isUnmodifiedSpecSym
#define isUnordered		Rf_isUnordered
#define isUnsorted		Rf_isUnsorted
#define isUserBinop		Rf_isUserBinop
#define isValidString		Rf_isValidString
#define isValidStringF		Rf_isValidStringF
#define isVector		Rf_isVector
#define isVectorAtomic		Rf_isVectorAtomic
#define isVectorizable		Rf_isVectorizable
#define isVectorList		Rf_isVectorList
#define lang1			Rf_lang1
#define lang2			Rf_lang2
#define lang3			Rf_lang3
#define lang4			Rf_lang4
#define lang5			Rf_lang5
#define lang6			Rf_lang6
#define lastElt			Rf_lastElt
#define lazy_duplicate		Rf_lazy_duplicate
#define lcons			Rf_lcons

#ifndef __cplusplus
/* Under gcc, this macro can play havoc with some standard C++ header
 * files.  Consequently, the alternative approach is taken of defining
 * length as an inline function within the namespace CXXR.  The
 * relevant definition is at the end of this file.
 */
#define length                  Rf_length
#endif

#define lengthgets		Rf_lengthgets
#define list1			Rf_list1
#define list2			Rf_list2
#define list3			Rf_list3
#define list4			Rf_list4
#define list5			Rf_list5
#define listAppend		Rf_listAppend
#define match			Rf_match
#define matchE			Rf_matchE
#define mkChar			Rf_mkChar
#define mkCharCE		Rf_mkCharCE
#define mkCharLen		Rf_mkCharLen
#define mkCharLenCE		Rf_mkCharLenCE
#define mkNamed			Rf_mkNamed
#define mkString		Rf_mkString
#define namesgets		Rf_namesgets
#define ncols			Rf_ncols
#define nlevels			Rf_nlevels
#define NonNullStringMatch	Rf_NonNullStringMatch
#define nrows			Rf_nrows
#define nthcdr			Rf_nthcdr
#define PairToVectorList	Rf_PairToVectorList
#define pmatch			Rf_pmatch
#define psmatch			Rf_psmatch
#define PrintValue		Rf_PrintValue
#define protect			Rf_protect
#define readS3VarsFromFrame	Rf_readS3VarsFromFrame
#define reEnc			Rf_reEnc
#define rownamesgets		Rf_rownamesgets
#define S3Class                 Rf_S3Class
#define ScalarComplex		Rf_ScalarComplex
#define ScalarInteger		Rf_ScalarInteger
#define ScalarLogical		Rf_ScalarLogical
#define ScalarReal		Rf_ScalarReal
#define ScalarString		Rf_ScalarString
#define ScalarRaw		Rf_ScalarRaw
#define setAttrib		Rf_setAttrib
#define setSVector		Rf_setSVector
#define setVar			Rf_setVar
#define shallow_duplicate	Rf_shallow_duplicate
#define str2type		Rf_str2type
#define stringSuffix		Rf_stringSuffix
#define stringPositionTr	Rf_stringPositionTr
#define StringBlank		Rf_StringBlank
#define substitute		Rf_substitute
#define topenv		        Rf_topenv
#define translateChar		Rf_translateChar
#define translateChar0		Rf_translateChar0
#define translateCharUTF8      	Rf_translateCharUTF8
#define type2char		Rf_type2char
#define type2rstr		Rf_type2rstr
#define type2str		Rf_type2str
#define type2str_nowarn		Rf_type2str_nowarn
#define unprotect		Rf_unprotect
#define unprotect_ptr		Rf_unprotect_ptr
#define VectorToPairList	Rf_VectorToPairList
#define warningcall		Rf_warningcall
#define warningcall_immediate	Rf_warningcall_immediate
#define xlength(x)		Rf_xlength(x)
#define xlengthgets		Rf_xlengthgets
#endif /* R_NO_REMAP */

#if defined(CALLED_FROM_DEFN_H) && !defined(__MAIN__) && (defined(COMPILING_R) || ( __GNUC__ && !defined(__INTEL_COMPILER) ))
#include "Rinlinedfuns.h"
#else
/* need remapped names here for use with R_NO_REMAP */

/*
   These are the inlinable functions that are provided in Rinlinedfuns.h
   It is *essential* that these do not appear in any other header file,
   with or without the Rf_ prefix.
*/
SEXP     Rf_allocVector(SEXPTYPE, R_xlen_t);
Rboolean Rf_conformable(SEXP, SEXP);
SEXP	 Rf_elt(SEXP, int);
Rboolean Rf_inherits(SEXP, const char *);
Rboolean Rf_isArray(SEXP);
Rboolean Rf_isFactor(SEXP);
Rboolean Rf_isFrame(SEXP);
Rboolean Rf_isFunction(SEXP);
Rboolean Rf_isInteger(SEXP);
Rboolean Rf_isLanguage(SEXP);
Rboolean Rf_isList(SEXP);
Rboolean Rf_isMatrix(SEXP);
Rboolean Rf_isNewList(SEXP);
Rboolean Rf_isNumber(SEXP);
Rboolean Rf_isNumeric(SEXP);
Rboolean Rf_isPairList(SEXP);
Rboolean Rf_isPrimitive(SEXP);
Rboolean Rf_isTs(SEXP);
Rboolean Rf_isUserBinop(SEXP);
Rboolean Rf_isValidString(SEXP);
Rboolean Rf_isValidStringF(SEXP);
Rboolean Rf_isVector(SEXP);
Rboolean Rf_isVectorAtomic(SEXP);
Rboolean Rf_isVectorList(SEXP);
Rboolean Rf_isVectorizable(SEXP);
SEXP	 Rf_lang1(SEXP);
SEXP	 Rf_lang2(SEXP, SEXP);
SEXP	 Rf_lang3(SEXP, SEXP, SEXP);
SEXP	 Rf_lang4(SEXP, SEXP, SEXP, SEXP);
SEXP	 Rf_lang5(SEXP, SEXP, SEXP, SEXP, SEXP);
SEXP	 Rf_lang6(SEXP, SEXP, SEXP, SEXP, SEXP, SEXP);
SEXP	 Rf_lastElt(SEXP);
SEXP	 Rf_lcons(SEXP, SEXP);
R_len_t  Rf_length(SEXP);
SEXP	 Rf_list1(SEXP);
SEXP	 Rf_list2(SEXP, SEXP);
SEXP	 Rf_list3(SEXP, SEXP, SEXP);
SEXP	 Rf_list4(SEXP, SEXP, SEXP, SEXP);
SEXP	 Rf_list5(SEXP, SEXP, SEXP, SEXP, SEXP);
SEXP	 Rf_listAppend(SEXP, SEXP);
SEXP	 Rf_mkNamed(SEXPTYPE, const char **);
SEXP	 Rf_mkString(const char *);
int	 Rf_nlevels(SEXP);
int	 Rf_stringPositionTr(SEXP, const char *);
SEXP	 Rf_ScalarComplex(Rcomplex);
SEXP	 Rf_ScalarInteger(int);
SEXP	 Rf_ScalarLogical(int);
SEXP	 Rf_ScalarRaw(Rbyte);
SEXP	 Rf_ScalarReal(double);
SEXP	 Rf_ScalarString(SEXP);
R_xlen_t  Rf_xlength(SEXP);
# ifdef INLINE_PROTECT
SEXP Rf_protect(SEXP);
void Rf_unprotect(int);
void R_ProtectWithIndex(SEXP, PROTECT_INDEX *);
void R_Reprotect(SEXP, PROTECT_INDEX);
# endif
SEXP R_FixupRHS(SEXP x, SEXP y);
#endif

#ifdef __cplusplus
}  // extern "C"

namespace CXXR {
    /** @brief Shorthand for Rf_length().
     *
     * @deprecated This is provided only for use in code inherited
     * from CR, and is a workaround for the problems that CR's length
     * macro can cause with C++ header files.  New code should invoke
     * Rf_length() explicitly.
     */
    inline R_xlen_t length(RObject* s)
    {
	return Rf_length(s);
    }
}
#endif

#endif /* R_INTERNALS_H_ */<|MERGE_RESOLUTION|>--- conflicted
+++ resolved
@@ -1,17 +1,13 @@
 /*
  *  R : A Computer Language for Statistical Data Analysis
  *  Copyright (C) 1995, 1996  Robert Gentleman and Ross Ihaka
-<<<<<<< HEAD
- *  Copyright (C) 1999-2015   The R Core Team.
+ *  Copyright (C) 1999-2016   The R Core Team.
  *  Copyright (C) 2008-2014  Andrew R. Runnalls.
  *  Copyright (C) 2014 and onwards the CXXR Project Authors.
  *
  *  CXXR is not part of the R project, and bugs and other issues should
  *  not be reported via r-bugs or other R project channels; instead refer
  *  to the CXXR website.
-=======
- *  Copyright (C) 1999-2016   The R Core Team.
->>>>>>> d6867e7e
  *
  *  This program is free software; you can redistribute it and/or modify
  *  it under the terms of the GNU Lesser General Public License as published by
@@ -65,11 +61,6 @@
 #  include <climits>
 #  include <cstddef>
 # endif
-<<<<<<< HEAD
-# include <climits>
-=======
-extern "C" {
->>>>>>> d6867e7e
 #else
 # ifndef NO_C_HEADERS
 #  include <stdio.h>
@@ -88,6 +79,7 @@
 
 #include <R_ext/libextern.h>
 
+#include "CXXR/BuiltInFunction.h"
 #include "CXXR/Closure.h"
 #include "CXXR/ComplexVector.h"
 #include "CXXR/DotInternal.h"
@@ -127,252 +119,8 @@
 # define R_XLEN_T_MAX R_LEN_T_MAX
 #endif
 
-<<<<<<< HEAD
 #ifdef __cplusplus
 extern "C" {
-=======
-#ifndef TESTING_WRITE_BARRIER
-# define INLINE_PROTECT
-#endif
-
-/* Fundamental Data Types:  These are largely Lisp
- * influenced structures, with the exception of LGLSXP,
- * INTSXP, REALSXP, CPLXSXP and STRSXP which are the
- * element types for S-like data objects.
- *
- *			--> TypeTable[] in ../main/util.c for  typeof()
- */
-
-/*  These exact numeric values are seldom used, but they are, e.g., in
- *  ../main/subassign.c, and they are serialized.
-*/
-#ifndef enum_SEXPTYPE
-/* NOT YET using enum:
- *  1)	The SEXPREC struct below has 'SEXPTYPE type : 5'
- *	(making FUNSXP and CLOSXP equivalent in there),
- *	giving (-Wall only ?) warnings all over the place
- * 2)	Many switch(type) { case ... } statements need a final `default:'
- *	added in order to avoid warnings like [e.g. l.170 of ../main/util.c]
- *	  "enumeration value `FUNSXP' not handled in switch"
- */
-typedef unsigned int SEXPTYPE;
-
-#define NILSXP	     0	  /* nil = NULL */
-#define SYMSXP	     1	  /* symbols */
-#define LISTSXP	     2	  /* lists of dotted pairs */
-#define CLOSXP	     3	  /* closures */
-#define ENVSXP	     4	  /* environments */
-#define PROMSXP	     5	  /* promises: [un]evaluated closure arguments */
-#define LANGSXP	     6	  /* language constructs (special lists) */
-#define SPECIALSXP   7	  /* special forms */
-#define BUILTINSXP   8	  /* builtin non-special forms */
-#define CHARSXP	     9	  /* "scalar" string type (internal only)*/
-#define LGLSXP	    10	  /* logical vectors */
-/* 11 and 12 were factors and ordered factors in the 1990s */
-#define INTSXP	    13	  /* integer vectors */
-#define REALSXP	    14	  /* real variables */
-#define CPLXSXP	    15	  /* complex variables */
-#define STRSXP	    16	  /* string vectors */
-#define DOTSXP	    17	  /* dot-dot-dot object */
-#define ANYSXP	    18	  /* make "any" args work.
-			     Used in specifying types for symbol
-			     registration to mean anything is okay  */
-#define VECSXP	    19	  /* generic vectors */
-#define EXPRSXP	    20	  /* expressions vectors */
-#define BCODESXP    21    /* byte code */
-#define EXTPTRSXP   22    /* external pointer */
-#define WEAKREFSXP  23    /* weak reference */
-#define RAWSXP      24    /* raw bytes */
-#define S4SXP       25    /* S4, non-vector */
-
-/* used for detecting PROTECT issues in memory.c */
-#define NEWSXP      30    /* fresh node created in new page */
-#define FREESXP     31    /* node released by GC */
-
-#define FUNSXP      99    /* Closure or Builtin or Special */
-
-
-#else /* NOT YET */
-/*------ enum_SEXPTYPE ----- */
-typedef enum {
-    NILSXP	= 0,	/* nil = NULL */
-    SYMSXP	= 1,	/* symbols */
-    LISTSXP	= 2,	/* lists of dotted pairs */
-    CLOSXP	= 3,	/* closures */
-    ENVSXP	= 4,	/* environments */
-    PROMSXP	= 5,	/* promises: [un]evaluated closure arguments */
-    LANGSXP	= 6,	/* language constructs (special lists) */
-    SPECIALSXP	= 7,	/* special forms */
-    BUILTINSXP	= 8,	/* builtin non-special forms */
-    CHARSXP	= 9,	/* "scalar" string type (internal only)*/
-    LGLSXP	= 10,	/* logical vectors */
-    INTSXP	= 13,	/* integer vectors */
-    REALSXP	= 14,	/* real variables */
-    CPLXSXP	= 15,	/* complex variables */
-    STRSXP	= 16,	/* string vectors */
-    DOTSXP	= 17,	/* dot-dot-dot object */
-    ANYSXP	= 18,	/* make "any" args work */
-    VECSXP	= 19,	/* generic vectors */
-    EXPRSXP	= 20,	/* expressions vectors */
-    BCODESXP	= 21,	/* byte code */
-    EXTPTRSXP	= 22,	/* external pointer */
-    WEAKREFSXP	= 23,	/* weak reference */
-    RAWSXP	= 24,	/* raw bytes */
-    S4SXP	= 25,	/* S4 non-vector */
-
-    NEWSXP      = 30,   /* fresh node creaed in new page */
-    FREESXP     = 31,   /* node released by GC */
-
-    FUNSXP	= 99	/* Closure or Builtin */
-} SEXPTYPE;
-#endif
-
-/* These are also used with the write barrier on, in attrib.c and util.c */
-#define TYPE_BITS 5
-#define MAX_NUM_SEXPTYPE (1<<TYPE_BITS)
-
-// ======================= USE_RINTERNALS section
-#ifdef USE_RINTERNALS
-/* This is intended for use only within R itself.
- * It defines internal structures that are otherwise only accessible
- * via SEXP, and macros to replace many (but not all) of accessor functions
- * (which are always defined).
- */
-
-/* Flags */
-
-
-struct sxpinfo_struct {
-    SEXPTYPE type      :  TYPE_BITS;/* ==> (FUNSXP == 99) %% 2^5 == 3 == CLOSXP
-			     * -> warning: `type' is narrower than values
-			     *              of its type
-			     * when SEXPTYPE was an enum */
-    unsigned int obj   :  1;
-    unsigned int named :  2;
-    unsigned int gp    : 16;
-    unsigned int mark  :  1;
-    unsigned int debug :  1;
-    unsigned int trace :  1;  /* functions and memory tracing */
-    unsigned int spare :  1;  /* currently unused */
-    unsigned int gcgen :  1;  /* old generation number */
-    unsigned int gccls :  3;  /* node class */
-}; /*		    Tot: 32 */
-
-struct vecsxp_struct {
-    R_len_t	length;
-    R_len_t	truelength;
-};
-
-struct primsxp_struct {
-    int offset;
-};
-
-struct symsxp_struct {
-    struct SEXPREC *pname;
-    struct SEXPREC *value;
-    struct SEXPREC *internal;
-};
-
-struct listsxp_struct {
-    struct SEXPREC *carval;
-    struct SEXPREC *cdrval;
-    struct SEXPREC *tagval;
-};
-
-struct envsxp_struct {
-    struct SEXPREC *frame;
-    struct SEXPREC *enclos;
-    struct SEXPREC *hashtab;
-};
-
-struct closxp_struct {
-    struct SEXPREC *formals;
-    struct SEXPREC *body;
-    struct SEXPREC *env;
-};
-
-struct promsxp_struct {
-    struct SEXPREC *value;
-    struct SEXPREC *expr;
-    struct SEXPREC *env;
-};
-
-/* Every node must start with a set of sxpinfo flags and an attribute
-   field. Under the generational collector these are followed by the
-   fields used to maintain the collector's linked list structures. */
-
-/* Define SWITH_TO_REFCNT to use reference counting instead of the
-   'NAMED' mechanism. This uses the R-devel binary layout. The two
-   'named' field bits are used for the REFCNT, so REFCNTMAX is 3. */
-//#define SWITCH_TO_REFCNT
-
-#if defined(SWITCH_TO_REFCNT) && ! defined(COMPUTE_REFCNT_VALUES)
-# define COMPUTE_REFCNT_VALUES
-#endif
-#define REFCNTMAX (4 - 1)
-
-#define SEXPREC_HEADER \
-    struct sxpinfo_struct sxpinfo; \
-    struct SEXPREC *attrib; \
-    struct SEXPREC *gengc_next_node, *gengc_prev_node
-
-/* The standard node structure consists of a header followed by the
-   node data. */
-typedef struct SEXPREC {
-    SEXPREC_HEADER;
-    union {
-	struct primsxp_struct primsxp;
-	struct symsxp_struct symsxp;
-	struct listsxp_struct listsxp;
-	struct envsxp_struct envsxp;
-	struct closxp_struct closxp;
-	struct promsxp_struct promsxp;
-    } u;
-} SEXPREC, *SEXP;
-
-/* The generational collector uses a reduced version of SEXPREC as a
-   header in vector nodes.  The layout MUST be kept consistent with
-   the SEXPREC definition.  The standard SEXPREC takes up 7 words on
-   most hardware; this reduced version should take up only 6 words.
-   In addition to slightly reducing memory use, this can lead to more
-   favorable data alignment on 32-bit architectures like the Intel
-   Pentium III where odd word alignment of doubles is allowed but much
-   less efficient than even word alignment. */
-typedef struct VECTOR_SEXPREC {
-    SEXPREC_HEADER;
-    struct vecsxp_struct vecsxp;
-} VECTOR_SEXPREC, *VECSEXP;
-
-typedef union { VECTOR_SEXPREC s; double align; } SEXPREC_ALIGN;
-
-/* General Cons Cell Attributes */
-#define ATTRIB(x)	((x)->attrib)
-#define OBJECT(x)	((x)->sxpinfo.obj)
-#define MARK(x)		((x)->sxpinfo.mark)
-#define TYPEOF(x)	((x)->sxpinfo.type)
-#define NAMED(x)	((x)->sxpinfo.named)
-#define RTRACE(x)	((x)->sxpinfo.trace)
-#define LEVELS(x)	((x)->sxpinfo.gp)
-#define SET_OBJECT(x,v)	(((x)->sxpinfo.obj)=(v))
-#define SET_TYPEOF(x,v)	(((x)->sxpinfo.type)=(v))
-#define SET_NAMED(x,v)	(((x)->sxpinfo.named)=(v))
-#define SET_RTRACE(x,v)	(((x)->sxpinfo.trace)=(v))
-#define SETLEVELS(x,v)	(((x)->sxpinfo.gp)=((unsigned short)v))
-
-#if defined(COMPUTE_REFCNT_VALUES)
-# define REFCNT(x) ((x)->sxpinfo.named)
-# define TRACKREFS(x) (TYPEOF(x) == CLOSXP ? TRUE : ! (x)->sxpinfo.spare)
-#else
-# define REFCNT(x) 0
-# define TRACKREFS(x) FALSE
-#endif
-
-#ifdef SWITCH_TO_REFCNT
-# undef NAMED
-# undef SET_NAMED
-# define NAMED(x) REFCNT(x)
-# define SET_NAMED(x, v) do {} while (0)
->>>>>>> d6867e7e
 #endif
 
 // Commentings out done during CXXR 3.0.2 upgrade.  FIXME delete altogether
@@ -385,18 +133,6 @@
 # define SET_TRUELENGTH(x,v) SET_XTRUELENGTH(x,v)
 # define IS_SCALAR(x, type) (TYPEOF(x) == (type) && XLENGTH(x) == 1)
 #else
-<<<<<<< HEAD
-=======
-# define SHORT_VEC_LENGTH(x) (((VECSEXP) (x))->vecsxp.length)
-# define LENGTH(x)	(((VECSEXP) (x))->vecsxp.length)
-# define TRUELENGTH(x)	(((VECSEXP) (x))->vecsxp.truelength)
-# define XLENGTH(x) LENGTH(x)
-# define XTRUELENGTH(x) TRUELENGTH(x)
-# define SETLENGTH(x,v)		((((VECSEXP) (x))->vecsxp.length)=(v))
-# define SET_TRUELENGTH(x,v)	((((VECSEXP) (x))->vecsxp.truelength)=(v))
-# define SET_SHORT_VEC_LENGTH SETLENGTH
-# define SET_SHORT_VEC_TRUELENGTH SET_TRUELENGTH
->>>>>>> d6867e7e
 # define IS_LONG_VEC(x) 0
 # define LENGTH(x) XLENGTH(x)
 # define TRUELENGTH(x) XTRUELENGTH(x)
@@ -407,7 +143,7 @@
 #define CHAR(x)		R_CHAR(x)
 const char *(R_CHAR)(SEXP x);
 
-/* Various tests with macro versions in the second USE_RINTERNALS section */
+/* Various tests with macro versions in the USE_RINTERNALS section */
 Rboolean (Rf_isNull)(SEXP s);
 Rboolean (Rf_isSymbol)(SEXP s);
 Rboolean (Rf_isLogical)(SEXP s);
