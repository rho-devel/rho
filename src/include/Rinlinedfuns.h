--- conflicted
+++ resolved
@@ -1,17 +1,13 @@
 /*
  *  R : A Computer Language for Statistical Data Analysis
  *  Copyright (C) 1995, 1996  Robert Gentleman and Ross Ihaka
-<<<<<<< HEAD
- *  Copyright (C) 1999-2012  The R Core Team.
+ *  Copyright (C) 1999-2015  The R Core Team.
  *  Copyright (C) 2008-2014  Andrew R. Runnalls.
  *  Copyright (C) 2014 and onwards the CXXR Project Authors.
  *
  *  CXXR is not part of the R project, and bugs and other issues should
  *  not be reported via r-bugs or other R project channels; instead refer
  *  to the CXXR website.
-=======
- *  Copyright (C) 1999-2015  The R Core Team.
->>>>>>> d6867e7e
  *
  *  This program is free software; you can redistribute it and/or modify
  *  it under the terms of the GNU General Public License as published by
@@ -140,80 +136,10 @@
 /* TODO: a  Length(.) {say} which is  length() + dispatch (S3 + S4) if needed
          for one approach, see do_seq_along() in ../main/seq.c
 */
-<<<<<<< HEAD
 R_len_t Rf_length(SEXP s);
 
 R_xlen_t Rf_xlength(SEXP s);
-=======
-INLINE_FUN R_len_t length(SEXP s)
-{
-    switch (TYPEOF(s)) {
-    case NILSXP:
-	return 0;
-    case LGLSXP:
-    case INTSXP:
-    case REALSXP:
-    case CPLXSXP:
-    case STRSXP:
-    case CHARSXP:
-    case VECSXP:
-    case EXPRSXP:
-    case RAWSXP:
-	return LENGTH(s);
-    case LISTSXP:
-    case LANGSXP:
-    case DOTSXP:
-    {
-	int i = 0;
-	while (s != NULL && s != R_NilValue) {
-	    i++;
-	    s = CDR(s);
-	}
-	return i;
-    }
-    case ENVSXP:
-	return Rf_envlength(s);
-    default:
-	return 1;
-    }
-}
-
 R_xlen_t Rf_envxlength(SEXP rho);
-
-INLINE_FUN R_xlen_t xlength(SEXP s)
-{
-    switch (TYPEOF(s)) {
-    case NILSXP:
-	return 0;
-    case LGLSXP:
-    case INTSXP:
-    case REALSXP:
-    case CPLXSXP:
-    case STRSXP:
-    case CHARSXP:
-    case VECSXP:
-    case EXPRSXP:
-    case RAWSXP:
-	return XLENGTH(s);
-    case LISTSXP:
-    case LANGSXP:
-    case DOTSXP:
-    {
-	// it is implausible this would be >= 2^31 elements, but allow it
-	R_xlen_t i = 0;
-	while (s != NULL && s != R_NilValue) {
-	    i++;
-	    s = CDR(s);
-	}
-	return i;
-    }
-    case ENVSXP:
-	return Rf_envxlength(s);
-    default:
-	return 1;
-    }
-}
->>>>>>> d6867e7e
 
 /* regular allocVector() as a special case of allocVector3() with no custom allocator */
 INLINE_FUN SEXP Rf_allocVector(SEXPTYPE type, R_xlen_t length)
