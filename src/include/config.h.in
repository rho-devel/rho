--- conflicted
+++ resolved
@@ -70,18 +70,12 @@
 /* Define to 1 if you have the `atanpi' function. */
 #undef HAVE_ATANPI
 
-<<<<<<< HEAD
 /* define if the Boost library is available */
 #undef HAVE_BOOST
 
 /* define if the Boost::Regex library is available */
 #undef HAVE_BOOST_REGEX
 
-/* Define if you have BSD networking headers and libraries. */
-#undef HAVE_BSD_NETWORKING
-
-=======
->>>>>>> d6867e7e
 /* Define to 1 if the compiler understands __builtin_expect. (For intl) */
 #undef HAVE_BUILTIN_EXPECT
 
