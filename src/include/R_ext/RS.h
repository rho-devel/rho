--- conflicted
+++ resolved
@@ -1,16 +1,12 @@
 /*
  *  R : A Computer Language for Statistical Data Analysis
-<<<<<<< HEAD
- *  Copyright (C) 1999-2007 The R Core Team.
+ *  Copyright (C) 1999-2016 The R Core Team.
  *  Copyright (C) 2008-2014  Andrew R. Runnalls.
  *  Copyright (C) 2014 and onwards the CXXR Project Authors.
  *
  *  CXXR is not part of the R project, and bugs and other issues should
  *  not be reported via r-bugs or other R project channels; instead refer
  *  to the CXXR website.
-=======
- *  Copyright (C) 1999-2016 The R Core Team.
->>>>>>> d6867e7e
  *
  *  This program is free software; you can redistribute it and/or modify
  *  it under the terms of the GNU Lesser General Public License as published by
@@ -76,7 +72,7 @@
 /* S-PLUS 3.x but not 5.x NULLs the pointer in the following */
 #define Calloc(n, t)   reinterpret_cast<t *>(R_chk_calloc(size_t(n), sizeof(t) ))
 #define Realloc(p,n,t) reinterpret_cast<t *>(R_chk_realloc( p, size_t((n) * sizeof(t)) ))
-#define Free(p)        (R_chk_free(p), (p) = NULL)
+#define Free(p)        (R_chk_free((void*)p), (p) = NULL)
 #endif
 #define R_Calloc(n, t)   reinterpret_cast<t *>(R_chk_calloc( size_t(n), sizeof(t) ))
 #define R_Realloc(p,n,t) reinterpret_cast<t *>(R_chk_realloc( (p), (size_t)((n) * sizeof(t)) ))
