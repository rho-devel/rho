--- conflicted
+++ resolved
@@ -1,16 +1,12 @@
 /*
  *  R : A Computer Language for Statistical Data Analysis
-<<<<<<< HEAD
- *  Copyright (C) 1998-2014    The R Core Team
+ *  Copyright (C) 1998-2016    The R Core Team
  *  Copyright (C) 2008-2014  Andrew R. Runnalls.
  *  Copyright (C) 2014 and onwards the CXXR Project Authors.
  *
  *  CXXR is not part of the R project, and bugs and other issues should
  *  not be reported via r-bugs or other R project channels; instead refer
  *  to the CXXR website.
-=======
- *  Copyright (C) 1998-2016    The R Core Team
->>>>>>> d6867e7e
  *
  *  This program is free software; you can redistribute it and/or modify
  *  it under the terms of the GNU Lesser General Public License as published by
