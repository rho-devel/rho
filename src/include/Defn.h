/*
 *  R : A Computer Language for Statistical Data Analysis
 *  Copyright (C) 1995, 1996  Robert Gentleman and Ross Ihaka
 *  Copyright (C) 1998--2015  The R Core Team.
 *  Copyright (C) 2008-2014  Andrew R. Runnalls.
 *  Copyright (C) 2014 and onwards the CXXR Project Authors.
 *
 *  CXXR is not part of the R project, and bugs and other issues should
 *  not be reported via r-bugs or other R project channels; instead refer
 *  to the CXXR website.
 *
 *  This program is free software; you can redistribute it and/or modify
 *  it under the terms of the GNU General Public License as published by
 *  the Free Software Foundation; either version 2 of the License, or
 *  (at your option) any later version.
 *
 *  This program is distributed in the hope that it will be useful,
 *  but WITHOUT ANY WARRANTY; without even the implied warranty of
 *  MERCHANTABILITY or FITNESS FOR A PARTICULAR PURPOSE.  See the
 *  GNU General Public License for more details.
 *
 *  You should have received a copy of the GNU General Public License
 *  along with this program; if not, a copy is available at
 *  https://www.R-project.org/Licenses/
 */

<<<<<<< HEAD
/** @file Defn.h
 *
 * @brief A ragbag.
 *
 * As CXXR development proceeds, the type definitions, many function
 * prototypes etc. defined in this header file will disappear, because
 * the relevant functionality will have been absorbed into the CXXR
 * core, and declared within the appropriate header file in the
 * <tt>src/include/CXXR</tt> directory.
 *
 * In a few cases, a declaration within this file is repeated in a
 * header file under <tt>src/include/CXXR</tt>; this is because source
 * files within the CXXR core never <tt>\#include</tt>s
 * <tt>Defn.h</tt> itself (nor <tt>Rinternals.h</tt>.  In such a case
 * the relevant CXXR header file is <tt>\#include</tt>d back into
 * <tt>Defn.h</tt>, so that the compiler can detect any inconsistency
 * between the two declarations.
 */
=======
/* Internal header, not installed */
>>>>>>> d6867e7e

#ifndef DEFN_H_
#define DEFN_H_

#ifdef HAVE_VISIBILITY_ATTRIBUTE
# define attribute_visible __attribute__ ((visibility ("default")))
# define attribute_hidden __attribute__ ((visibility ("hidden")))
#else
# define attribute_visible
# define attribute_hidden
#endif

/* In CR, extern0 is defined as attribute_hidden if this file is
 * #included from main.c, and as extern otherwise.  In CXXR it always
 * maps to extern attribute_hidden.
 */
# define extern0 extern attribute_hidden

#define MAXELTSIZE 8192 /* Used as a default for string buffer sizes,
			   and occasionally as a limit. */

#include <R_ext/Complex.h>

#ifdef __cplusplus
#include "CXXR/ArgList.hpp"

extern "C" {
#endif

void Rf_CoercionWarning(int);/* warning code */
int Rf_LogicalFromInteger(int, int*);
int Rf_LogicalFromReal(double, int*);
int Rf_LogicalFromComplex(Rcomplex, int*);
int Rf_IntegerFromLogical(int, int*);
int Rf_IntegerFromReal(double, int*);
int Rf_IntegerFromComplex(Rcomplex, int*);
double Rf_RealFromLogical(int, int*);
double Rf_RealFromInteger(int, int*);
double Rf_RealFromComplex(Rcomplex, int*);
Rcomplex Rf_ComplexFromLogical(int, int*);
Rcomplex Rf_ComplexFromInteger(int, int*);
Rcomplex Rf_ComplexFromReal(double, int*);

#ifdef __cplusplus
}  /* extern "C" */
#endif

#define CALLED_FROM_DEFN_H 1
#include <Rinternals.h>		/*-> Arith.h, Boolean.h, Complex.h, Error.h,
				  Memory.h, PrtUtil.h, Utils.h */
#undef CALLED_FROM_DEFN_H
extern0 SEXP	R_CommentSymbol;    /* "comment" */
extern0 SEXP	R_DotEnvSymbol;     /* ".Environment" */
extern0 SEXP	R_ExactSymbol;	    /* "exact" */
extern0 SEXP	R_RecursiveSymbol;  /* "recursive" */
extern0 SEXP	R_WholeSrcrefSymbol;   /* "wholeSrcref" */
extern0 SEXP	R_TmpvalSymbol;     /* "*tmp*" */
extern0 SEXP	R_UseNamesSymbol;   /* "use.names" */
extern0 SEXP	R_ColonSymbol;         /* ":" */
//extern0 SEXP	R_DoubleColonSymbol;   /* "::" */
//extern0 SEXP	R_TripleColonSymbol;   /* ":::" */
extern0 SEXP    R_ConnIdSymbol;  /* "conn_id" */
extern0 SEXP    R_DevicesSymbol;  /* ".Devices" */

extern0 SEXP    R_dot_Methods;  /* ".Methods" */
extern0 SEXP    R_dot_Group;  /* ".Group" */
extern0 SEXP    R_dot_Class;  /* ".Class" */
extern0 SEXP    R_dot_GenericCallEnv;  /* ".GenericCallEnv" */
extern0 SEXP    R_dot_GenericDefEnv;  /* ".GenericDefEnv" */


int IS_BYTES(SEXP x);
void SET_BYTES(SEXP x);
int IS_ASCII(SEXP x);

#include "Errormsg.h"

#ifdef __cplusplus
extern "C" {
#endif

extern void R_ProcessEvents(void);
#ifdef Win32
extern void R_WaitEvent(void);
#endif

#ifdef __cplusplus
}  /* extern "C" */
#endif

#ifdef R_USE_SIGNALS
#ifdef Win32
# include <psignal.h>
#else
# include <signal.h>
# include <setjmp.h>
#endif
#endif

#ifdef Unix
# define OSTYPE      "unix"
# define FILESEP     "/"
#endif /* Unix */

#ifdef Win32
# define OSTYPE      "windows"
# define FILESEP     "/"
#endif /* Win32 */

#ifdef HAVE_F77_UNDERSCORE
# define F77_SYMBOL(x)	x ## _
# define F77_QSYMBOL(x)	#x "_"
#else
# define F77_SYMBOL(x)	x
# define F77_QSYMBOL(x) #x
#endif

/*  Heap and Pointer Protection Stack Sizes.  */

/* These are all required by C99 */
#ifdef HAVE_INTTYPES_H
# include <inttypes.h>
#endif
/* According to POSIX inttypes.h should include stdint.h,
   but let's be sure. */
#ifdef HAVE_STDINT_H
# include <stdint.h>
#endif
#ifdef HAVE_LIMITS_H
# include <limits.h>
#endif

#if defined HAVE_DECL_SIZE_MAX && HAVE_DECL_SIZE_MAX
  typedef size_t R_size_t;
#ifdef __cplusplus
# define R_SIZE_T_MAX std::numeric_limits<size_t>::max() 
#else
# define R_SIZE_T_MAX SIZE_MAX
#endif /* __cplusplus */
#else
# error SIZE_MAX is required for C99
#endif


#define Mega 1048576. /* 1 Mega Byte := 2^20 (= 1048576) Bytes */
#define Giga 1073741824. /* 1 Giga Byte := 2^30 Bytes */

/*  R_VSIZE	   The initial heap size in bytes */
/*  This is a default value and can be overridden in config.h
    The maxima and minima are in startup.c */
#ifndef R_VSIZE
#define	R_VSIZE		16000000L
#endif

/* some commonly needed headers */
#include <math.h>
#include <stdlib.h>
#include <string.h>

#ifdef __cplusplus
extern "C" {
#endif

/* declare substitutions */
#if !defined(strdup) && defined(HAVE_DECL_STRDUP) && !HAVE_DECL_STRDUP
extern char *strdup(const char *s1);
#endif
#if !defined(strncascmp) && defined(HAVE_DECL_STRNCASECMP) && !HAVE_DECL_STRNCASECMP
extern int strncasecmp(const char *s1, const char *s2, size_t n);
#endif

/* Glibc manages to not define this in -pedantic -ansi */
#if defined(HAVE_PUTENV) && !defined(putenv) && defined(HAVE_DECL_PUTENV) && !HAVE_DECL_PUTENV
extern int putenv(char *string);
#endif


/* Maximal length in bytes of an entire path name.
   POSIX has required this to be at least 255/256, and X/Open at least 1024.
   Solaris has 1024, Linux glibc has 4192.
   File names are limited to FILENAME_MAX bytes (usually the same as PATH_MAX)
   or NAME_MAX (often 255/256).
 */
#if !defined(PATH_MAX)
# if defined(HAVE_SYS_PARAM_H)
#  include <sys/param.h>
# endif
# if !defined(PATH_MAX)
#  if defined(MAXPATHLEN)
/* Try BSD name */
#    define PATH_MAX MAXPATHLEN
#  elif defined(Win32)
/* seems this is now defined by MinGW to be 259, whereas FILENAME_MAX
   and MAX_PATH are 260.  It is not clear that this really is in bytes,
   but might be chars for the Unicode interfaces.

   260 is d:\ plus 256 chars plus nul.  Some but not all API calls
   allow filepaths of the form \\?\D:\very_long_path .
*/
#    define PATH_MAX 260
#  else
/* quite possibly unlimited, so we make this large, and test when used */
#    define PATH_MAX 5000
#  endif
# endif
#endif

#ifdef HAVE_POSIX_SETJMP
# define SIGJMP_BUF sigjmp_buf
# define SIGSETJMP(x,s) sigsetjmp(x,s)
# define SIGLONGJMP(x,i) siglongjmp(x,i)
# define JMP_BUF sigjmp_buf
# define SETJMP(x) sigsetjmp(x,0)
# define LONGJMP(x,i) siglongjmp(x,i)
#else
# define SIGJMP_BUF jmp_buf
# define SIGSETJMP(x,s) setjmp(x)
# define SIGLONGJMP(x,i) longjmp(x,i)
# define JMP_BUF jmp_buf
# define SETJMP(x) setjmp(x)
# define LONGJMP(x,i) longjmp(x,i)
#endif

#ifdef __cplusplus

<<<<<<< HEAD
=======
/* The type of the do_xxxx functions. */
/* These are the built-in R functions. */
typedef SEXP (*CCODE)(SEXP, SEXP, SEXP, SEXP);

/* Information for Deparsing Expressions */
typedef enum {
    PP_INVALID  =  0,
    PP_ASSIGN   =  1,
    PP_ASSIGN2  =  2,
    PP_BINARY   =  3,
    PP_BINARY2  =  4,
    PP_BREAK    =  5,
    PP_CURLY    =  6,
    PP_FOR      =  7,
    PP_FUNCALL  =  8,
    PP_FUNCTION =  9,
    PP_IF 	= 10,
    PP_NEXT 	= 11,
    PP_PAREN    = 12,
    PP_RETURN   = 13,
    PP_SUBASS   = 14,
    PP_SUBSET   = 15,
    PP_WHILE 	= 16,
    PP_UNARY 	= 17,
    PP_DOLLAR 	= 18,
    PP_FOREIGN 	= 19,
    PP_REPEAT 	= 20
} PPkind;

typedef enum {
    PREC_FN	 = 0,
    PREC_EQ	 = 1,
    PREC_LEFT    = 2,
    PREC_RIGHT	 = 3,
    PREC_TILDE	 = 4,
    PREC_OR	 = 5,
    PREC_AND	 = 6,
    PREC_NOT	 = 7,
    PREC_COMPARE = 8,
    PREC_SUM	 = 9,
    PREC_PROD	 = 10,
    PREC_PERCENT = 11,
    PREC_COLON	 = 12,
    PREC_SIGN	 = 13,
    PREC_POWER	 = 14,
    PREC_SUBSET  = 15,
    PREC_DOLLAR	 = 16,
    PREC_NS	 = 17
} PPprec;

typedef struct {
	PPkind kind; 	 /* deparse kind */
	PPprec precedence; /* operator precedence */
	unsigned int rightassoc;  /* right associative? */
} PPinfo;

/* The type definitions for the table of built-in functions. */
/* This table can be found in ../main/names.c */
typedef struct {
    char   *name;    /* print name */
    CCODE  cfun;     /* c-code address */
    int	   code;     /* offset within c-code */
    int	   eval;     /* evaluate args? */
    int	   arity;    /* function arity */
    PPinfo gram;     /* pretty-print info */
} FUNTAB;

#ifdef USE_RINTERNALS
>>>>>>> d6867e7e
/* There is much more in Rinternals.h, including function versions
 * of the Promise and Hasking groups.
 */

/* Vector Heap Structure */
/* sizeof(VECREC) is used for some backwards-compatibility purposes in
   CXXR, and that's all.
*/
typedef struct {
	union {
		SEXP		backpointer;
		double		align;
	} u;
} VECREC, *VECP;

/* Vector Heap Macros */

<<<<<<< HEAD
inline size_t BYTE2VEC(int n)
{
    return (n > 0) ? (std::size_t(n) - 1)/sizeof(VECREC) + 1 : 0;
}
=======
#ifdef R_USE_SIGNALS
/* Stack entry for pending promises */
typedef struct RPRSTACK {
    SEXP promise;
    struct RPRSTACK *next;
} RPRSTACK;

/* Evaluation Context Structure */
typedef struct RCNTXT {
    struct RCNTXT *nextcontext;	/* The next context up the chain */
    int callflag;		/* The context "type" */
    JMP_BUF cjmpbuf;		/* C stack and register information */
    int cstacktop;		/* Top of the pointer protection stack */
    int evaldepth;	        /* evaluation depth at inception */
    SEXP promargs;		/* Promises supplied to closure */
    SEXP callfun;		/* The closure called */
    SEXP sysparent;		/* environment the closure was called from */
    SEXP call;			/* The call that effected this context*/
    SEXP cloenv;		/* The environment */
    SEXP conexit;		/* Interpreted "on.exit" code */
    void (*cend)(void *);	/* C "on.exit" thunk */
    void *cenddata;		/* data for C "on.exit" thunk */
    void *vmax;		        /* top of R_alloc stack */
    int intsusp;                /* interrupts are suspended */
    int gcenabled;		/* R_GCenabled value */
    SEXP handlerstack;          /* condition handler stack */
    SEXP restartstack;          /* stack of available restarts */
    struct RPRSTACK *prstack;   /* stack of pending promises */
    R_bcstack_t *nodestack;
#ifdef BC_INT_STACK
    IStackval *intstack;
#endif
    SEXP srcref;	        /* The source line in effect */
    int browserfinish;     /* should browser finish this context without stopping */
    SEXP returnValue;			/* only set during on.exit calls */
} RCNTXT, *context;

/* The Various Context Types.

 * In general the type is a bitwise OR of the values below.
 * Note that CTXT_LOOP is already the or of CTXT_NEXT and CTXT_BREAK.
 * Only functions should have the third bit turned on;
 * this allows us to move up the context stack easily
 * with either RETURN's or GENERIC's or RESTART's.
 * If you add a new context type for functions make sure
 *   CTXT_NEWTYPE & CTXT_FUNCTION > 0
 */
enum {
    CTXT_TOPLEVEL = 0,
    CTXT_NEXT	  = 1,
    CTXT_BREAK	  = 2,
    CTXT_LOOP	  = 3,	/* break OR next target */
    CTXT_FUNCTION = 4,
    CTXT_CCODE	  = 8,
    CTXT_RETURN	  = 12,
    CTXT_BROWSER  = 16,
    CTXT_GENERIC  = 20,
    CTXT_RESTART  = 32,
    CTXT_BUILTIN  = 64  /* used in profiling */
};
>>>>>>> d6867e7e

inline size_t INT2VEC(int n)
{
    return (n > 0) ? (std::size_t(n)*sizeof(int) - 1)/sizeof(VECREC) + 1 : 0;
}

inline size_t FLOAT2VEC(int n)
{
    return (n > 0) ? (std::size_t(n)*sizeof(double) - 1)/sizeof(VECREC) + 1 : 0;
}

inline size_t COMPLEX2VEC(int n)
{
    return (n > 0) ? (std::size_t(n)*sizeof(Rcomplex) - 1)/sizeof(VECREC) + 1 : 0;
}

inline size_t PTR2VEC(int n)
{
    return (n > 0) ? (std::size_t(n)*sizeof(SEXP) - 1)/sizeof(VECREC) + 1 : 0;
}

#else /* if not __cplusplus */

typedef SEXP R_bcstack_t;

#endif // __cplusplus

/* Miscellaneous Definitions */
#define streql(s, t)	(!strcmp((s), (t)))

/* Arithmetic and Relation Operators */
typedef enum {
    PLUSOP = 1,
    MINUSOP,
    TIMESOP,
    DIVOP,
    POWOP,
    MODOP,
    IDIVOP
} ARITHOP_TYPE;

typedef enum {
    EQOP = 1,
    NEOP,
    LTOP,
    LEOP,
    GEOP,
    GTOP
} RELOP_TYPE;

/* File Handling */
/*
#define R_EOF	65535
*/
#define R_EOF	-1


/*--- Global Variables ---------------------------------------------------- */

#include <R_ext/libextern.h>

/* In CR, if this file is included from main.c, 'INI_as(v)' expands to
 * '= v', and 'extern0' expands to 'attribute_hidden'; otherwise
 * 'INI_as(v)' expands to nothing and 'extern0' expands to 'extern'.
 */
# define INI_as(v)
#define extern0 extern attribute_hidden

LibExtern SEXP  R_SrcfileSymbol;    /* "srcfile" */
LibExtern SEXP  R_SrcrefSymbol;     /* "srcref" */


LibExtern Rboolean R_interrupts_suspended INI_as(FALSE);
LibExtern int R_interrupts_pending INI_as(0);

/* R Home Directory */
LibExtern char *R_Home;		    /* Root of the R tree */

/* Memory Management */
<<<<<<< HEAD
extern0 R_size_t R_VSize  INI_as(R_VSIZE);/* Initial size of the heap */
=======
extern0 R_size_t R_NSize  INI_as(R_NSIZE);/* Size of cons cell heap */
extern0 R_size_t R_VSize  INI_as(R_VSIZE);/* Size of the vector heap */
extern0 int	R_GCEnabled INI_as(1);
extern0 SEXP	R_NHeap;	    /* Start of the cons cell heap */
extern0 SEXP	R_FreeSEXP;	    /* Cons cell free list */
extern0 R_size_t R_Collected;	    /* Number of free cons cells (after gc) */
>>>>>>> d6867e7e
extern0 int	R_Is_Running;	    /* for Windows memory manager */

/* Evaluation Environment */
extern Rboolean R_Visible;	    /* Value visibility flag */
extern0 int	R_EvalDepth	INI_as(0);	/* Evaluation recursion depth */
extern0 int	R_BrowseLines	INI_as(0);	/* lines/per call in browser */

extern0 Rboolean R_KeepSource	INI_as(FALSE);	/* options(keep.source) */
extern0 Rboolean R_CBoundsCheck	INI_as(FALSE);	/* options(CBoundsCheck) */
extern0 int	R_WarnLength	INI_as(1000);	/* Error/warning max length */
extern0 int	R_nwarnings	INI_as(50);
extern uintptr_t R_CStackLimit	INI_as((uintptr_t)-1);	/* C stack limit */
extern uintptr_t R_CStackStart	INI_as((uintptr_t)-1);	/* Initial stack address */
extern int	R_CStackDir	INI_as(1);	/* C stack direction */

/* File Input/Output */
LibExtern Rboolean R_Interactive INI_as(TRUE);	/* TRUE during interactive use*/
extern0 Rboolean R_Quiet	INI_as(FALSE);	/* Be as quiet as possible */
extern Rboolean  R_Slave	INI_as(FALSE);	/* Run as a slave process */
extern0 Rboolean R_Verbose	INI_as(FALSE);	/* Be verbose */
/* extern int	R_Console; */	    /* Console active flag */
/* IoBuffer R_ConsoleIob; : --> ./IOStuff.h */
/* R_Consolefile is used in the internet module */
extern FILE*	R_Consolefile	INI_as(NULL);	/* Console output file */
extern FILE*	R_Outputfile	INI_as(NULL);	/* Output file */
extern0 int	R_ErrorCon	INI_as(2);	/* Error connection */
LibExtern char *R_TempDir	INI_as(NULL);	/* Name of per-session dir */
extern0 char   *Sys_TempDir	INI_as(NULL);	/* Name of per-session dir
						   if set by R itself */
extern0 char	R_StdinEnc[31]  INI_as("");	/* Encoding assumed for stdin */

/* Objects Used In Parsing  */
LibExtern int	R_ParseError	INI_as(0); /* Line where parse error occurred */
extern0 int	R_ParseErrorCol;    /* Column of start of token where parse error occurred */
extern0 SEXP	R_ParseErrorFile;   /* Source file where parse error was seen.  Either a
				       STRSXP or (when keeping srcrefs) a SrcFile ENVSXP */
#define PARSE_ERROR_SIZE 256	    /* Parse error messages saved here */
LibExtern char	R_ParseErrorMsg[PARSE_ERROR_SIZE] INI_as("");
#define PARSE_CONTEXT_SIZE 256	    /* Recent parse context kept in a circular buffer */
LibExtern char	R_ParseContext[PARSE_CONTEXT_SIZE] INI_as("");
LibExtern int	R_ParseContextLast INI_as(0); /* last character in context buffer */
LibExtern int	R_ParseContextLine; /* Line in file of the above */

/* Image Dump/Restore */
extern int	R_DirtyImage	INI_as(1);	/* Current image dirty */

/* History */
LibExtern char *R_HistoryFile;	/* Name of the history file */
LibExtern int	R_HistorySize;	/* Size of the history file */
LibExtern int	R_RestoreHistory;	/* restore the history file? */
extern void 	R_setupHistory(void);

/* Warnings/Errors */
extern0 int	R_CollectWarnings INI_as(0);	/* the number of warnings */
#ifdef __cplusplus
  extern CXXR::GCRoot<CXXR::ListVector> R_Warnings;  /* the warnings and their calls */
#endif
extern0 int	R_ShowErrorMessages INI_as(1);	/* show error messages? */
#ifdef __cplusplus
extern CXXR::GCRoot<> R_HandlerStack;	/* Condition handler stack */
extern CXXR::GCRoot<> R_RestartStack;	/* Stack of available restarts */
#endif
extern0 Rboolean R_warn_partial_match_dollar INI_as(FALSE);
extern0 Rboolean R_warn_partial_match_attr INI_as(FALSE);
extern0 Rboolean R_ShowWarnCalls INI_as(FALSE);
extern0 Rboolean R_ShowErrorCalls INI_as(FALSE);
extern0 int	R_NShowCalls INI_as(50);

LibExtern Rboolean utf8locale  INI_as(FALSE);  /* is this a UTF-8 locale? */
LibExtern Rboolean mbcslocale  INI_as(FALSE);  /* is this a MBCS locale? */
extern0   Rboolean latin1locale INI_as(FALSE); /* is this a Latin-1 locale? */
#ifdef Win32
LibExtern unsigned int localeCP  INI_as(1252); /* the locale's codepage */
extern0   Rboolean WinUTF8out  INI_as(FALSE);  /* Use UTF-8 for output */
extern0   void WinCheckUTF8(void);
#endif

extern char* OutDec	INI_as(".");  /* decimal point used for output */
extern0 Rboolean R_DisableNLinBrowser	INI_as(FALSE);
extern0 char R_BrowserLastCommand	INI_as('n');

/* Initialization of the R environment when it is embedded */
extern int Rf_initEmbeddedR(int argc, char **argv);

/* GUI type */

extern const char	*R_GUIType	INI_as("unknown");
extern Rboolean R_isForkedChild		INI_as(FALSE); /* was this forked? */

extern0 double cpuLimit			INI_as(-1.0);
extern0 double cpuLimit2	       	INI_as(-1.0);
extern0 double cpuLimitValue		INI_as(-1.0);
extern0 double elapsedLimit		INI_as(-1.0);
extern0 double elapsedLimit2		INI_as(-1.0);
extern0 double elapsedLimitValue       	INI_as(-1.0);

void resetTimeLimits(void);

extern0 int R_jit_enabled INI_as(0);
extern0 int R_compile_pkgs INI_as(0);
extern SEXP R_cmpfun(SEXP);
extern void R_init_jit_enabled(void);
extern void R_initAsignSymbols(void);

LibExtern SEXP R_CachedScalarReal INI_as(NULL);
LibExtern SEXP R_CachedScalarInteger INI_as(NULL);

LibExtern int R_num_math_threads INI_as(1);
LibExtern int R_max_num_math_threads INI_as(1);

/* Pointer  type and utilities for dispatch in the methods package */
typedef SEXP (*R_stdGen_ptr_t)(SEXP, SEXP, SEXP); /* typedef */
//R_stdGen_ptr_t R_get_standardGeneric_ptr(void); /* get method */
R_stdGen_ptr_t R_set_standardGeneric_ptr(R_stdGen_ptr_t, SEXP); /* set method */
LibExtern SEXP R_MethodsNamespace;
SEXP R_deferred_default_method(void);
SEXP R_set_prim_method(SEXP fname, SEXP op, SEXP code_vec, SEXP fundef,
		       SEXP mlist);
SEXP do_set_prim_method(SEXP op, const char *code_string, SEXP fundef,
			SEXP mlist);
void R_set_quick_method_check(R_stdGen_ptr_t);
SEXP R_primitive_methods(SEXP op);
SEXP R_primitive_generic(SEXP op);

/* smallest decimal exponent, needed in format.c, set in Init_R_Machine */
extern0 int R_dec_min_exponent		INI_as(-308);

/* structure for caching machine accuracy values */
typedef struct {
    int ibeta, it, irnd, ngrd, machep, negep, iexp, minexp, maxexp;
    double eps, epsneg, xmin, xmax;
} AccuracyInfo;

LibExtern AccuracyInfo R_AccuracyInfo;

extern unsigned int max_contour_segments INI_as(25000);

/* used in package utils */
extern Rboolean known_to_be_latin1 INI_as(FALSE);
extern0 Rboolean known_to_be_utf8 INI_as(FALSE);

/* pre-allocated boolean values */
LibExtern SEXP R_TrueValue INI_as(NULL);
LibExtern SEXP R_FalseValue INI_as(NULL);
LibExtern SEXP R_LogicalNAValue INI_as(NULL);

#ifdef __MAIN__
# undef extern
# undef extern0
# undef LibExtern
#endif
#undef INI_as

#define checkArity(a,b) Rf_checkArityCall(a,b,call)

/*--- FUNCTIONS ------------------------------------------------------ */

/* These Rf_ macros are retained for backwards compatibility, but
 * their use is deprecated within CXXR.  In particular CXXR's own
 * header files should always use the Rf_ prefix explicitly, and not
 * rely on these macros to paste it in.
 */

#ifndef R_NO_REMAP
# define allocCharsxp		Rf_allocCharsxp
# define asVecSize		Rf_asVecSize
# define begincontext		Rf_begincontext
# define BindDomain		Rf_BindDomain
# define CleanEd		Rf_CleanEd
# define CoercionWarning       	Rf_CoercionWarning
# define ComplexFromInteger	Rf_ComplexFromInteger
# define ComplexFromLogical	Rf_ComplexFromLogical
# define ComplexFromReal	Rf_ComplexFromReal
# define ComplexFromString	Rf_ComplexFromString
# define copyMostAttribNoTs	Rf_copyMostAttribNoTs
# define createS3Vars		Rf_createS3Vars
# define currentTime		Rf_currentTime
# define CustomPrintValue	Rf_CustomPrintValue
# define DataFrameClass		Rf_DataFrameClass
# define ddfindVar		Rf_ddfindVar
# define deparse1		Rf_deparse1
# define deparse1w		Rf_deparse1w
# define deparse1line		Rf_deparse1line
# define deparse1s		Rf_deparse1s
# define DispatchGroup		Rf_DispatchGroup
# define DispatchOrEval		Rf_DispatchOrEval
# define dynamicfindVar		Rf_dynamicfindVar
# define EncodeChar             Rf_EncodeChar
# define EncodeRaw              Rf_EncodeRaw
# define EncodeReal2            Rf_EncodeReal2
# define EncodeString           Rf_EncodeString
# define EnsureString 		Rf_EnsureString
<<<<<<< HEAD
# define envlength		Rf_envlength
=======
# define endcontext		Rf_endcontext
>>>>>>> d6867e7e
# define ErrorMessage		Rf_ErrorMessage
# define evalListKeepMissing	Rf_evalListKeepMissing
# define factorsConform		Rf_factorsConform
# define findcontext		Rf_findcontext
# define findVar1		Rf_findVar1
# define FrameClassFix		Rf_FrameClassFix
# define framedepth		Rf_framedepth
# define frameSubscript		Rf_frameSubscript
# define get1index		Rf_get1index
# define GetOptionCutoff       	Rf_GetOptionCutoff
# define getVar			Rf_getVar
# define getVarInFrame		Rf_getVarInFrame
# define InitArithmetic		Rf_InitArithmetic
# define InitConnections	Rf_InitConnections
# define InitEd			Rf_InitEd
# define InitFunctionHashing	Rf_InitFunctionHashing
# define InitGlobalEnv		Rf_InitGlobalEnv
# define InitGraphics		Rf_InitGraphics
# define InitMemory		Rf_InitMemory
# define InitNames		Rf_InitNames
# define InitOptions		Rf_InitOptions
# define InitStringHash		Rf_InitStringHash
# define InitS3DefaultTypes	Rf_InitS3DefaultTypes
# define InitTempDir		Rf_InitTempDir
# define InitTypeTables		Rf_InitTypeTables
# define initStack		Rf_initStack
# define IntegerFromComplex	Rf_IntegerFromComplex
# define IntegerFromLogical	Rf_IntegerFromLogical
# define IntegerFromReal	Rf_IntegerFromReal
# define IntegerFromString	Rf_IntegerFromString
# define internalTypeCheck	Rf_internalTypeCheck
# define isValidName		Rf_isValidName
# define installTrChar		Rf_installTrChar
# define ItemName		Rf_ItemName
# define jump_to_toplevel	Rf_jump_to_toplevel
# define KillAllDevices		Rf_KillAllDevices
# define levelsgets		Rf_levelsgets
# define LogicalFromComplex	Rf_LogicalFromComplex
# define LogicalFromInteger	Rf_LogicalFromInteger
# define LogicalFromReal	Rf_LogicalFromReal
# define LogicalFromString	Rf_LogicalFromString
# define mainloop		Rf_mainloop
# define makeSubscript		Rf_makeSubscript
# define markKnown		Rf_markKnown
# define mat2indsub		Rf_mat2indsub
# define matchArg		Rf_matchArg
# define matchArgExact		Rf_matchArgExact
# define matchArgs		Rf_matchArgs
# define matchPar		Rf_matchPar
# define Mbrtowc		Rf_mbrtowc
# define mbtoucs		Rf_mbtoucs
# define mbcsToUcs2		Rf_mbcsToUcs2
# define memtrace_report	Rf_memtrace_report
# define mkCLOSXP		Rf_mkCLOSXP
# define mkFalse		Rf_mkFalse
# define mkPROMISE		Rf_mkPROMISE
# define mkQUOTE		Rf_mkQUOTE
# define mkTrue			Rf_mkTrue
# define NewEnvironment		Rf_NewEnvironment
# define OneIndex		Rf_OneIndex
# define onintr			Rf_onintr
# define onsigusr1              Rf_onsigusr1
# define onsigusr2              Rf_onsigusr2
# define parse			Rf_parse
# define patchArgsByActuals	Rf_patchArgsByActuals
# define PrintDefaults		Rf_PrintDefaults
# define PrintGreeting		Rf_PrintGreeting
# define PrintValueEnv		Rf_PrintValueEnv
# define PrintValueRec		Rf_PrintValueRec
# define PrintVersion		Rf_PrintVersion
# define PrintVersion_part_1	Rf_PrintVersion_part_1
# define PrintVersionString    	Rf_PrintVersionString
# define PrintWarnings		Rf_PrintWarnings
# define RealFromComplex	Rf_RealFromComplex
# define RealFromInteger	Rf_RealFromInteger
# define RealFromLogical	Rf_RealFromLogical
# define RealFromString		Rf_RealFromString
# define Seql			Rf_Seql
# define sexptype2char		Rf_sexptype2char
# define Scollate		Rf_Scollate
# define sortVector		Rf_sortVector
# define SrcrefPrompt		Rf_SrcrefPrompt
# define ssort			Rf_ssort
# define StringFromComplex	Rf_StringFromComplex
# define StringFromInteger	Rf_StringFromInteger
# define StringFromLogical	Rf_StringFromLogical
# define StringFromReal		Rf_StringFromReal
# define strIsASCII		Rf_strIsASCII
# define strmat2intmat		Rf_strmat2intmat
# define substituteList		Rf_substituteList
# define TimeToSeed		Rf_TimeToSeed
# define tsConform		Rf_tsConform
# define tspgets		Rf_tspgets
# define type2symbol		Rf_type2symbol
# define unbindVar		Rf_unbindVar
# define usemethod		Rf_usemethod
# define ucstomb		Rf_ucstomb
# define ucstoutf8		Rf_ucstoutf8
# define utf8toucs		Rf_utf8toucs
# define utf8towcs		Rf_utf8towcs
# define vectorIndex		Rf_vectorIndex
# define warningcall		Rf_warningcall
# define WarningMessage		Rf_WarningMessage
# define wcstoutf8		Rf_wcstoutf8
# define wtransChar		Rf_wtransChar
#endif /* R_NO_REMAP */

/* Platform Dependent Gui Hooks */

#define	R_CONSOLE	1
#define	R_FILE		2
#define R_TEXT		3

/* The maximum length of input line which will be asked for,
   in bytes, including the terminator */
#define CONSOLE_BUFFER_SIZE 4096
int	R_ReadConsole(const char *, unsigned char *, int, int);
void	R_WriteConsole(const char *, int); /* equivalent to R_WriteConsoleEx(a, b, 0) */
void	R_WriteConsoleEx(const char *, int, int);
void	R_ResetConsole(void);
void	R_FlushConsole(void);
void	R_ClearerrConsole(void);
void	R_Busy(int);
int	R_ShowFiles(int, const char **, const char **, const char *,
		    Rboolean, const char *);
int     R_EditFiles(int, const char **, const char **, const char *);
int	R_ChooseFile(int, char *, int);
char	*R_HomeDir(void);
Rboolean R_FileExists(const char *);
Rboolean R_HiddenFile(const char *);
double	R_FileMtime(const char *);

/* environment cell access */
<<<<<<< HEAD
=======
typedef struct { SEXP cell; } R_varloc_t; /* use struct to prevent casting */
#define R_VARLOC_IS_NULL(loc) ((loc).cell == NULL)
>>>>>>> d6867e7e
R_varloc_t R_findVarLocInFrame(SEXP, SEXP);
SEXP R_GetVarLocValue(R_varloc_t);
SEXP R_GetVarLocSymbol(R_varloc_t);
Rboolean R_GetVarLocMISSING(R_varloc_t);
void R_SetVarLocValue(R_varloc_t, SEXP);

/* deparse option bits: change do_dump if more are added */

#define KEEPINTEGER 		1
#define QUOTEEXPRESSIONS 	2
#define SHOWATTRIBUTES 		4
#define USESOURCE 		8
#define WARNINCOMPLETE 		16
#define DELAYPROMISES 		32
#define KEEPNA			64
#define S_COMPAT       		128
#define HEXNUMERIC             	256
#define DIGITS16             	512
/* common combinations of the above */
#define SIMPLEDEPARSE		0
#define DEFAULTDEPARSE		65 /* KEEPINTEGER | KEEPNA, used for calls */
#define FORSOURCING		95 /* not DELAYPROMISES, used in edit.c */

/* Coercion functions */
int Rf_LogicalFromString(SEXP, int*);
int Rf_IntegerFromString(SEXP, int*);
double Rf_RealFromString(SEXP, int*);
Rcomplex Rf_ComplexFromString(SEXP, int*);
SEXP Rf_StringFromLogical(int, int*);
SEXP Rf_StringFromInteger(int, int*);
SEXP Rf_StringFromReal(double, int*);
SEXP Rf_StringFromComplex(Rcomplex, int*);
SEXP Rf_EnsureString(SEXP);

/* Other Internally Used Functions */

SEXP Rf_allocCharsxp(R_len_t);
SEXP Rf_append(SEXP, SEXP); /* apparently unused now */
R_xlen_t asVecSize(SEXP x);
void Rf_checkArityCall(SEXP, SEXP, SEXP);
void R_check_locale(void);
void Rf_CleanEd(void);
void Rf_copyListMatrix(SEXP, SEXP, Rboolean);
void Rf_copyMostAttribNoTs(SEXP, SEXP);
double Rf_currentTime(void);
void Rf_CustomPrintValue(SEXP, SEXP);
void Rf_DataFrameClass(SEXP);
SEXP Rf_ddfindVar(SEXP, SEXP);
SEXP Rf_deparse1(SEXP,Rboolean,int);
SEXP Rf_deparse1w(SEXP,Rboolean,int);
SEXP Rf_deparse1line(SEXP,Rboolean);
SEXP Rf_deparse1s(SEXP call);
int Rf_DispatchGroup(const char *, SEXP,SEXP,SEXP,SEXP,SEXP*);
SEXP duplicated(SEXP, Rboolean);
R_xlen_t any_duplicated(SEXP, Rboolean);
R_xlen_t any_duplicated3(SEXP, SEXP, Rboolean);
<<<<<<< HEAD
int Rf_envlength(SEXP);
SEXP Rf_evalListKeepMissing(SEXP, SEXP);
int Rf_factorsConform(SEXP, SEXP);
SEXP Rf_findVar1(SEXP, SEXP, SEXPTYPE, int);
void Rf_FrameClassFix(SEXP);
SEXP Rf_frameSubscript(int, SEXP, SEXP);
R_xlen_t Rf_get1index(SEXP, SEXP, R_xlen_t, int, int, SEXP);
int Rf_GetOptionCutoff(void);
SEXP Rf_getVar(SEXP, SEXP);
SEXP Rf_getVarInFrame(SEXP, SEXP);
void Rf_InitArithmetic(void);
void Rf_InitConnections(void);
void Rf_InitEd(void);
void Rf_InitFunctionHashing(void);
void Rf_InitGlobalEnv(void);
=======
SEXP evalList(SEXP, SEXP, SEXP, int);
SEXP evalListKeepMissing(SEXP, SEXP);
int factorsConform(SEXP, SEXP);
void NORET findcontext(int, SEXP, SEXP);
SEXP findVar1(SEXP, SEXP, SEXPTYPE, int);
void FrameClassFix(SEXP);
SEXP frameSubscript(int, SEXP, SEXP);
R_xlen_t get1index(SEXP, SEXP, R_xlen_t, int, int, SEXP);
int GetOptionCutoff(void);
SEXP getVar(SEXP, SEXP);
SEXP getVarInFrame(SEXP, SEXP);
void InitArithmetic(void);
void InitConnections(void);
void InitEd(void);
void InitFunctionHashing(void);
void InitBaseEnv(void);
void InitGlobalEnv(void);
>>>>>>> d6867e7e
Rboolean R_current_trace_state(void);
Rboolean R_current_debug_state(void);
Rboolean R_has_methods(SEXP);
void R_InitialData(void);

#ifdef __cplusplus
}  // extern "C"
std::pair<bool, SEXP> R_possible_dispatch(SEXP, SEXP, SEXP, SEXP, Rboolean);
int Rf_DispatchOrEval(SEXP, SEXP, SEXP, SEXP, SEXP*,
		      CXXR::MissingArgHandling, int);

R_xlen_t get_object_length(CXXR::RObject* object, CXXR::Environment* rho);
extern "C" {
#endif

void Rf_check1arg(SEXP args, SEXP call, const char*);
void Rf_InitGraphics(void);
void Rf_InitMemory(void);
void Rf_InitNames(void);
void Rf_InitOptions(void);
void Rf_InitStringHash(void);
void Init_R_Variables(SEXP);
void Rf_InitTempDir(void);
void Rf_initStack(void);
void Rf_internalTypeCheck(SEXP, SEXP, SEXPTYPE);
void Rf_InitTypeTables(void);
void Rf_InitS3DefaultTypes(void);
Rboolean isMethodsDispatchOn(void);
int Rf_isValidName(const char *);
void Rf_KillAllDevices(void);
SEXP Rf_levelsgets(SEXP, SEXP);
void Rf_mainloop(void);
SEXP Rf_makeSubscript(SEXP, SEXP, R_xlen_t *, SEXP);
SEXP Rf_markKnown(const char *, SEXP);
SEXP Rf_mat2indsub(SEXP, SEXP, SEXP);
SEXP Rf_matchArg(SEXP, SEXP*);
SEXP Rf_matchArgExact(SEXP, SEXP*);
SEXP Rf_matchArgs(SEXP, SEXP, SEXP);
SEXP Rf_matchPar(const char *, SEXP*);
SEXP Rf_mkCLOSXP(SEXP, SEXP, SEXP);
SEXP Rf_mkFalse(void);
SEXP Rf_mkPROMISE(SEXP, SEXP);
SEXP Rf_mkQUOTE(SEXP);
SEXP Rf_mkTrue(void);
SEXP Rf_NewEnvironment(SEXP, SEXP, SEXP);
void Rf_onintr(void);
RETSIGTYPE Rf_onsigusr1(int);
RETSIGTYPE Rf_onsigusr2(int);
R_xlen_t Rf_OneIndex(SEXP, SEXP, R_xlen_t, int, SEXP*, int, SEXP);
SEXP Rf_parse(FILE*, int);
void Rf_PrintDefaults(void);
void Rf_PrintGreeting(void);
void Rf_PrintValueEnv(SEXP, SEXP);
void Rf_PrintValueRec(SEXP, SEXP);
void Rf_PrintVersion(char *, size_t len);
void PrintVersion_part_1(char *, size_t len);
void Rf_PrintVersionString(char *, size_t len);
void Rf_PrintWarnings(void);

void process_site_Renviron(void);
void process_system_Renviron(void);
void process_user_Renviron(void);
void Rcons_vprintf(const char *, va_list);
SEXP R_data_class(SEXP , Rboolean);
SEXP R_data_class2(SEXP);
char *R_LibraryFileName(const char *, char *, size_t);
SEXP R_LoadFromFile(FILE*, int);
SEXP R_NewHashedEnv(SEXP, SEXP);
extern int R_Newhashpjw(const char *);
FILE* R_OpenLibraryFile(const char *);
SEXP R_Primitive(const char *);
void R_RestoreGlobalEnv(void);
void R_RestoreGlobalEnvFromFile(const char *, Rboolean);
void R_SaveGlobalEnv(void);
void R_SaveGlobalEnvToFile(const char *);
void R_SaveToFile(SEXP, FILE*, int);
void R_SaveToFileV(SEXP, FILE*, int, int);
Rboolean R_seemsOldStyleS4Object(SEXP object);
int R_SetOptionWarn(int);
int R_SetOptionWidth(int);
void R_Suicide(const char *);
void R_getProcTime(double *data);
int R_isMissing(SEXP symbol, SEXP rho);
const char *sexptype2char(SEXPTYPE type);
void Rf_sortVector(SEXP, Rboolean);
void Rf_SrcrefPrompt(const char *, SEXP);
#ifdef __cplusplus
void Rf_ssort(CXXR::StringVector*,int);
#endif
SEXP Rf_strmat2intmat(SEXP, SEXP, SEXP);
SEXP Rf_substituteList(SEXP, SEXP);
unsigned int TimeToSeed(void);
Rboolean Rf_tsConform(SEXP,SEXP);
SEXP Rf_tspgets(SEXP, SEXP);
SEXP Rf_type2symbol(SEXPTYPE);
void Rf_unbindVar(SEXP, SEXP);
#ifdef ALLOW_OLD_SAVE
void unmarkPhase(void);
#endif
SEXP R_LookupMethod(SEXP, SEXP, SEXP, SEXP);
int Rf_usemethod(const char *, SEXP, SEXP, SEXP, SEXP, SEXP, SEXP, SEXP*);
SEXP vectorIndex(SEXP, SEXP, int, int, int, SEXP, Rboolean);

/* ../main/bind.c */
SEXP Rf_ItemName(SEXP, R_xlen_t);

/* ../main/errors.c : */
void NORET ErrorMessage(SEXP, int, ...);
void WarningMessage(SEXP, R_WARNING, ...);
SEXP R_GetTraceback(int);

R_size_t R_GetMaxVSize(void);
void R_SetMaxVSize(R_size_t);
R_size_t R_GetMaxNSize(void);
void R_SetMaxNSize(R_size_t);
R_size_t R_Decode2Long(char *p, int *ierr);
void R_SetPPSize(R_size_t);

/* ../main/devices.c, used in memory.c, gnuwin32/extra.c */
#define R_MaxDevices 64

/* ../../main/printutils.c : */
typedef enum {
    Rprt_adj_left = 0,
    Rprt_adj_right = 1,
    Rprt_adj_centre = 2,
    Rprt_adj_none = 3
} Rprt_adj;

int	Rstrlen(SEXP, int);
const char *Rf_EncodeRaw(Rbyte, const char *);
const char *Rf_EncodeString(SEXP, int, int, Rprt_adj);
const char *Rf_EncodeReal2(double, int, int, int);
const char *Rf_EncodeChar(SEXP);


/* main/sort.c */
void orderVector1(int *indx, int n, SEXP key, Rboolean nalast,
		  Rboolean decreasing, SEXP rho);

/* main/subset.c */
SEXP R_subset3_dflt(SEXP, SEXP, SEXP);

/* main/subassign.c */
SEXP R_subassign3_dflt(SEXP, SEXP, SEXP, SEXP);

#include <wchar.h>

/* main/util.c */
void NORET UNIMPLEMENTED_TYPE(const char *s, SEXP x);
void NORET UNIMPLEMENTED_TYPEt(const char *s, SEXPTYPE t);
Rboolean Rf_strIsASCII(const char *str);
int utf8clen(char c);
int Rf_AdobeSymbol2ucs2(int n);
double R_strtod5(const char *str, char **endptr, char dec,
		 Rboolean NA, int exact);

typedef unsigned short ucs2_t;
size_t mbcsToUcs2(const char *in, ucs2_t *out, int nout, int enc);
/* size_t mbcsMblen(char *in);
size_t ucs2ToMbcs(ucs2_t *in, char *out);
size_t ucs2Mblen(ucs2_t *in); */
size_t Rf_utf8toucs(wchar_t *wc, const char *s);
size_t Rf_utf8towcs(wchar_t *wc, const char *s, size_t n);
size_t Rf_ucstomb(char *s, const unsigned int wc);
size_t Rf_ucstoutf8(char *s, const unsigned int wc);
size_t Rf_mbtoucs(unsigned int *wc, const char *s, size_t n);
size_t Rf_wcstoutf8(char *s, const wchar_t *wc, size_t n);

SEXP Rf_installTrChar(SEXP);

const wchar_t *Rf_wtransChar(SEXP x); /* from sysutils.c */

#define mbs_init(x) memset(x, 0, sizeof(mbstate_t))
size_t Rf_mbrtowc(wchar_t *wc, const char *s, size_t n, mbstate_t *ps);
Rboolean mbcsValid(const char *str);
Rboolean utf8Valid(const char *str);
char *Rf_strchr(const char *s, int c);
char *Rf_strrchr(const char *s, int c);

SEXP fixup_NaRm(SEXP args); /* summary.c */
void invalidate_cached_recodings(void);  /* from sysutils.c */
void resetICUcollator(void); /* from util.c */
void dt_invalidate_locale(); /* from Rstrptime.h */
<<<<<<< HEAD
extern int R_OutputCon; /* from connections.c */
=======
int R_OutputCon; /* from connections.c */
>>>>>>> d6867e7e
extern int R_InitReadItemDepth, R_ReadItemDepth; /* from serialize.c */
void get_current_mem(size_t *,size_t *,size_t *); /* from memory.c */
unsigned long get_duplicate_counter(void);  /* from duplicate.c */
void reset_duplicate_counter(void);  /* from duplicate.c */
void BindDomain(char *); /* from main.c */
extern Rboolean LoadInitFile;  /* from startup.c */

// Unix and Windows versions
double R_getClockIncrement(void);
void R_getProcTime(double *data);
void InitDynload(void);
void R_CleanTempDir(void);

#ifdef Win32
void R_fixslash(char *s);
void R_fixbackslash(char *s);
wchar_t *filenameToWchar(const SEXP fn, const Rboolean expand);

#if defined(SUPPORT_UTF8_WIN32)
#define mbrtowc(a,b,c,d) Rmbrtowc(a,b)
#define wcrtomb(a,b,c) Rwcrtomb(a,b)
#define mbstowcs(a,b,c) Rmbstowcs(a,b,c)
#define wcstombs(a,b,c) Rwcstombs(a,b,c)
size_t Rmbrtowc(wchar_t *wc, const char *s);
size_t Rwcrtomb(char *s, const wchar_t wc);
size_t Rmbstowcs(wchar_t *wc, const char *s, size_t n);
size_t Rwcstombs(char *s, const wchar_t *wc, size_t n);
#endif
#endif

FILE *RC_fopen(const SEXP fn, const char *mode, const Rboolean expand);
int Rf_Seql(SEXP a, SEXP b);
int Scollate(SEXP a, SEXP b);

double R_strtod4(const char *str, char **endptr, char dec, Rboolean NA);
double R_strtod(const char *str, char **endptr);
double R_atof(const char *str);

/* unix/sys-std.c, main/options.c */
void set_rl_word_breaks(const char *str);

/* From localecharset.c */
extern const char *locale2charset(const char *);

/* Localization */

#ifndef NO_NLS
# ifdef ENABLE_NLS
#  include <libintl.h>
#  ifdef Win32
#   define _(String) libintl_gettext (String)
#   undef gettext /* needed for graphapp */
#  else
#   define _(String) gettext (String)
#  endif
#  define gettext_noop(String) String
#  define N_(String) gettext_noop (String)
#  else /* not NLS */
#  define _(String) (String)
#  define N_(String) String
#  define ngettext(String, StringP, N) (N > 1 ? StringP: String)
# endif
#endif

/* Macros for suspending interrupts: also in GraphicsDevice.h */
#define BEGIN_SUSPEND_INTERRUPTS do { \
    Rboolean __oldsusp__ = R_interrupts_suspended; \
    R_interrupts_suspended = TRUE;
#define END_SUSPEND_INTERRUPTS R_interrupts_suspended = __oldsusp__; \
    if (R_interrupts_pending && ! R_interrupts_suspended) \
        onintr(); \
} while(0)


/* 
   alloca is neither C99 nor POSIX.

   It might be better to try alloca.h first, see
   https://www.gnu.org/software/autoconf/manual/autoconf-2.60/html_node/Particular-Functions.html
*/
#ifdef __GNUC__
// This covers GNU, Clang and Intel compilers
// The undef is needed in case some other header, e.g. malloc.h, already did this
# undef alloca
# define alloca(x) __builtin_alloca((x))
#else
# ifdef HAVE_ALLOCA_H
// Needed for native compilers on Solaris and AIX
#  include <alloca.h>
# endif
// it might have been defined via some other standard header, e.g. stdlib.h
# if !HAVE_DECL_ALLOCA
#  include <stddef.h> // for size_t
extern void *alloca(size_t);
# endif
#endif

/* Required by C99, but might be slow */
#ifdef HAVE_LONG_DOUBLE
# define LDOUBLE long double
#else
# define LDOUBLE double
#endif

/* int_fast64_t is required by C99/C11
   Alternative would be to use intmax_t.
 */
#ifdef HAVE_INT64_T
# define LONG_INT int64_t
# define LONG_INT_MAX INT64_MAX
#elif defined(HAVE_INT_FAST64_T)
# define LONG_INT int_fast64_t
# define LONG_INT_MAX INT_FAST64_MAX
#endif

// for reproducibility for now: use exp10 or pown later if accurate enough.
#define Rexp10(x) pow(10.0, x)

/*
 * 2007/06/06 arr:
 * Function prototypes that don't appear to be defined anywhere else:
 */

Rboolean R_access_X11(void); /* from src/unix/X11.c */
SEXP R_execMethod(SEXP op, SEXP rho);
double R_getClockIncrement();
SEXP do_gpregexpr(SEXP pat, SEXP vec, int igcase_opt, int useBytes);
SEXP do_pgsub(SEXP pat, SEXP rep, SEXP vec,
	      int global, int igcase_opt, int useBytes);
const wchar_t *wtransChar(SEXP x);

#ifdef __cplusplus
}  /* extern "C" */
#endif
#endif /* DEFN_H_ */
/*
 *- Local Variables:
 *- page-delimiter: "^/\\*---"
 *- End:
 */<|MERGE_RESOLUTION|>--- conflicted
+++ resolved
@@ -24,7 +24,8 @@
  *  https://www.R-project.org/Licenses/
  */
 
-<<<<<<< HEAD
+/* Internal header, not installed */
+
 /** @file Defn.h
  *
  * @brief A ragbag.
@@ -43,9 +44,6 @@
  * <tt>Defn.h</tt>, so that the compiler can detect any inconsistency
  * between the two declarations.
  */
-=======
-/* Internal header, not installed */
->>>>>>> d6867e7e
 
 #ifndef DEFN_H_
 #define DEFN_H_
@@ -271,77 +269,6 @@
 
 #ifdef __cplusplus
 
-<<<<<<< HEAD
-=======
-/* The type of the do_xxxx functions. */
-/* These are the built-in R functions. */
-typedef SEXP (*CCODE)(SEXP, SEXP, SEXP, SEXP);
-
-/* Information for Deparsing Expressions */
-typedef enum {
-    PP_INVALID  =  0,
-    PP_ASSIGN   =  1,
-    PP_ASSIGN2  =  2,
-    PP_BINARY   =  3,
-    PP_BINARY2  =  4,
-    PP_BREAK    =  5,
-    PP_CURLY    =  6,
-    PP_FOR      =  7,
-    PP_FUNCALL  =  8,
-    PP_FUNCTION =  9,
-    PP_IF 	= 10,
-    PP_NEXT 	= 11,
-    PP_PAREN    = 12,
-    PP_RETURN   = 13,
-    PP_SUBASS   = 14,
-    PP_SUBSET   = 15,
-    PP_WHILE 	= 16,
-    PP_UNARY 	= 17,
-    PP_DOLLAR 	= 18,
-    PP_FOREIGN 	= 19,
-    PP_REPEAT 	= 20
-} PPkind;
-
-typedef enum {
-    PREC_FN	 = 0,
-    PREC_EQ	 = 1,
-    PREC_LEFT    = 2,
-    PREC_RIGHT	 = 3,
-    PREC_TILDE	 = 4,
-    PREC_OR	 = 5,
-    PREC_AND	 = 6,
-    PREC_NOT	 = 7,
-    PREC_COMPARE = 8,
-    PREC_SUM	 = 9,
-    PREC_PROD	 = 10,
-    PREC_PERCENT = 11,
-    PREC_COLON	 = 12,
-    PREC_SIGN	 = 13,
-    PREC_POWER	 = 14,
-    PREC_SUBSET  = 15,
-    PREC_DOLLAR	 = 16,
-    PREC_NS	 = 17
-} PPprec;
-
-typedef struct {
-	PPkind kind; 	 /* deparse kind */
-	PPprec precedence; /* operator precedence */
-	unsigned int rightassoc;  /* right associative? */
-} PPinfo;
-
-/* The type definitions for the table of built-in functions. */
-/* This table can be found in ../main/names.c */
-typedef struct {
-    char   *name;    /* print name */
-    CCODE  cfun;     /* c-code address */
-    int	   code;     /* offset within c-code */
-    int	   eval;     /* evaluate args? */
-    int	   arity;    /* function arity */
-    PPinfo gram;     /* pretty-print info */
-} FUNTAB;
-
-#ifdef USE_RINTERNALS
->>>>>>> d6867e7e
 /* There is much more in Rinternals.h, including function versions
  * of the Promise and Hasking groups.
  */
@@ -359,73 +286,10 @@
 
 /* Vector Heap Macros */
 
-<<<<<<< HEAD
 inline size_t BYTE2VEC(int n)
 {
     return (n > 0) ? (std::size_t(n) - 1)/sizeof(VECREC) + 1 : 0;
 }
-=======
-#ifdef R_USE_SIGNALS
-/* Stack entry for pending promises */
-typedef struct RPRSTACK {
-    SEXP promise;
-    struct RPRSTACK *next;
-} RPRSTACK;
-
-/* Evaluation Context Structure */
-typedef struct RCNTXT {
-    struct RCNTXT *nextcontext;	/* The next context up the chain */
-    int callflag;		/* The context "type" */
-    JMP_BUF cjmpbuf;		/* C stack and register information */
-    int cstacktop;		/* Top of the pointer protection stack */
-    int evaldepth;	        /* evaluation depth at inception */
-    SEXP promargs;		/* Promises supplied to closure */
-    SEXP callfun;		/* The closure called */
-    SEXP sysparent;		/* environment the closure was called from */
-    SEXP call;			/* The call that effected this context*/
-    SEXP cloenv;		/* The environment */
-    SEXP conexit;		/* Interpreted "on.exit" code */
-    void (*cend)(void *);	/* C "on.exit" thunk */
-    void *cenddata;		/* data for C "on.exit" thunk */
-    void *vmax;		        /* top of R_alloc stack */
-    int intsusp;                /* interrupts are suspended */
-    int gcenabled;		/* R_GCenabled value */
-    SEXP handlerstack;          /* condition handler stack */
-    SEXP restartstack;          /* stack of available restarts */
-    struct RPRSTACK *prstack;   /* stack of pending promises */
-    R_bcstack_t *nodestack;
-#ifdef BC_INT_STACK
-    IStackval *intstack;
-#endif
-    SEXP srcref;	        /* The source line in effect */
-    int browserfinish;     /* should browser finish this context without stopping */
-    SEXP returnValue;			/* only set during on.exit calls */
-} RCNTXT, *context;
-
-/* The Various Context Types.
-
- * In general the type is a bitwise OR of the values below.
- * Note that CTXT_LOOP is already the or of CTXT_NEXT and CTXT_BREAK.
- * Only functions should have the third bit turned on;
- * this allows us to move up the context stack easily
- * with either RETURN's or GENERIC's or RESTART's.
- * If you add a new context type for functions make sure
- *   CTXT_NEWTYPE & CTXT_FUNCTION > 0
- */
-enum {
-    CTXT_TOPLEVEL = 0,
-    CTXT_NEXT	  = 1,
-    CTXT_BREAK	  = 2,
-    CTXT_LOOP	  = 3,	/* break OR next target */
-    CTXT_FUNCTION = 4,
-    CTXT_CCODE	  = 8,
-    CTXT_RETURN	  = 12,
-    CTXT_BROWSER  = 16,
-    CTXT_GENERIC  = 20,
-    CTXT_RESTART  = 32,
-    CTXT_BUILTIN  = 64  /* used in profiling */
-};
->>>>>>> d6867e7e
 
 inline size_t INT2VEC(int n)
 {
@@ -505,16 +369,7 @@
 LibExtern char *R_Home;		    /* Root of the R tree */
 
 /* Memory Management */
-<<<<<<< HEAD
 extern0 R_size_t R_VSize  INI_as(R_VSIZE);/* Initial size of the heap */
-=======
-extern0 R_size_t R_NSize  INI_as(R_NSIZE);/* Size of cons cell heap */
-extern0 R_size_t R_VSize  INI_as(R_VSIZE);/* Size of the vector heap */
-extern0 int	R_GCEnabled INI_as(1);
-extern0 SEXP	R_NHeap;	    /* Start of the cons cell heap */
-extern0 SEXP	R_FreeSEXP;	    /* Cons cell free list */
-extern0 R_size_t R_Collected;	    /* Number of free cons cells (after gc) */
->>>>>>> d6867e7e
 extern0 int	R_Is_Running;	    /* for Windows memory manager */
 
 /* Evaluation Environment */
@@ -618,9 +473,6 @@
 extern SEXP R_cmpfun(SEXP);
 extern void R_init_jit_enabled(void);
 extern void R_initAsignSymbols(void);
-
-LibExtern SEXP R_CachedScalarReal INI_as(NULL);
-LibExtern SEXP R_CachedScalarInteger INI_as(NULL);
 
 LibExtern int R_num_math_threads INI_as(1);
 LibExtern int R_max_num_math_threads INI_as(1);
@@ -707,11 +559,6 @@
 # define EncodeReal2            Rf_EncodeReal2
 # define EncodeString           Rf_EncodeString
 # define EnsureString 		Rf_EnsureString
-<<<<<<< HEAD
-# define envlength		Rf_envlength
-=======
-# define endcontext		Rf_endcontext
->>>>>>> d6867e7e
 # define ErrorMessage		Rf_ErrorMessage
 # define evalListKeepMissing	Rf_evalListKeepMissing
 # define factorsConform		Rf_factorsConform
@@ -845,11 +692,6 @@
 double	R_FileMtime(const char *);
 
 /* environment cell access */
-<<<<<<< HEAD
-=======
-typedef struct { SEXP cell; } R_varloc_t; /* use struct to prevent casting */
-#define R_VARLOC_IS_NULL(loc) ((loc).cell == NULL)
->>>>>>> d6867e7e
 R_varloc_t R_findVarLocInFrame(SEXP, SEXP);
 SEXP R_GetVarLocValue(R_varloc_t);
 SEXP R_GetVarLocSymbol(R_varloc_t);
@@ -906,8 +748,6 @@
 SEXP duplicated(SEXP, Rboolean);
 R_xlen_t any_duplicated(SEXP, Rboolean);
 R_xlen_t any_duplicated3(SEXP, SEXP, Rboolean);
-<<<<<<< HEAD
-int Rf_envlength(SEXP);
 SEXP Rf_evalListKeepMissing(SEXP, SEXP);
 int Rf_factorsConform(SEXP, SEXP);
 SEXP Rf_findVar1(SEXP, SEXP, SEXPTYPE, int);
@@ -922,25 +762,6 @@
 void Rf_InitEd(void);
 void Rf_InitFunctionHashing(void);
 void Rf_InitGlobalEnv(void);
-=======
-SEXP evalList(SEXP, SEXP, SEXP, int);
-SEXP evalListKeepMissing(SEXP, SEXP);
-int factorsConform(SEXP, SEXP);
-void NORET findcontext(int, SEXP, SEXP);
-SEXP findVar1(SEXP, SEXP, SEXPTYPE, int);
-void FrameClassFix(SEXP);
-SEXP frameSubscript(int, SEXP, SEXP);
-R_xlen_t get1index(SEXP, SEXP, R_xlen_t, int, int, SEXP);
-int GetOptionCutoff(void);
-SEXP getVar(SEXP, SEXP);
-SEXP getVarInFrame(SEXP, SEXP);
-void InitArithmetic(void);
-void InitConnections(void);
-void InitEd(void);
-void InitFunctionHashing(void);
-void InitBaseEnv(void);
-void InitGlobalEnv(void);
->>>>>>> d6867e7e
 Rboolean R_current_trace_state(void);
 Rboolean R_current_debug_state(void);
 Rboolean R_has_methods(SEXP);
@@ -1125,11 +946,7 @@
 void invalidate_cached_recodings(void);  /* from sysutils.c */
 void resetICUcollator(void); /* from util.c */
 void dt_invalidate_locale(); /* from Rstrptime.h */
-<<<<<<< HEAD
 extern int R_OutputCon; /* from connections.c */
-=======
-int R_OutputCon; /* from connections.c */
->>>>>>> d6867e7e
 extern int R_InitReadItemDepth, R_ReadItemDepth; /* from serialize.c */
 void get_current_mem(size_t *,size_t *,size_t *); /* from memory.c */
 unsigned long get_duplicate_counter(void);  /* from duplicate.c */
