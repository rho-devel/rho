/*
 *  R : A Computer Language for Statistical Data Analysis
 *  Copyright (C) 1995, 1996  Robert Gentleman and Ross Ihaka
<<<<<<< HEAD
 *  Copyright (C) 1997--2015  The R Core Team
 *  Copyright (C) 2008-2014  Andrew R. Runnalls.
 *  Copyright (C) 2014 and onwards the CXXR Project Authors.
 *
 *  CXXR is not part of the R project, and bugs and other issues should
 *  not be reported via r-bugs or other R project channels; instead refer
 *  to the CXXR website.
=======
 *  Copyright (C) 1997--2016  The R Core Team
>>>>>>> d6867e7e
 *
 *  This program is free software; you can redistribute it and/or modify
 *  it under the terms of the GNU General Public License as published by
 *  the Free Software Foundation; either version 2 of the License, or
 *  (at your option) any later version.
 *
 *  This program is distributed in the hope that it will be useful,
 *  but WITHOUT ANY WARRANTY; without even the implied warranty of
 *  MERCHANTABILITY or FITNESS FOR A PARTICULAR PURPOSE.  See the
 *  GNU General Public License for more details.
 *
 *  You should have received a copy of the GNU General Public License
 *  along with this program; if not, a copy is available at
 *  https://www.R-project.org/Licenses/
 */

/* Names of  .Internal(.) and .Primitive(.)  R functions
 *
 * Must all return SEXP because of CCODE in Defn.h.
 * do_math*() and do_cmathfuns are in ../main/arithmetic.h
 */

#ifndef R_INTERNAL_H
#define R_INTERNAL_H

#include "R_ext/Error.h"

#ifdef __cplusplus

<<<<<<< HEAD
namespace CXXR {
  class BuiltInFunction;
  class RObject;
  class Expression;
  class Environment;
  class PairList;

  typedef RObject*(quick_builtin)(Expression*,
                                  const BuiltInFunction*,
                                  Environment* env,
                                  RObject* const* args,
                                  int num_args,
                                  const PairList* tags);
}  // namespace CXXR
=======
#if Win32
SEXP do_mkjunction(SEXP, SEXP, SEXP, SEXP);
SEXP do_shellexec(SEXP, SEXP, SEXP, SEXP);
SEXP do_syswhich(SEXP, SEXP, SEXP, SEXP);
SEXP do_tzone_name(SEXP, SEXP, SEXP, SEXP);
#else
SEXP do_X11(SEXP, SEXP, SEXP, SEXP);
#endif
>>>>>>> d6867e7e

/* Function Names */

SEXP do_abbrev(CXXR::Expression* call, const CXXR::BuiltInFunction* op, CXXR::RObject* these_, CXXR::RObject* minlength_, CXXR::RObject* use_classes_);
SEXP do_abs(SEXP, SEXP, SEXP, SEXP); // calls do_cmathfuns
CXXR::quick_builtin do_addCondHands;
SEXP do_address(SEXP, SEXP, SEXP, SEXP);
SEXP do_addRestart(CXXR::Expression* call, const CXXR::BuiltInFunction* op, CXXR::RObject* restart_);
SEXP do_adist(CXXR::Expression* call, const CXXR::BuiltInFunction* op, CXXR::RObject* x_, CXXR::RObject* y_, CXXR::RObject* costs_, CXXR::RObject* counts_, CXXR::RObject* fixed_, CXXR::RObject* partial_, CXXR::RObject* ignore_case_, CXXR::RObject* useBytes_);
CXXR::quick_builtin do_agrep;
SEXP do_allnames(CXXR::Expression* call, const CXXR::BuiltInFunction* op, CXXR::RObject* expr_, CXXR::RObject* functions_, CXXR::RObject* max_names_, CXXR::RObject* unique_);
SEXP do_anyNA(SEXP, SEXP, SEXP, SEXP);
<<<<<<< HEAD
SEXP do_aperm(CXXR::Expression* call, const CXXR::BuiltInFunction* op, CXXR::RObject* a_, CXXR::RObject* perm_, CXXR::RObject* resize_);
CXXR::quick_builtin do_arith;
CXXR::quick_builtin do_aregexec;
SEXP do_args(SEXP, SEXP, SEXP, SEXP); // non-trivial
SEXP do_array(CXXR::Expression* call, const CXXR::BuiltInFunction* op, CXXR::RObject* data_, CXXR::RObject* dim_, CXXR::RObject* dimnames_);
SEXP do_asPOSIXct(CXXR::Expression* call, const CXXR::BuiltInFunction* op, CXXR::RObject* x_, CXXR::RObject* tz_);
SEXP do_asPOSIXlt(CXXR::Expression* call, const CXXR::BuiltInFunction* op, CXXR::RObject* x_, CXXR::RObject* tz_);
SEXP do_ascall(CXXR::Expression* call, const CXXR::BuiltInFunction* op, CXXR::RObject* args);
CXXR::quick_builtin do_as_environment;
CXXR::quick_builtin do_asatomic;
SEXP do_asfunction(CXXR::Expression* call, const CXXR::BuiltInFunction* op, CXXR::RObject* x_, CXXR::RObject* envir_);
SEXP do_assign(CXXR::Expression* call, const CXXR::BuiltInFunction* op, CXXR::RObject* x_, CXXR::RObject* value_, CXXR::RObject* envir_, CXXR::RObject* inherits_);
CXXR::quick_builtin do_asvector;
SEXP do_AT(SEXP call, SEXP op, SEXP args, SEXP env);  // Special
SEXP do_attach(CXXR::Expression* call, const CXXR::BuiltInFunction* op, CXXR::RObject* what_, CXXR::RObject* pos_, CXXR::RObject* name_);
SEXP do_attr(SEXP, SEXP, SEXP, SEXP);  // Calls matchArgs
SEXP do_attrgets(SEXP, SEXP, SEXP, SEXP);  // Calls matchArgs
SEXP do_attributes(CXXR::Expression* call, const CXXR::BuiltInFunction* op, CXXR::RObject* x);
SEXP do_attributesgets(CXXR::Expression* call, const CXXR::BuiltInFunction* op, CXXR::RObject* object, CXXR::RObject* attrs);
SEXP do_backsolve(CXXR::Expression* call, const CXXR::BuiltInFunction* op, CXXR::RObject* r_, CXXR::RObject* x_, CXXR::RObject* k_, CXXR::RObject* upper_tri_, CXXR::RObject* transpose_);
SEXP do_baseenv(CXXR::Expression* call, const CXXR::BuiltInFunction* op);
SEXP do_basename(CXXR::Expression* call, const CXXR::BuiltInFunction* op, CXXR::RObject* path_);
=======
SEXP do_aperm(SEXP, SEXP, SEXP, SEXP);
SEXP do_aregexec(SEXP, SEXP, SEXP, SEXP);
SEXP do_args(SEXP, SEXP, SEXP, SEXP);
SEXP do_arith(SEXP, SEXP, SEXP, SEXP);
SEXP do_array(SEXP, SEXP, SEXP, SEXP);
SEXP do_asPOSIXct(SEXP, SEXP, SEXP, SEXP);
SEXP do_asPOSIXlt(SEXP, SEXP, SEXP, SEXP);
SEXP do_ascall(SEXP, SEXP, SEXP, SEXP);
SEXP do_as_environment(SEXP, SEXP, SEXP, SEXP);
SEXP do_asatomic(SEXP, SEXP, SEXP, SEXP);
SEXP do_asfunction(SEXP, SEXP, SEXP, SEXP);
SEXP do_asmatrixdf(SEXP, SEXP, SEXP, SEXP);
SEXP do_assign(SEXP, SEXP, SEXP, SEXP);
SEXP do_asvector(SEXP, SEXP, SEXP, SEXP);
SEXP do_asCharacterFactor(SEXP, SEXP, SEXP, SEXP);
SEXP do_AT(SEXP call, SEXP op, SEXP args, SEXP env);
SEXP do_attach(SEXP,SEXP,SEXP,SEXP);
SEXP do_attr(SEXP, SEXP, SEXP, SEXP);
SEXP do_attrgets(SEXP, SEXP, SEXP, SEXP);
SEXP do_attributes(SEXP, SEXP, SEXP, SEXP);
SEXP do_attributesgets(SEXP, SEXP, SEXP, SEXP);
SEXP do_backsolve(SEXP, SEXP, SEXP, SEXP);
SEXP do_baseenv(SEXP, SEXP, SEXP, SEXP);
SEXP do_basename(SEXP, SEXP, SEXP, SEXP);
>>>>>>> d6867e7e
SEXP do_bcprofcounts(SEXP, SEXP, SEXP, SEXP);
SEXP do_bcprofstart(SEXP, SEXP, SEXP, SEXP);
SEXP do_bcprofstop(SEXP, SEXP, SEXP, SEXP);
SEXP do_begin(SEXP, SEXP, SEXP, SEXP);  // Special
SEXP do_bincode(CXXR::Expression* call, const CXXR::BuiltInFunction* op, CXXR::RObject* x_, CXXR::RObject* breaks_, CXXR::RObject* right_, CXXR::RObject* include_lowest_);
SEXP do_bind(SEXP, SEXP, SEXP, SEXP);  // Special
SEXP do_bindtextdomain(CXXR::Expression* call, const CXXR::BuiltInFunction* op, CXXR::RObject* domain_, CXXR::RObject* dirname_);
CXXR::quick_builtin do_bitwise;
SEXP do_body(CXXR::Expression* call, const CXXR::BuiltInFunction* op, CXXR::RObject* fun_);
SEXP do_break(SEXP, SEXP, SEXP, SEXP);  // Special
SEXP do_browser(SEXP, SEXP, SEXP, SEXP);  // Calls matchArgs
SEXP do_builtins(CXXR::Expression* call, const CXXR::BuiltInFunction* op, CXXR::RObject* internal_);
SEXP do_c(SEXP, SEXP, SEXP, SEXP);  // Calls do_c_dflt
SEXP do_c_dflt(SEXP, SEXP, SEXP, SEXP); // Tricky
SEXP do_call(SEXP, SEXP, SEXP, SEXP);  // Special
SEXP do_capabilities(CXXR::Expression* call, const CXXR::BuiltInFunction* op);
SEXP do_capabilitiesX11(CXXR::Expression* call, const CXXR::BuiltInFunction* op);
SEXP do_cat(CXXR::Expression* call, const CXXR::BuiltInFunction* op, CXXR::RObject* dots_, CXXR::RObject* file_, CXXR::RObject* sep_, CXXR::RObject* fill_, CXXR::RObject* labels_, CXXR::RObject* append_);
SEXP do_charmatch(CXXR::Expression* call, const CXXR::BuiltInFunction* op, CXXR::RObject* x_, CXXR::RObject* table_, CXXR::RObject* nomatch_);
SEXP do_charToRaw(CXXR::Expression* call, const CXXR::BuiltInFunction* op, CXXR::RObject* x_);
SEXP do_chartr(CXXR::Expression* call, const CXXR::BuiltInFunction* op, CXXR::RObject* old_, CXXR::RObject* new_, CXXR::RObject* x_);
SEXP do_class(CXXR::Expression* call, const CXXR::BuiltInFunction* op, CXXR::RObject* x);
SEXP do_classgets(CXXR::Expression* call, const CXXR::BuiltInFunction* op, CXXR::RObject* object, CXXR::RObject* new_class);
CXXR::quick_builtin do_colon;
SEXP do_colsum(CXXR::Expression* call, const CXXR::BuiltInFunction* op, CXXR::RObject* X_, CXXR::RObject* m_, CXXR::RObject* n_, CXXR::RObject* na_rm_);
SEXP do_commandArgs(CXXR::Expression* call, const CXXR::BuiltInFunction* op);
SEXP do_comment(CXXR::Expression* call, const CXXR::BuiltInFunction* op, CXXR::RObject* x_);
SEXP do_commentgets(CXXR::Expression* call, const CXXR::BuiltInFunction* op, CXXR::RObject* x_, CXXR::RObject* value_);
SEXP do_copyDFattr(CXXR::Expression* call, const CXXR::BuiltInFunction* op, CXXR::RObject* xx_, CXXR::RObject* x_);
SEXP do_crossprod(CXXR::Expression* call, const CXXR::BuiltInFunction* op, CXXR::RObject* x, CXXR::RObject* y);
SEXP do_Cstack_info(CXXR::Expression* call, const CXXR::BuiltInFunction* op);
CXXR::quick_builtin do_cum;
SEXP do_curlDownload(SEXP, SEXP, SEXP, SEXP);
SEXP do_curlGetHeaders(SEXP, SEXP, SEXP, SEXP);
SEXP do_curlVersion(SEXP, SEXP, SEXP, SEXP);
<<<<<<< HEAD
SEXP do_D2POSIXlt(CXXR::Expression* call, const CXXR::BuiltInFunction* op, CXXR::RObject* x_);
SEXP do_date(CXXR::Expression* call, const CXXR::BuiltInFunction* op);
SEXP do_debug(SEXP, SEXP, SEXP, SEXP);  // Tricky.
SEXP do_delayed(CXXR::Expression* call, const CXXR::BuiltInFunction* op, CXXR::RObject* x_, CXXR::RObject* value_, CXXR::RObject* eval_env_, CXXR::RObject* assign_env_);
SEXP do_deparse(CXXR::Expression* call, const CXXR::BuiltInFunction* op, CXXR::RObject* expr_, CXXR::RObject* width_cutoff_, CXXR::RObject* backtick_, CXXR::RObject* control_, CXXR::RObject* nlines_);
SEXP do_detach(CXXR::Expression* call, const CXXR::BuiltInFunction* op, CXXR::RObject* pos_);
SEXP NORET do_dfltStop(CXXR::Expression* call, const CXXR::BuiltInFunction* op, CXXR::RObject* message_, CXXR::RObject* call_);
SEXP do_dfltWarn(CXXR::Expression* call, const CXXR::BuiltInFunction* op, CXXR::RObject* message_, CXXR::RObject* call_);
SEXP do_diag(CXXR::Expression* call, const CXXR::BuiltInFunction* op, CXXR::RObject* x_, CXXR::RObject* nrow_, CXXR::RObject* ncol_);
CXXR::quick_builtin do_dim;
CXXR::quick_builtin do_dimgets;
CXXR::quick_builtin do_dimnames;
CXXR::quick_builtin do_dimnamesgets;
SEXP do_dircreate(CXXR::Expression* call, const CXXR::BuiltInFunction* op, CXXR::RObject* path_, CXXR::RObject* showWarnings_, CXXR::RObject* recursive_, CXXR::RObject* mode_);
=======
SEXP do_D2POSIXlt(SEXP, SEXP, SEXP, SEXP);
SEXP do_date(SEXP, SEXP, SEXP, SEXP);
SEXP do_debug(SEXP, SEXP, SEXP, SEXP);
SEXP do_delayed(SEXP, SEXP, SEXP, SEXP);
SEXP do_deparse(SEXP, SEXP, SEXP, SEXP);
SEXP do_detach(SEXP,SEXP,SEXP,SEXP);
SEXP NORET do_dfltStop(SEXP, SEXP, SEXP, SEXP);
SEXP do_dfltWarn(SEXP, SEXP, SEXP, SEXP);
SEXP do_diag(SEXP, SEXP, SEXP, SEXP);
SEXP do_dim(SEXP, SEXP, SEXP, SEXP);
SEXP do_dimgets(SEXP, SEXP, SEXP, SEXP);
SEXP do_dimnames(SEXP, SEXP, SEXP, SEXP);
SEXP do_dimnamesgets(SEXP, SEXP, SEXP, SEXP);
SEXP do_dircreate(SEXP, SEXP, SEXP, SEXP);
>>>>>>> d6867e7e
SEXP do_direxists(SEXP, SEXP, SEXP, SEXP);
SEXP do_dirname(CXXR::Expression* call, const CXXR::BuiltInFunction* op, CXXR::RObject* path_);
SEXP do_docall(CXXR::Expression* call, const CXXR::BuiltInFunction* op, CXXR::RObject* what_, CXXR::RObject* args_, CXXR::RObject* envir_);
SEXP do_dotcall(SEXP, SEXP, SEXP, SEXP);
SEXP do_dotcallgr(SEXP, SEXP, SEXP, SEXP);
SEXP do_dotCode(SEXP, SEXP, SEXP, SEXP);
SEXP do_dput(CXXR::Expression* call, const CXXR::BuiltInFunction* op, CXXR::RObject* x_, CXXR::RObject* file_, CXXR::RObject* control_);
SEXP do_drop(CXXR::Expression* call, const CXXR::BuiltInFunction* op, CXXR::RObject* x_);
SEXP do_dump(CXXR::Expression* call, const CXXR::BuiltInFunction* op, CXXR::RObject* list_, CXXR::RObject* file_, CXXR::RObject* envir_, CXXR::RObject* opts_, CXXR::RObject* evaluate_);
CXXR::quick_builtin do_duplicated;
SEXP do_dynload(CXXR::Expression* call, const CXXR::BuiltInFunction* op, CXXR::RObject* x_, CXXR::RObject* local_, CXXR::RObject* now_, CXXR::RObject* dots_);
SEXP do_dynunload(CXXR::Expression* call, const CXXR::BuiltInFunction* op, CXXR::RObject* x_);
SEXP do_eapply(SEXP, SEXP, SEXP, SEXP);  // Special
SEXP do_emptyenv(CXXR::Expression* call, const CXXR::BuiltInFunction* op);
SEXP do_encoding(CXXR::Expression* call, const CXXR::BuiltInFunction* op, CXXR::RObject* x_);
SEXP do_encodeString(CXXR::Expression* call, const CXXR::BuiltInFunction* op, CXXR::RObject* x_, CXXR::RObject* width_, CXXR::RObject* quote_, CXXR::RObject* na_encode_, CXXR::RObject* justify_);
SEXP do_enc2(CXXR::Expression* call, const CXXR::BuiltInFunction* op, CXXR::RObject*);
SEXP do_envir(CXXR::Expression* call, const CXXR::BuiltInFunction* op, CXXR::RObject* fun_);
SEXP do_envirgets(CXXR::Expression* call, const CXXR::BuiltInFunction* op, CXXR::RObject* s, CXXR::RObject* env);
SEXP do_envirName(CXXR::Expression* call, const CXXR::BuiltInFunction* op, CXXR::RObject* env_);
SEXP do_env2list(CXXR::Expression* call, const CXXR::BuiltInFunction* op, CXXR::RObject* x_, CXXR::RObject* all_names_, CXXR::RObject* sorted_);
SEXP do_eSoftVersion(SEXP, SEXP, SEXP, SEXP);
SEXP do_External(SEXP, SEXP, SEXP, SEXP);
SEXP do_Externalgr(SEXP, SEXP, SEXP, SEXP);
SEXP do_eval(SEXP, SEXP, SEXP, SEXP);
<<<<<<< HEAD
SEXP do_expression(SEXP, SEXP, SEXP, SEXP);  // Special
SEXP do_fileaccess(CXXR::Expression* call, const CXXR::BuiltInFunction* op, CXXR::RObject* names_, CXXR::RObject* mode_);
SEXP do_fileappend(CXXR::Expression* call, const CXXR::BuiltInFunction* op, CXXR::RObject* file1_, CXXR::RObject* file2_);
SEXP do_filecopy(CXXR::Expression* call, const CXXR::BuiltInFunction* op, CXXR::RObject* from_, CXXR::RObject* to_, CXXR::RObject* overwrite_, CXXR::RObject* recursive_, CXXR::RObject* copy_mode_, CXXR::RObject* copy_date_);
SEXP do_filecreate(CXXR::Expression* call, const CXXR::BuiltInFunction* op, CXXR::RObject* dots_, CXXR::RObject* showWarnings_);
SEXP do_fileexists(CXXR::Expression* call, const CXXR::BuiltInFunction* op, CXXR::RObject* dots_);
SEXP do_fileinfo(CXXR::Expression* call, const CXXR::BuiltInFunction* op, CXXR::RObject* dots_, CXXR::RObject* extra_cols_);
SEXP do_filelink(CXXR::Expression* call, const CXXR::BuiltInFunction* op, CXXR::RObject* from_, CXXR::RObject* to_);
CXXR::quick_builtin do_filepath;
SEXP do_fileremove(CXXR::Expression* call, const CXXR::BuiltInFunction* op, CXXR::RObject* dots_);
SEXP do_filerename(CXXR::Expression* call, const CXXR::BuiltInFunction* op, CXXR::RObject* from_, CXXR::RObject* to_);
SEXP do_fileshow(CXXR::Expression* call, const CXXR::BuiltInFunction* op, CXXR::RObject* files_, CXXR::RObject* header_, CXXR::RObject* title_, CXXR::RObject* delete_file_, CXXR::RObject* pager_);
SEXP do_filesymlink(CXXR::Expression* call, const CXXR::BuiltInFunction* op, CXXR::RObject* from_, CXXR::RObject* to_);
SEXP do_findinterval(CXXR::Expression* call, const CXXR::BuiltInFunction* op, CXXR::RObject* vec_, CXXR::RObject* x_, CXXR::RObject* rightmost_closed_, CXXR::RObject* all_inside_);
SEXP do_first_min(CXXR::Expression* call, const CXXR::BuiltInFunction* op, CXXR::RObject* x_);
SEXP do_flush(CXXR::Expression* call, const CXXR::BuiltInFunction* op, CXXR::RObject* con_);
SEXP do_for(SEXP, SEXP, SEXP, SEXP);  // Special
CXXR::quick_builtin do_format;
CXXR::quick_builtin do_formatC;
SEXP do_formatinfo(CXXR::Expression* call, const CXXR::BuiltInFunction* op, CXXR::RObject* x_, CXXR::RObject* digits_, CXXR::RObject* nsmall_);
SEXP do_formatPOSIXlt(CXXR::Expression* call, const CXXR::BuiltInFunction* op, CXXR::RObject* x_, CXXR::RObject* format_, CXXR::RObject* usetz_);
SEXP do_formals(CXXR::Expression* call, const CXXR::BuiltInFunction* op, CXXR::RObject* fun_);
SEXP do_function(SEXP, SEXP, SEXP, SEXP);  // Special
SEXP do_gc(CXXR::Expression* call, const CXXR::BuiltInFunction* op, CXXR::RObject* verbose_, CXXR::RObject* reset_);
SEXP do_gcinfo(CXXR::Expression* call, const CXXR::BuiltInFunction* op, CXXR::RObject* verbose_);
CXXR::quick_builtin do_gctime;
SEXP do_gctorture(CXXR::Expression* call, const CXXR::BuiltInFunction* op, CXXR::RObject* on_);
SEXP do_gctorture2(CXXR::Expression* call, const CXXR::BuiltInFunction* op, CXXR::RObject* step_, CXXR::RObject* wait_, CXXR::RObject* inhibit_release_);
CXXR::quick_builtin do_get;
SEXP do_getDllTable(CXXR::Expression* call, const CXXR::BuiltInFunction* op);
CXXR::quick_builtin do_getVarsFromFrame;
CXXR::quick_builtin do_getenv;
SEXP do_geterrmessage(CXXR::Expression* call, const CXXR::BuiltInFunction* op);
SEXP do_getlocale(CXXR::Expression* call, const CXXR::BuiltInFunction* op, CXXR::RObject* category_);
SEXP do_getOption(SEXP, SEXP, SEXP, SEXP);
SEXP do_getRegisteredRoutines(CXXR::Expression* call, const CXXR::BuiltInFunction* op, CXXR::RObject* info_);
CXXR::quick_builtin do_getSymbolInfo;
SEXP do_getRestart(CXXR::Expression* call, const CXXR::BuiltInFunction* op, CXXR::RObject* i_);
SEXP do_gettext(CXXR::Expression* call, const CXXR::BuiltInFunction* op, CXXR::RObject* dots_, CXXR::RObject* domain_);
SEXP do_getwd(CXXR::Expression* call, const CXXR::BuiltInFunction* op);
SEXP do_glob(CXXR::Expression* call, const CXXR::BuiltInFunction* op, CXXR::RObject* paths_, CXXR::RObject* dirmark_);
SEXP do_globalenv(CXXR::Expression* call, const CXXR::BuiltInFunction* op);
SEXP do_grep(CXXR::Expression* call, const CXXR::BuiltInFunction* op, CXXR::RObject* pattern_, CXXR::RObject* x_, CXXR::RObject* ignore_case_, CXXR::RObject* value_, CXXR::RObject* perl_, CXXR::RObject* fixed_, CXXR::RObject* useBytes_, CXXR::RObject* invert_);
SEXP do_grepraw(CXXR::Expression* call, const CXXR::BuiltInFunction* op, CXXR::RObject* pattern_, CXXR::RObject* x_, CXXR::RObject* offset_, CXXR::RObject* ignore_case_, CXXR::RObject* fixed_, CXXR::RObject* value_, CXXR::RObject* all_, CXXR::RObject* invert_);
SEXP do_gsub(CXXR::Expression* call, const CXXR::BuiltInFunction* op, CXXR::RObject* pattern_, CXXR::RObject* replacement_, CXXR::RObject* x_, CXXR::RObject* ignore_case_, CXXR::RObject* perl_, CXXR::RObject* fixed_, CXXR::RObject* useBytes_);
SEXP do_iconv(CXXR::Expression* call, const CXXR::BuiltInFunction* op, CXXR::RObject* x_, CXXR::RObject* from_, CXXR::RObject* to_, CXXR::RObject* sub_, CXXR::RObject* mark_, CXXR::RObject* toRaw_);
=======
SEXP do_expression(SEXP, SEXP, SEXP, SEXP);
SEXP do_fileaccess(SEXP, SEXP, SEXP, SEXP);
SEXP do_fileappend(SEXP, SEXP, SEXP, SEXP);
SEXP do_filechoose(SEXP, SEXP, SEXP, SEXP);
SEXP do_filecopy(SEXP, SEXP, SEXP, SEXP);
SEXP do_filecreate(SEXP, SEXP, SEXP, SEXP);
SEXP do_fileexists(SEXP, SEXP, SEXP, SEXP);
SEXP do_fileinfo(SEXP, SEXP, SEXP, SEXP);
SEXP do_filelink(SEXP, SEXP, SEXP, SEXP);
SEXP do_filepath(SEXP, SEXP, SEXP, SEXP);
SEXP do_fileremove(SEXP, SEXP, SEXP, SEXP);
SEXP do_filerename(SEXP, SEXP, SEXP, SEXP);
SEXP do_fileshow(SEXP, SEXP, SEXP, SEXP);
SEXP do_filesymlink(SEXP, SEXP, SEXP, SEXP);
SEXP do_findinterval(SEXP, SEXP, SEXP, SEXP);
SEXP do_first_min(SEXP, SEXP, SEXP, SEXP);
SEXP do_flush(SEXP, SEXP, SEXP, SEXP);
SEXP do_for(SEXP, SEXP, SEXP, SEXP);
SEXP do_forceAndCall(SEXP, SEXP, SEXP, SEXP);
SEXP do_format(SEXP, SEXP, SEXP, SEXP);
SEXP do_formatC(SEXP, SEXP, SEXP, SEXP);
SEXP do_formatinfo(SEXP, SEXP, SEXP, SEXP);
SEXP do_formatPOSIXlt(SEXP, SEXP, SEXP, SEXP);
SEXP do_formals(SEXP, SEXP, SEXP, SEXP);
SEXP do_function(SEXP, SEXP, SEXP, SEXP);
SEXP do_gc(SEXP, SEXP, SEXP, SEXP);
SEXP do_gcinfo(SEXP, SEXP, SEXP, SEXP);
SEXP do_gctime(SEXP, SEXP, SEXP, SEXP);
SEXP do_gctorture(SEXP, SEXP, SEXP, SEXP);
SEXP do_gctorture2(SEXP, SEXP, SEXP, SEXP);
SEXP do_get(SEXP, SEXP, SEXP, SEXP);
SEXP do_getDllTable(SEXP, SEXP, SEXP, SEXP);
SEXP do_getVarsFromFrame(SEXP call, SEXP op, SEXP args, SEXP env);
SEXP do_getenv(SEXP, SEXP, SEXP, SEXP);
SEXP do_geterrmessage(SEXP, SEXP, SEXP, SEXP);
SEXP do_getGraphicsEvent(SEXP, SEXP, SEXP, SEXP);
SEXP do_getGraphicsEventEnv(SEXP, SEXP, SEXP, SEXP);
SEXP do_getlocale(SEXP, SEXP, SEXP, SEXP);
SEXP do_getOption(SEXP, SEXP, SEXP, SEXP);
SEXP do_getRegisteredRoutines(SEXP, SEXP, SEXP, SEXP);
SEXP do_getSymbolInfo(SEXP, SEXP, SEXP, SEXP);
SEXP do_getRestart(SEXP, SEXP, SEXP, SEXP);
SEXP do_gettext(SEXP, SEXP, SEXP, SEXP);
SEXP do_getwd(SEXP, SEXP, SEXP, SEXP);
SEXP do_glob(SEXP, SEXP, SEXP, SEXP);
SEXP do_globalenv(SEXP, SEXP, SEXP, SEXP);
SEXP do_grep(SEXP, SEXP, SEXP, SEXP);
SEXP do_grepraw(SEXP, SEXP, SEXP, SEXP);
SEXP do_gsub(SEXP, SEXP, SEXP, SEXP);
SEXP do_iconv(SEXP, SEXP, SEXP, SEXP);
>>>>>>> d6867e7e
SEXP do_ICUget(SEXP, SEXP, SEXP, SEXP);
SEXP do_ICUset(SEXP, SEXP, SEXP, SEXP);
CXXR::quick_builtin do_identical;
SEXP do_if(SEXP, SEXP, SEXP, SEXP);  // Special
SEXP do_inherits(CXXR::Expression* call, const CXXR::BuiltInFunction* op, CXXR::RObject* x_, CXXR::RObject* what_, CXXR::RObject* which_);
CXXR::quick_builtin do_inspect;
SEXP do_intToUtf8(CXXR::Expression* call, const CXXR::BuiltInFunction* op, CXXR::RObject* x_, CXXR::RObject* multiple_);
SEXP do_interactive(CXXR::Expression* call, const CXXR::BuiltInFunction* op);
SEXP do_internal(SEXP, SEXP, SEXP, SEXP);  // Special
SEXP do_intToBits(CXXR::Expression* call, const CXXR::BuiltInFunction* op, CXXR::RObject* x_);
CXXR::quick_builtin do_invisible;
SEXP NORET do_invokeRestart(CXXR::Expression* call, const CXXR::BuiltInFunction* op, CXXR::RObject* r_, CXXR::RObject* args_);
CXXR::quick_builtin do_is;
SEXP do_isatty(CXXR::Expression* call, const CXXR::BuiltInFunction* op, CXXR::RObject* con_);
CXXR::quick_builtin do_isfinite;
CXXR::quick_builtin do_isinfinite;
SEXP do_islistfactor(CXXR::Expression* call, const CXXR::BuiltInFunction* op, CXXR::RObject* x_, CXXR::RObject* recursive_);
SEXP do_isloaded(SEXP, SEXP, SEXP, SEXP);
CXXR::quick_builtin do_isna;
CXXR::quick_builtin do_isnan;
CXXR::quick_builtin do_isunsorted;
SEXP do_isvector(CXXR::Expression* call, const CXXR::BuiltInFunction* op, CXXR::RObject* x_, CXXR::RObject* mode_);
SEXP do_lapack(SEXP, SEXP, SEXP, SEXP);
SEXP do_lapply(SEXP, SEXP, SEXP, SEXP);  // Special
SEXP do_lazyLoadDBfetch(CXXR::Expression* call, const CXXR::BuiltInFunction* op, CXXR::RObject* key_, CXXR::RObject* file_, CXXR::RObject* compressed_, CXXR::RObject* hook_);
CXXR::quick_builtin do_lazyLoadDBflush;
CXXR::quick_builtin do_lazyLoadDBinsertValue;
CXXR::quick_builtin do_length;
CXXR::quick_builtin do_lengthgets;
CXXR::quick_builtin do_lengths;
CXXR::quick_builtin do_levelsgets;
SEXP do_listdirs(CXXR::Expression* call, const CXXR::BuiltInFunction* op, CXXR::RObject* path_, CXXR::RObject* full_names_, CXXR::RObject* recursive_);
SEXP do_listfiles(CXXR::Expression* call, const CXXR::BuiltInFunction* op, CXXR::RObject* path_, CXXR::RObject* pattern_, CXXR::RObject* all_files_, CXXR::RObject* full_names_, CXXR::RObject* recursive_, CXXR::RObject* ignore_case_, CXXR::RObject* include_dirs_, CXXR::RObject* no_dots_);
SEXP do_list2env(CXXR::Expression* call, const CXXR::BuiltInFunction* op, CXXR::RObject* x_, CXXR::RObject* envir_);
SEXP do_load(CXXR::Expression* call, const CXXR::BuiltInFunction* op, CXXR::RObject* file_, CXXR::RObject* envir_);
SEXP do_loadFromConn2(CXXR::Expression* call, const CXXR::BuiltInFunction* op, CXXR::RObject* con_, CXXR::RObject* envir_, CXXR::RObject* verbose_);
SEXP do_localeconv(CXXR::Expression* call, const CXXR::BuiltInFunction* op);
SEXP do_log(SEXP, SEXP, SEXP, SEXP);  // Special
CXXR::quick_builtin do_log1arg;
CXXR::quick_builtin do_logic;
SEXP do_logic2(SEXP, SEXP, SEXP, SEXP);  // Special
SEXP do_logic3(SEXP, SEXP, SEXP, SEXP);
SEXP do_ls(CXXR::Expression* call, const CXXR::BuiltInFunction* op, CXXR::RObject* envir_, CXXR::RObject* all_names_, CXXR::RObject* sorted_);
SEXP do_l10n_info(CXXR::Expression* call, const CXXR::BuiltInFunction* op);
SEXP do_makelazy(CXXR::Expression* call, const CXXR::BuiltInFunction* op, CXXR::RObject* vars_, CXXR::RObject* vals_, CXXR::RObject* expr_, CXXR::RObject* db_, CXXR::RObject* envir_);
SEXP do_makelist(SEXP, SEXP, SEXP, SEXP);
SEXP do_makenames(CXXR::Expression* call, const CXXR::BuiltInFunction* op, CXXR::RObject* names_, CXXR::RObject* allow__);
SEXP do_makeunique(CXXR::Expression* call, const CXXR::BuiltInFunction* op, CXXR::RObject* names_, CXXR::RObject* sep_);
SEXP do_makevector(CXXR::Expression* call, const CXXR::BuiltInFunction* op, CXXR::RObject* mode_, CXXR::RObject* length_);
CXXR::quick_builtin do_mapply;
CXXR::quick_builtin do_match;
SEXP do_matchcall(SEXP, SEXP, SEXP, SEXP);
SEXP do_matprod(SEXP, SEXP, SEXP, SEXP);
SEXP do_Math2(SEXP, SEXP, SEXP, SEXP);  // Special
CXXR::quick_builtin do_matrix;
SEXP do_maxcol(CXXR::Expression* call, const CXXR::BuiltInFunction* op, CXXR::RObject* m_, CXXR::RObject* ties_method_);
SEXP do_memoryprofile(CXXR::Expression* call, const CXXR::BuiltInFunction* op);
SEXP do_merge(CXXR::Expression* call, const CXXR::BuiltInFunction* op, CXXR::RObject* xinds_, CXXR::RObject* yinds_, CXXR::RObject* all_x_, CXXR::RObject* all_y_);
CXXR::quick_builtin do_mget;
SEXP do_missing(SEXP, SEXP, SEXP, SEXP);  // Special
CXXR::quick_builtin do_names;
CXXR::quick_builtin do_namesgets;
CXXR::quick_builtin do_nargs;
SEXP do_nchar(CXXR::Expression* call, const CXXR::BuiltInFunction* op, CXXR::RObject* x_, CXXR::RObject* type_, CXXR::RObject* allowNA_);
SEXP do_newenv(CXXR::Expression* call, const CXXR::BuiltInFunction* op, CXXR::RObject* hash_, CXXR::RObject* parent_, CXXR::RObject* size_);
SEXP do_nextmethod(SEXP,SEXP,SEXP,SEXP);  // Special
SEXP do_ngettext(CXXR::Expression* call, const CXXR::BuiltInFunction* op, CXXR::RObject* n_, CXXR::RObject* msg1_, CXXR::RObject* msg2_, CXXR::RObject* domain_);
SEXP do_nzchar(CXXR::Expression* call, const CXXR::BuiltInFunction* op, CXXR::RObject* x);
SEXP do_onexit(SEXP, SEXP, SEXP, SEXP);  // Special
SEXP do_options(SEXP, SEXP, SEXP, SEXP);
SEXP do_order(SEXP, SEXP, SEXP, SEXP);
<<<<<<< HEAD
SEXP do_packBits(CXXR::Expression* call, const CXXR::BuiltInFunction* op, CXXR::RObject* x_, CXXR::RObject* type_);
SEXP do_parentenv(CXXR::Expression* call, const CXXR::BuiltInFunction* op, CXXR::RObject* env_);
SEXP do_parentenvgets(CXXR::Expression* call, const CXXR::BuiltInFunction* op, CXXR::RObject* env_, CXXR::RObject* value_);
SEXP do_paren(CXXR::Expression* call, const CXXR::BuiltInFunction* op, CXXR::RObject* x_);
CXXR::quick_builtin do_parentframe;
SEXP do_parse(CXXR::Expression* call, const CXXR::BuiltInFunction* op, CXXR::RObject* file_, CXXR::RObject* n_, CXXR::RObject* text_, CXXR::RObject* prompt_, CXXR::RObject* srcfile_, CXXR::RObject* encoding_);
CXXR::quick_builtin do_paste;
SEXP do_pathexpand(CXXR::Expression* call, const CXXR::BuiltInFunction* op, CXXR::RObject* path_);
=======
SEXP do_packBits(SEXP, SEXP, SEXP, SEXP);
SEXP do_paren(SEXP, SEXP, SEXP, SEXP);
SEXP do_parentenv(SEXP, SEXP, SEXP, SEXP);
SEXP do_parentenvgets(SEXP, SEXP, SEXP, SEXP);
SEXP do_parentframe(SEXP, SEXP, SEXP, SEXP);
SEXP do_parse(SEXP, SEXP, SEXP, SEXP);
SEXP do_paste(SEXP, SEXP, SEXP, SEXP);
SEXP do_pathexpand(SEXP, SEXP, SEXP, SEXP);
>>>>>>> d6867e7e
SEXP do_pcre_config(SEXP, SEXP, SEXP, SEXP);
SEXP do_pmatch(CXXR::Expression* call, const CXXR::BuiltInFunction* op, CXXR::RObject* x_, CXXR::RObject* table_, CXXR::RObject* nomatch_, CXXR::RObject* duplicates_ok_);
CXXR::quick_builtin do_pmin;
SEXP do_pos2env(CXXR::Expression* call, const CXXR::BuiltInFunction* op, CXXR::RObject* pos);
SEXP do_POSIXlt2D(CXXR::Expression* call, const CXXR::BuiltInFunction* op, CXXR::RObject* x_);
CXXR::quick_builtin do_pretty;
SEXP do_primitive(CXXR::Expression* call, const CXXR::BuiltInFunction* op, CXXR::RObject* name_);
CXXR::quick_builtin do_printdefault;
SEXP do_printDeferredWarnings(CXXR::Expression* call, const CXXR::BuiltInFunction* op);
CXXR::quick_builtin do_printfunction;
SEXP do_prmatrix(CXXR::Expression* call, const CXXR::BuiltInFunction* op, CXXR::RObject* x_, CXXR::RObject* rowlab_, CXXR::RObject* collab_, CXXR::RObject* quote_, CXXR::RObject* right_, CXXR::RObject* na_print_);
SEXP do_proctime(CXXR::Expression* call, const CXXR::BuiltInFunction* op);
SEXP do_psort(CXXR::Expression* call, const CXXR::BuiltInFunction* op, CXXR::RObject* x_, CXXR::RObject* partial_);
SEXP do_qsort(CXXR::Expression* call, const CXXR::BuiltInFunction* op, CXXR::RObject* x_, CXXR::RObject* index_return_);
SEXP do_quit(CXXR::Expression* call, const CXXR::BuiltInFunction* op, CXXR::RObject* save_, CXXR::RObject* status_, CXXR::RObject* runLast_);
SEXP do_quote(SEXP, SEXP, SEXP, SEXP);  // Special
SEXP do_radixsort(CXXR::Expression* call, const CXXR::BuiltInFunction* op, CXXR::RObject* x_, CXXR::RObject* na_last_, CXXR::RObject* decreasing_);
SEXP do_range(SEXP, SEXP, SEXP, SEXP);
CXXR::quick_builtin do_rank;
CXXR::quick_builtin do_rapply;
SEXP do_rawShift(CXXR::Expression* call, const CXXR::BuiltInFunction* op, CXXR::RObject* x_, CXXR::RObject* n_);
SEXP do_rawToBits(CXXR::Expression* call, const CXXR::BuiltInFunction* op, CXXR::RObject* x_);
SEXP do_rawToChar(CXXR::Expression* call, const CXXR::BuiltInFunction* op, CXXR::RObject* x_, CXXR::RObject* multiple_);
SEXP do_readDCF(CXXR::Expression* call, const CXXR::BuiltInFunction* op, CXXR::RObject* file_, CXXR::RObject* fields_, CXXR::RObject* keep_white_);
SEXP do_readEnviron(CXXR::Expression* call, const CXXR::BuiltInFunction* op, CXXR::RObject* path_);
SEXP do_readlink(CXXR::Expression* call, const CXXR::BuiltInFunction* op, CXXR::RObject* paths_);
SEXP do_readLines(CXXR::Expression* call, const CXXR::BuiltInFunction* op, CXXR::RObject* con_, CXXR::RObject* n_, CXXR::RObject* ok_, CXXR::RObject* warn_, CXXR::RObject* encoding_, CXXR::RObject* skipNul_);
SEXP do_readln(CXXR::Expression* call, const CXXR::BuiltInFunction* op, CXXR::RObject* prompt_);
SEXP do_recall(SEXP, SEXP, SEXP, SEXP);  // Special
SEXP do_recordGraphics(SEXP, SEXP, SEXP, SEXP);
<<<<<<< HEAD
SEXP do_refcnt(SEXP, SEXP, SEXP, SEXP);
SEXP do_regexec(CXXR::Expression* call, const CXXR::BuiltInFunction* op, CXXR::RObject* pattern_, CXXR::RObject* text_, CXXR::RObject* ignore_case_, CXXR::RObject* fixed_, CXXR::RObject* useBytes_);
SEXP do_regexpr(CXXR::Expression* call, const CXXR::BuiltInFunction* op, CXXR::RObject* pattern_, CXXR::RObject* text_, CXXR::RObject* ignore_case_, CXXR::RObject* perl_, CXXR::RObject* fixed_, CXXR::RObject* useBytes_);
SEXP do_regFinaliz(CXXR::Expression* call, const CXXR::BuiltInFunction* op, CXXR::RObject* e_, CXXR::RObject* f_, CXXR::RObject* onexit_);
CXXR::quick_builtin do_relop;
SEXP do_remove(CXXR::Expression* call, const CXXR::BuiltInFunction* op, CXXR::RObject* list_, CXXR::RObject* envir_, CXXR::RObject* inherits_);
SEXP do_rep(SEXP, SEXP, SEXP, SEXP);  // Special
SEXP do_rep_int(CXXR::Expression* call, const CXXR::BuiltInFunction* op, CXXR::RObject* x_, CXXR::RObject* times_);
SEXP do_rep_len(CXXR::Expression* call, const CXXR::BuiltInFunction* op, CXXR::RObject* x_, CXXR::RObject* length_out_);
SEXP do_repeat(SEXP, SEXP, SEXP, SEXP);  // Special
SEXP do_return(SEXP, SEXP, SEXP, SEXP);  // Special
SEXP do_returnValue(SEXP, SEXP, SEXP, SEXP);
SEXP do_Rhome(CXXR::Expression* call, const CXXR::BuiltInFunction* op);
SEXP do_RNGkind(CXXR::Expression* call, const CXXR::BuiltInFunction* op, CXXR::RObject* kind_, CXXR::RObject* normal_kind_);
CXXR::quick_builtin do_rowsum;
CXXR::quick_builtin do_rowscols;
CXXR::quick_builtin do_S4on;
SEXP do_sample(CXXR::Expression* call, const CXXR::BuiltInFunction* op, CXXR::RObject* x_, CXXR::RObject* size_, CXXR::RObject* replace_, CXXR::RObject* prob_);
SEXP do_sample2(CXXR::Expression* call, const CXXR::BuiltInFunction* op, CXXR::RObject* n_, CXXR::RObject* size_);
SEXP do_save(CXXR::Expression* call, const CXXR::BuiltInFunction* op, CXXR::RObject* list_, CXXR::RObject* file_, CXXR::RObject* ascii_, CXXR::RObject* version_, CXXR::RObject* envir_, CXXR::RObject* eval_promises_);
SEXP do_saveToConn(CXXR::Expression* call, const CXXR::BuiltInFunction* op, CXXR::RObject* list_, CXXR::RObject* con_, CXXR::RObject* ascii_, CXXR::RObject* version_, CXXR::RObject* envir_, CXXR::RObject* eval_promises_);
SEXP do_scan(CXXR::Expression* call, const CXXR::BuiltInFunction* op, CXXR::RObject* file_, CXXR::RObject* what_, CXXR::RObject* nmax_, CXXR::RObject* sep_, CXXR::RObject* dec_, CXXR::RObject* quote_, CXXR::RObject* skip_, CXXR::RObject* nlines_, CXXR::RObject* na_strings_, CXXR::RObject* flush_, CXXR::RObject* fill_, CXXR::RObject* strip_white_, CXXR::RObject* quiet_, CXXR::RObject* blank_lines_skip_, CXXR::RObject* multi_line_, CXXR::RObject* comment_char_, CXXR::RObject* allowEscapes_, CXXR::RObject* encoding_, CXXR::RObject* skipNul_);
SEXP do_search(CXXR::Expression* call, const CXXR::BuiltInFunction* op);
SEXP do_seq(SEXP, SEXP, SEXP, SEXP);
CXXR::quick_builtin do_seq_along;
SEXP do_seq_len(CXXR::Expression* call, const CXXR::BuiltInFunction* op, CXXR::RObject* length);
CXXR::quick_builtin do_serialize;
SEXP do_serializeToConn(CXXR::Expression* call, const CXXR::BuiltInFunction* op, CXXR::RObject* object_, CXXR::RObject* con_, CXXR::RObject* ascii_, CXXR::RObject* version_, CXXR::RObject* refhook_);
SEXP do_set(SEXP, SEXP, SEXP, SEXP);  // Special
SEXP do_setS4Object(CXXR::Expression* call, const CXXR::BuiltInFunction* op, CXXR::RObject* object_, CXXR::RObject* flag_, CXXR::RObject* complete_);
SEXP do_setFileTime(CXXR::Expression* call, const CXXR::BuiltInFunction* op, CXXR::RObject* path_, CXXR::RObject* time_);
SEXP do_setencoding(CXXR::Expression* call, const CXXR::BuiltInFunction* op, CXXR::RObject* x_, CXXR::RObject* value_);
CXXR::quick_builtin do_setenv;
CXXR::quick_builtin do_seterrmessage;
CXXR::quick_builtin do_setmaxnumthreads;
CXXR::quick_builtin do_setnumthreads;
SEXP do_setlocale(CXXR::Expression* call, const CXXR::BuiltInFunction* op, CXXR::RObject* category_, CXXR::RObject* locale_);
SEXP do_setseed (CXXR::Expression* call, const CXXR::BuiltInFunction* op, CXXR::RObject* seed_, CXXR::RObject* kind_, CXXR::RObject* normal_kind_);
SEXP do_setSessionTimeLimit(CXXR::Expression* call, const CXXR::BuiltInFunction* op, CXXR::RObject* cpu_, CXXR::RObject* elapsed_);
SEXP do_setTimeLimit(CXXR::Expression* call, const CXXR::BuiltInFunction* op, CXXR::RObject* cpu_, CXXR::RObject* elapsed_, CXXR::RObject* transient_);
CXXR::quick_builtin do_setwd;
SEXP do_shortRowNames(CXXR::Expression* call, const CXXR::BuiltInFunction* op, CXXR::RObject* x_, CXXR::RObject* type_);
SEXP do_signalCondition(CXXR::Expression* call, const CXXR::BuiltInFunction* op, CXXR::RObject* cond_, CXXR::RObject* message_, CXXR::RObject* call_);
SEXP do_sink(CXXR::Expression* call, const CXXR::BuiltInFunction* op, CXXR::RObject* file_, CXXR::RObject* append_, CXXR::RObject* type_, CXXR::RObject* split_);
SEXP do_sinknumber(CXXR::Expression* call, const CXXR::BuiltInFunction* op, CXXR::RObject* type_);
SEXP do_slotgets(SEXP, SEXP, SEXP, SEXP);  // Special
SEXP do_sort(CXXR::Expression* call, const CXXR::BuiltInFunction* op, CXXR::RObject* x_, CXXR::RObject* decreasing_);
SEXP do_split(CXXR::Expression* call, const CXXR::BuiltInFunction* op, CXXR::RObject* x_, CXXR::RObject* f_);
CXXR::quick_builtin do_sprintf;
CXXR::quick_builtin do_standardGeneric;
SEXP do_stop(SEXP, SEXP, SEXP, SEXP) NORET;
SEXP do_storage_mode(CXXR::Expression* call, const CXXR::BuiltInFunction* op, CXXR::RObject* obj, CXXR::RObject* value);
SEXP do_strsplit(CXXR::Expression* call, const CXXR::BuiltInFunction* op, CXXR::RObject* x_, CXXR::RObject* split_, CXXR::RObject* fixed_, CXXR::RObject* perl_, CXXR::RObject* useBytes_);
SEXP do_strptime(CXXR::Expression* call, const CXXR::BuiltInFunction* op, CXXR::RObject* x_, CXXR::RObject* format_, CXXR::RObject* tz_);
SEXP do_strtrim(CXXR::Expression* call, const CXXR::BuiltInFunction* op, CXXR::RObject* x_, CXXR::RObject* width_);
SEXP do_strtoi(CXXR::Expression* call, const CXXR::BuiltInFunction* op, CXXR::RObject* x_, CXXR::RObject* base_);
SEXP do_syschmod(CXXR::Expression* call, const CXXR::BuiltInFunction* op, CXXR::RObject* paths_, CXXR::RObject* mode_, CXXR::RObject* use_umask_);
SEXP do_sysumask(CXXR::Expression* call, const CXXR::BuiltInFunction* op, CXXR::RObject* mode_);
SEXP do_subassign(SEXP, SEXP, SEXP, SEXP);  // Special
=======
SEXP do_regexec(SEXP, SEXP, SEXP, SEXP);
SEXP do_regexpr(SEXP, SEXP, SEXP, SEXP);
SEXP do_regFinaliz(SEXP, SEXP, SEXP, SEXP);
SEXP do_relop(SEXP, SEXP, SEXP, SEXP);
SEXP do_relop_dflt(SEXP, SEXP, SEXP, SEXP);
SEXP do_remove(SEXP, SEXP, SEXP, SEXP);
SEXP do_rep(SEXP, SEXP, SEXP, SEXP);
SEXP do_rep_int(SEXP, SEXP, SEXP, SEXP);
SEXP do_rep_len(SEXP, SEXP, SEXP, SEXP);
SEXP do_repeat(SEXP, SEXP, SEXP, SEXP);
SEXP do_resetCondHands(SEXP, SEXP, SEXP, SEXP);
SEXP NORET do_return(SEXP, SEXP, SEXP, SEXP);
SEXP do_returnValue(SEXP, SEXP, SEXP, SEXP);
SEXP do_rgb(SEXP, SEXP, SEXP, SEXP);
SEXP do_Rhome(SEXP, SEXP, SEXP, SEXP);
SEXP do_RNGkind(SEXP, SEXP, SEXP, SEXP);
SEXP do_rowsum(SEXP, SEXP, SEXP, SEXP);
SEXP do_rowscols(SEXP, SEXP, SEXP, SEXP);
SEXP do_S4on(SEXP, SEXP, SEXP, SEXP);
SEXP do_sample(SEXP, SEXP, SEXP, SEXP);
SEXP do_sample2(SEXP, SEXP, SEXP, SEXP);
SEXP do_save(SEXP, SEXP, SEXP, SEXP);
SEXP do_saveToConn(SEXP, SEXP, SEXP, SEXP);
SEXP do_saveplot(SEXP, SEXP, SEXP, SEXP);
SEXP do_scan(SEXP, SEXP, SEXP, SEXP);
SEXP do_search(SEXP, SEXP, SEXP, SEXP);
SEXP do_seq(SEXP, SEXP, SEXP, SEXP);
SEXP do_seq_along(SEXP, SEXP, SEXP, SEXP);
SEXP do_seq_len(SEXP, SEXP, SEXP, SEXP);
SEXP do_serialize(SEXP, SEXP, SEXP, SEXP);
SEXP do_serializeToConn(SEXP, SEXP, SEXP, SEXP);
SEXP do_set(SEXP, SEXP, SEXP, SEXP);
SEXP do_setS4Object(SEXP, SEXP, SEXP, SEXP);
SEXP do_setFileTime(SEXP, SEXP, SEXP, SEXP);
SEXP do_setencoding(SEXP, SEXP, SEXP, SEXP);
SEXP do_setenv(SEXP, SEXP, SEXP, SEXP);
SEXP do_seterrmessage(SEXP, SEXP, SEXP, SEXP);
SEXP do_setmaxnumthreads(SEXP, SEXP, SEXP, SEXP);
SEXP do_setnumthreads(SEXP, SEXP, SEXP, SEXP);
SEXP do_setGraphicsEventEnv(SEXP, SEXP, SEXP, SEXP);
SEXP do_setlocale(SEXP, SEXP, SEXP, SEXP);
SEXP do_setseed(SEXP, SEXP, SEXP, SEXP);
SEXP do_setSessionTimeLimit(SEXP, SEXP, SEXP, SEXP);
SEXP do_setTimeLimit(SEXP, SEXP, SEXP, SEXP);
SEXP do_setwd(SEXP, SEXP, SEXP, SEXP);
SEXP do_shortRowNames(SEXP, SEXP, SEXP, SEXP);
SEXP do_signalCondition(SEXP, SEXP, SEXP, SEXP);
SEXP do_sink(SEXP, SEXP, SEXP, SEXP);
SEXP do_sinknumber(SEXP, SEXP, SEXP, SEXP);
SEXP do_sort(SEXP, SEXP, SEXP, SEXP);
SEXP do_split(SEXP, SEXP, SEXP, SEXP);
SEXP do_sprintf(SEXP, SEXP, SEXP, SEXP);
SEXP do_standardGeneric(SEXP, SEXP, SEXP, SEXP);
SEXP do_startsWith(SEXP, SEXP, SEXP, SEXP);
SEXP NORET do_stop(SEXP, SEXP, SEXP, SEXP);
SEXP do_storage_mode(SEXP, SEXP, SEXP, SEXP);
SEXP do_strrep(SEXP, SEXP, SEXP, SEXP);
SEXP do_strsplit(SEXP,SEXP,SEXP,SEXP);
SEXP do_strptime(SEXP,SEXP,SEXP,SEXP);
SEXP do_strtrim(SEXP,SEXP,SEXP,SEXP);
SEXP do_strtoi(SEXP,SEXP,SEXP,SEXP);
SEXP do_syschmod(SEXP,SEXP,SEXP,SEXP);
SEXP do_sysinfo(SEXP,SEXP,SEXP,SEXP);
SEXP do_syssleep(SEXP,SEXP,SEXP,SEXP);
SEXP do_sysumask(SEXP,SEXP,SEXP,SEXP);
SEXP do_subassign(SEXP, SEXP, SEXP, SEXP);
>>>>>>> d6867e7e
SEXP do_subassign_dflt(SEXP, SEXP, SEXP, SEXP);
SEXP do_subassign2(SEXP, SEXP, SEXP, SEXP);  // Special
SEXP do_subassign2_dflt(SEXP, SEXP, SEXP, SEXP);
<<<<<<< HEAD
SEXP do_subassign3(SEXP, SEXP, SEXP, SEXP);  // Special
SEXP do_subset(SEXP, SEXP, SEXP, SEXP);  // Special
=======
SEXP do_subassign3(SEXP, SEXP, SEXP, SEXP);
SEXP do_subset(SEXP, SEXP, SEXP, SEXP);
>>>>>>> d6867e7e
SEXP do_subset_dflt(SEXP, SEXP, SEXP, SEXP);
SEXP do_subset2(SEXP, SEXP, SEXP, SEXP);  // Special
SEXP do_subset2_dflt(SEXP, SEXP, SEXP, SEXP);
<<<<<<< HEAD
SEXP do_subset3(SEXP, SEXP, SEXP, SEXP);  // Special
SEXP do_substitute(SEXP, SEXP, SEXP, SEXP);  // Special
SEXP do_substr(CXXR::Expression* call, const CXXR::BuiltInFunction* op, CXXR::RObject* x_, CXXR::RObject* start_, CXXR::RObject* stop_);
SEXP do_substrgets(CXXR::Expression* call, const CXXR::BuiltInFunction* op, CXXR::RObject* x_, CXXR::RObject* start_, CXXR::RObject* stop_, CXXR::RObject* value_);
=======
SEXP do_subset3(SEXP, SEXP, SEXP, SEXP);
SEXP do_substitute(SEXP, SEXP, SEXP, SEXP);
SEXP do_substr(SEXP,SEXP,SEXP,SEXP);
SEXP do_substrgets(SEXP,SEXP,SEXP,SEXP);
>>>>>>> d6867e7e
SEXP do_summary(SEXP, SEXP, SEXP, SEXP);
SEXP do_switch(SEXP, SEXP, SEXP, SEXP);  // Special
CXXR::quick_builtin do_sys;
SEXP do_sysbrowser(CXXR::Expression* call, const CXXR::BuiltInFunction* op, CXXR::RObject* n_);
SEXP do_sysgetpid(CXXR::Expression* call, const CXXR::BuiltInFunction* op);
SEXP do_systime(CXXR::Expression* call, const CXXR::BuiltInFunction* op);
SEXP do_tabulate(CXXR::Expression* call, const CXXR::BuiltInFunction* op, CXXR::RObject* bin_, CXXR::RObject* nbins_);
SEXP do_tempdir(CXXR::Expression* call, const CXXR::BuiltInFunction* op);
SEXP do_tempfile(CXXR::Expression* call, const CXXR::BuiltInFunction* op, CXXR::RObject* pattern_, CXXR::RObject* tmpdir_, CXXR::RObject* fileext_);
SEXP do_tilde(SEXP, SEXP, SEXP, SEXP);  // Special
SEXP do_tolower(CXXR::Expression* call, const CXXR::BuiltInFunction* op, CXXR::RObject* x_);
SEXP do_topenv(SEXP, SEXP, SEXP, SEXP);
SEXP do_trace(SEXP, SEXP, SEXP, SEXP);
<<<<<<< HEAD
SEXP do_traceOnOff(CXXR::Expression* call, const CXXR::BuiltInFunction* op, CXXR::RObject* on_);
SEXP do_traceback(CXXR::Expression* call, const CXXR::BuiltInFunction* op, CXXR::RObject* x_);
SEXP do_transpose(CXXR::Expression* call, const CXXR::BuiltInFunction* op, CXXR::RObject* x_);
CXXR::quick_builtin do_trunc;
SEXP do_typeof(CXXR::Expression* call, const CXXR::BuiltInFunction* op, CXXR::RObject* x_);
SEXP do_unclass(CXXR::Expression* call, const CXXR::BuiltInFunction* op, CXXR::RObject* object);
SEXP do_unlink(CXXR::Expression* call, const CXXR::BuiltInFunction* op, CXXR::RObject* x_, CXXR::RObject* recursive_, CXXR::RObject* force_);
CXXR::quick_builtin do_unlist;
SEXP do_unserializeFromConn(CXXR::Expression* call, const CXXR::BuiltInFunction* op, CXXR::RObject* con_, CXXR::RObject* refhook_);
SEXP do_unsetenv(CXXR::Expression* call, const CXXR::BuiltInFunction* op, CXXR::RObject* x_);
SEXP do_usemethod(SEXP, SEXP, SEXP, SEXP);  // Special
SEXP do_utf8ToInt(CXXR::Expression* call, const CXXR::BuiltInFunction* op, CXXR::RObject* x_);
SEXP do_vapply(SEXP, SEXP, SEXP, SEXP);  // Special
SEXP do_version(CXXR::Expression* call, const CXXR::BuiltInFunction* op);
=======
SEXP do_traceOnOff(SEXP, SEXP, SEXP, SEXP);
SEXP do_traceback(SEXP, SEXP, SEXP, SEXP);
SEXP do_transpose(SEXP, SEXP, SEXP, SEXP);
SEXP do_trunc(SEXP, SEXP, SEXP, SEXP);
SEXP do_typeof(SEXP, SEXP, SEXP, SEXP);
SEXP do_unclass(SEXP, SEXP, SEXP, SEXP);
SEXP do_unlink(SEXP, SEXP, SEXP, SEXP);
SEXP do_unlist(SEXP, SEXP, SEXP, SEXP);
SEXP do_unserializeFromConn(SEXP, SEXP, SEXP, SEXP);
SEXP do_unsetenv(SEXP, SEXP, SEXP, SEXP);
SEXP NORET do_usemethod(SEXP, SEXP, SEXP, SEXP);
SEXP do_utf8ToInt(SEXP, SEXP, SEXP, SEXP);
SEXP do_validEnc(SEXP, SEXP, SEXP, SEXP);
SEXP do_validUTF8(SEXP, SEXP, SEXP, SEXP);
SEXP do_vapply(SEXP, SEXP, SEXP, SEXP);
SEXP do_version(SEXP, SEXP, SEXP, SEXP);
>>>>>>> d6867e7e
SEXP do_warning(SEXP, SEXP, SEXP, SEXP);
SEXP do_while(SEXP, SEXP, SEXP, SEXP);  // Special
SEXP do_which(CXXR::Expression* call, const CXXR::BuiltInFunction* op, CXXR::RObject* x_);
SEXP do_withVisible(SEXP, SEXP, SEXP, SEXP);  // Special
SEXP do_xtfrm(SEXP, SEXP, SEXP, SEXP);

CXXR::quick_builtin R_do_data_class;
SEXP R_do_set_class(CXXR::Expression* call, const CXXR::BuiltInFunction* op, CXXR::RObject* object, CXXR::RObject* klass);
SEXP R_getS4DataSlot(SEXP obj, SEXPTYPE type);

/* Connections */
<<<<<<< HEAD
SEXP do_stdin(CXXR::Expression* call, const CXXR::BuiltInFunction* op);
SEXP do_stdout(CXXR::Expression* call, const CXXR::BuiltInFunction* op);
SEXP do_stderr(CXXR::Expression* call, const CXXR::BuiltInFunction* op);
SEXP do_writelines(CXXR::Expression* call, const CXXR::BuiltInFunction* op, CXXR::RObject* text_, CXXR::RObject* con_, CXXR::RObject* sep_, CXXR::RObject* useBytes_);
SEXP do_readbin(CXXR::Expression* call, const CXXR::BuiltInFunction* op, CXXR::RObject* con_, CXXR::RObject* what_, CXXR::RObject* n_, CXXR::RObject* size_, CXXR::RObject* signed_, CXXR::RObject* endian_);
SEXP do_writebin(CXXR::Expression* call, const CXXR::BuiltInFunction* op, CXXR::RObject* object_, CXXR::RObject* con_, CXXR::RObject* size_, CXXR::RObject* endian_, CXXR::RObject* useBytes_);
SEXP do_readchar(CXXR::Expression* call, const CXXR::BuiltInFunction* op, CXXR::RObject* con_, CXXR::RObject* nchars_, CXXR::RObject* useBytes_);
SEXP do_writechar(CXXR::Expression* call, const CXXR::BuiltInFunction* op, CXXR::RObject* object_, CXXR::RObject* con_, CXXR::RObject* nchars_, CXXR::RObject* eos_, CXXR::RObject* useBytes_);
SEXP do_open(CXXR::Expression* call, const CXXR::BuiltInFunction* op, CXXR::RObject* con_, CXXR::RObject* open_, CXXR::RObject* blocking_);
SEXP do_isopen(CXXR::Expression* call, const CXXR::BuiltInFunction* op, CXXR::RObject* con_, CXXR::RObject* rw_);
SEXP do_isincomplete(CXXR::Expression* call, const CXXR::BuiltInFunction* op, CXXR::RObject* con_);
SEXP do_isseekable(CXXR::Expression* call, const CXXR::BuiltInFunction* op, CXXR::RObject* con_);
SEXP do_close(CXXR::Expression* call, const CXXR::BuiltInFunction* op, CXXR::RObject* con_, CXXR::RObject* dots_);
SEXP do_fifo(CXXR::Expression* call, const CXXR::BuiltInFunction* op, CXXR::RObject* description_, CXXR::RObject* open_, CXXR::RObject* blocking_, CXXR::RObject* encoding_);
SEXP do_pipe(CXXR::Expression* call, const CXXR::BuiltInFunction* op, CXXR::RObject* description_, CXXR::RObject* open_, CXXR::RObject* encoding_);
CXXR::quick_builtin do_url;
SEXP do_gzfile(CXXR::Expression* call, const CXXR::BuiltInFunction* op, CXXR::RObject* description_, CXXR::RObject* open_, CXXR::RObject* encoding_, CXXR::RObject* compression_);
CXXR::quick_builtin do_unz;
CXXR::quick_builtin do_seek;
SEXP do_truncate(CXXR::Expression* call, const CXXR::BuiltInFunction* op, CXXR::RObject* con_);
SEXP do_pushback(CXXR::Expression* call, const CXXR::BuiltInFunction* op, CXXR::RObject* data_, CXXR::RObject* connection_, CXXR::RObject* newLine_, CXXR::RObject* encoding_);
SEXP do_pushbacklength(CXXR::Expression* call, const CXXR::BuiltInFunction* op, CXXR::RObject* connection_);
SEXP do_clearpushback(CXXR::Expression* call, const CXXR::BuiltInFunction* op, CXXR::RObject* connection_);
CXXR::quick_builtin do_rawconnection;
SEXP do_rawconvalue(CXXR::Expression* call, const CXXR::BuiltInFunction* op, CXXR::RObject* con_);
SEXP do_textconnection(CXXR::Expression* call, const CXXR::BuiltInFunction* op, CXXR::RObject* nm_, CXXR::RObject* object_, CXXR::RObject* open_, CXXR::RObject* env_, CXXR::RObject* type_);
SEXP do_textconvalue(CXXR::Expression* call, const CXXR::BuiltInFunction* op, CXXR::RObject* con_);
SEXP do_getconnection(CXXR::Expression* call, const CXXR::BuiltInFunction* op, CXXR::RObject* what_);
SEXP do_getallconnections(CXXR::Expression* call, const CXXR::BuiltInFunction* op);
SEXP do_sumconnection(CXXR::Expression* call, const CXXR::BuiltInFunction* op, CXXR::RObject* object_);
SEXP do_sockconn(CXXR::Expression* call, const CXXR::BuiltInFunction* op, CXXR::RObject* host_, CXXR::RObject* port_, CXXR::RObject* server_, CXXR::RObject* blocking_, CXXR::RObject* open_, CXXR::RObject* encoding_, CXXR::RObject* timeout_);
SEXP do_sockselect(CXXR::Expression* call, const CXXR::BuiltInFunction* op, CXXR::RObject* socklist_, CXXR::RObject* write_, CXXR::RObject* timeout_);
SEXP do_gzcon(CXXR::Expression* call, const CXXR::BuiltInFunction* op, CXXR::RObject* con_, CXXR::RObject* level_, CXXR::RObject* allowNonCompressed_);
SEXP do_memCompress(CXXR::Expression* call, const CXXR::BuiltInFunction* op, CXXR::RObject* from_, CXXR::RObject* type_);
SEXP do_memDecompress(CXXR::Expression* call, const CXXR::BuiltInFunction* op, CXXR::RObject* from_, CXXR::RObject* type_);

SEXP do_castestfun(SEXP, SEXP, SEXP, SEXP);
SEXP do_hasProvenance(SEXP, SEXP, SEXP, SEXP);
CXXR::quick_builtin do_provCommand;
SEXP do_provenance(SEXP, SEXP, SEXP, SEXP);  // Special
CXXR::quick_builtin do_provenance_graph;
SEXP do_bserialize(SEXP, SEXP, SEXP, SEXP);  // Special
SEXP do_bdeserialize(SEXP, SEXP, SEXP, SEXP);  // Special
=======
SEXP do_stdin(SEXP, SEXP, SEXP, SEXP);
SEXP do_stdout(SEXP, SEXP, SEXP, SEXP);
SEXP do_stderr(SEXP, SEXP, SEXP, SEXP);
SEXP do_writelines(SEXP, SEXP, SEXP, SEXP);
SEXP do_readbin(SEXP, SEXP, SEXP, SEXP);
SEXP do_writebin(SEXP, SEXP, SEXP, SEXP);
SEXP do_readchar(SEXP, SEXP, SEXP, SEXP);
SEXP do_writechar(SEXP, SEXP, SEXP, SEXP);
SEXP do_open(SEXP, SEXP, SEXP, SEXP);
SEXP do_isopen(SEXP, SEXP, SEXP, SEXP);
SEXP do_isincomplete(SEXP, SEXP, SEXP, SEXP);
SEXP do_isseekable(SEXP, SEXP, SEXP, SEXP);
SEXP do_close(SEXP, SEXP, SEXP, SEXP);
SEXP do_fifo(SEXP, SEXP, SEXP, SEXP);
SEXP do_pipe(SEXP, SEXP, SEXP, SEXP);
SEXP do_url(SEXP, SEXP, SEXP, SEXP);
SEXP do_gzfile(SEXP, SEXP, SEXP, SEXP);
SEXP do_unz(SEXP, SEXP, SEXP, SEXP);
SEXP do_seek(SEXP, SEXP, SEXP, SEXP);
SEXP do_truncate(SEXP, SEXP, SEXP, SEXP);
SEXP do_pushback(SEXP, SEXP, SEXP, SEXP);
SEXP do_pushbacklength(SEXP, SEXP, SEXP, SEXP);
SEXP do_clearpushback(SEXP, SEXP, SEXP, SEXP);
SEXP do_rawconnection(SEXP, SEXP, SEXP, SEXP);
SEXP do_rawconvalue(SEXP, SEXP, SEXP, SEXP);
SEXP do_textconnection(SEXP, SEXP, SEXP, SEXP);
SEXP do_textconvalue(SEXP, SEXP, SEXP, SEXP);
SEXP do_getconnection(SEXP, SEXP, SEXP, SEXP);
SEXP do_getallconnections(SEXP, SEXP, SEXP, SEXP);
SEXP do_sumconnection(SEXP, SEXP, SEXP, SEXP);
SEXP do_sockconn(SEXP, SEXP, SEXP, SEXP);
SEXP do_sockselect(SEXP, SEXP, SEXP, SEXP);
SEXP do_gzcon(SEXP, SEXP, SEXP, SEXP);
SEXP do_memCompress(SEXP, SEXP, SEXP, SEXP);
SEXP do_memDecompress(SEXP, SEXP, SEXP, SEXP);
>>>>>>> d6867e7e

SEXP do_lockEnv(CXXR::Expression* call, const CXXR::BuiltInFunction* op, CXXR::RObject* env_, CXXR::RObject* bindings_);
SEXP do_envIsLocked(CXXR::Expression* call, const CXXR::BuiltInFunction* op, CXXR::RObject* env_);
SEXP do_lockBnd(CXXR::Expression* call, const CXXR::BuiltInFunction* op, CXXR::RObject* sym_, CXXR::RObject* env_);
SEXP do_bndIsLocked(CXXR::Expression* call, const CXXR::BuiltInFunction* op, CXXR::RObject* sym_, CXXR::RObject* env_);
SEXP do_mkActiveBnd(CXXR::Expression* call, const CXXR::BuiltInFunction* op, CXXR::RObject* sym_, CXXR::RObject* fun_, CXXR::RObject* env_);
SEXP do_bndIsActive(CXXR::Expression* call, const CXXR::BuiltInFunction* op, CXXR::RObject* sym_, CXXR::RObject* env_);
SEXP do_isNSEnv(CXXR::Expression* call, const CXXR::BuiltInFunction* op, CXXR::RObject* ns_);
SEXP do_regNS(CXXR::Expression* call, const CXXR::BuiltInFunction* op, CXXR::RObject* name_, CXXR::RObject* env_);
SEXP do_unregNS(CXXR::Expression* call, const CXXR::BuiltInFunction* op, CXXR::RObject* nsname_);
SEXP do_getRegNS(CXXR::Expression* call, const CXXR::BuiltInFunction* op, CXXR::RObject* name_);
SEXP do_getNSRegistry(CXXR::Expression* call, const CXXR::BuiltInFunction* op);
SEXP do_importIntoEnv(CXXR::Expression* call, const CXXR::BuiltInFunction* op, CXXR::RObject* impenv_, CXXR::RObject* impnames_, CXXR::RObject* expenv_, CXXR::RObject* expnames_);
SEXP do_envprofile(CXXR::Expression* call, const CXXR::BuiltInFunction* op, CXXR::RObject* env_);

SEXP do_tracemem(CXXR::Expression* call, const CXXR::BuiltInFunction* op, CXXR::RObject* x_);
SEXP do_retracemem(SEXP, SEXP, SEXP, SEXP);
SEXP do_untracemem(CXXR::Expression* call, const CXXR::BuiltInFunction* op, CXXR::RObject* x_);

extern "C" {
#endif  // __cplusplus


#if Win32
SEXP do_mkjunction(SEXP, SEXP, SEXP, SEXP);
SEXP do_shellexec(SEXP, SEXP, SEXP, SEXP);
SEXP do_setInternet2(SEXP, SEXP, SEXP, SEXP);
SEXP do_syswhich(SEXP, SEXP, SEXP, SEXP);
SEXP do_tzone_name(SEXP, SEXP, SEXP, SEXP);
#else
SEXP do_X11(SEXP, SEXP, SEXP, SEXP);
#endif

// Functions that are defined in or called from C.
SEXP do_complex(SEXP, SEXP, SEXP, SEXP);
SEXP do_contourLines(SEXP, SEXP, SEXP, SEXP);
SEXP do_edit(SEXP, SEXP, SEXP, SEXP);
SEXP do_filechoose(SEXP, SEXP, SEXP, SEXP);
SEXP do_getGraphicsEvent(SEXP, SEXP, SEXP, SEXP);
SEXP do_getGraphicsEventEnv(SEXP, SEXP, SEXP, SEXP);
SEXP do_normalizepath(SEXP, SEXP, SEXP, SEXP);
SEXP do_polyroot(SEXP, SEXP, SEXP, SEXP);
SEXP do_saveplot(SEXP, SEXP, SEXP, SEXP);
SEXP do_setGraphicsEventEnv(SEXP, SEXP, SEXP, SEXP);
SEXP do_sysinfo(SEXP,SEXP,SEXP,SEXP);
SEXP do_syssleep(SEXP,SEXP,SEXP,SEXP);
SEXP do_system(SEXP, SEXP, SEXP, SEXP);
SEXP do_getSnapshot(SEXP, SEXP, SEXP, SEXP);
SEXP do_playSnapshot(SEXP, SEXP, SEXP, SEXP);

#ifdef __cplusplus
}  // extern "C"
#endif  // __cplusplus

#endif /* not R_INTERNAL_H */<|MERGE_RESOLUTION|>--- conflicted
+++ resolved
@@ -1,17 +1,13 @@
 /*
  *  R : A Computer Language for Statistical Data Analysis
  *  Copyright (C) 1995, 1996  Robert Gentleman and Ross Ihaka
-<<<<<<< HEAD
- *  Copyright (C) 1997--2015  The R Core Team
+ *  Copyright (C) 1997--2016  The R Core Team
  *  Copyright (C) 2008-2014  Andrew R. Runnalls.
  *  Copyright (C) 2014 and onwards the CXXR Project Authors.
  *
  *  CXXR is not part of the R project, and bugs and other issues should
  *  not be reported via r-bugs or other R project channels; instead refer
  *  to the CXXR website.
-=======
- *  Copyright (C) 1997--2016  The R Core Team
->>>>>>> d6867e7e
  *
  *  This program is free software; you can redistribute it and/or modify
  *  it under the terms of the GNU General Public License as published by
@@ -41,7 +37,6 @@
 
 #ifdef __cplusplus
 
-<<<<<<< HEAD
 namespace CXXR {
   class BuiltInFunction;
   class RObject;
@@ -56,16 +51,6 @@
                                   int num_args,
                                   const PairList* tags);
 }  // namespace CXXR
-=======
-#if Win32
-SEXP do_mkjunction(SEXP, SEXP, SEXP, SEXP);
-SEXP do_shellexec(SEXP, SEXP, SEXP, SEXP);
-SEXP do_syswhich(SEXP, SEXP, SEXP, SEXP);
-SEXP do_tzone_name(SEXP, SEXP, SEXP, SEXP);
-#else
-SEXP do_X11(SEXP, SEXP, SEXP, SEXP);
-#endif
->>>>>>> d6867e7e
 
 /* Function Names */
 
@@ -78,7 +63,6 @@
 CXXR::quick_builtin do_agrep;
 SEXP do_allnames(CXXR::Expression* call, const CXXR::BuiltInFunction* op, CXXR::RObject* expr_, CXXR::RObject* functions_, CXXR::RObject* max_names_, CXXR::RObject* unique_);
 SEXP do_anyNA(SEXP, SEXP, SEXP, SEXP);
-<<<<<<< HEAD
 SEXP do_aperm(CXXR::Expression* call, const CXXR::BuiltInFunction* op, CXXR::RObject* a_, CXXR::RObject* perm_, CXXR::RObject* resize_);
 CXXR::quick_builtin do_arith;
 CXXR::quick_builtin do_aregexec;
@@ -92,6 +76,7 @@
 SEXP do_asfunction(CXXR::Expression* call, const CXXR::BuiltInFunction* op, CXXR::RObject* x_, CXXR::RObject* envir_);
 SEXP do_assign(CXXR::Expression* call, const CXXR::BuiltInFunction* op, CXXR::RObject* x_, CXXR::RObject* value_, CXXR::RObject* envir_, CXXR::RObject* inherits_);
 CXXR::quick_builtin do_asvector;
+SEXP do_asCharacterFactor(SEXP, SEXP, SEXP, SEXP);
 SEXP do_AT(SEXP call, SEXP op, SEXP args, SEXP env);  // Special
 SEXP do_attach(CXXR::Expression* call, const CXXR::BuiltInFunction* op, CXXR::RObject* what_, CXXR::RObject* pos_, CXXR::RObject* name_);
 SEXP do_attr(SEXP, SEXP, SEXP, SEXP);  // Calls matchArgs
@@ -101,32 +86,6 @@
 SEXP do_backsolve(CXXR::Expression* call, const CXXR::BuiltInFunction* op, CXXR::RObject* r_, CXXR::RObject* x_, CXXR::RObject* k_, CXXR::RObject* upper_tri_, CXXR::RObject* transpose_);
 SEXP do_baseenv(CXXR::Expression* call, const CXXR::BuiltInFunction* op);
 SEXP do_basename(CXXR::Expression* call, const CXXR::BuiltInFunction* op, CXXR::RObject* path_);
-=======
-SEXP do_aperm(SEXP, SEXP, SEXP, SEXP);
-SEXP do_aregexec(SEXP, SEXP, SEXP, SEXP);
-SEXP do_args(SEXP, SEXP, SEXP, SEXP);
-SEXP do_arith(SEXP, SEXP, SEXP, SEXP);
-SEXP do_array(SEXP, SEXP, SEXP, SEXP);
-SEXP do_asPOSIXct(SEXP, SEXP, SEXP, SEXP);
-SEXP do_asPOSIXlt(SEXP, SEXP, SEXP, SEXP);
-SEXP do_ascall(SEXP, SEXP, SEXP, SEXP);
-SEXP do_as_environment(SEXP, SEXP, SEXP, SEXP);
-SEXP do_asatomic(SEXP, SEXP, SEXP, SEXP);
-SEXP do_asfunction(SEXP, SEXP, SEXP, SEXP);
-SEXP do_asmatrixdf(SEXP, SEXP, SEXP, SEXP);
-SEXP do_assign(SEXP, SEXP, SEXP, SEXP);
-SEXP do_asvector(SEXP, SEXP, SEXP, SEXP);
-SEXP do_asCharacterFactor(SEXP, SEXP, SEXP, SEXP);
-SEXP do_AT(SEXP call, SEXP op, SEXP args, SEXP env);
-SEXP do_attach(SEXP,SEXP,SEXP,SEXP);
-SEXP do_attr(SEXP, SEXP, SEXP, SEXP);
-SEXP do_attrgets(SEXP, SEXP, SEXP, SEXP);
-SEXP do_attributes(SEXP, SEXP, SEXP, SEXP);
-SEXP do_attributesgets(SEXP, SEXP, SEXP, SEXP);
-SEXP do_backsolve(SEXP, SEXP, SEXP, SEXP);
-SEXP do_baseenv(SEXP, SEXP, SEXP, SEXP);
-SEXP do_basename(SEXP, SEXP, SEXP, SEXP);
->>>>>>> d6867e7e
 SEXP do_bcprofcounts(SEXP, SEXP, SEXP, SEXP);
 SEXP do_bcprofstart(SEXP, SEXP, SEXP, SEXP);
 SEXP do_bcprofstop(SEXP, SEXP, SEXP, SEXP);
@@ -162,7 +121,6 @@
 SEXP do_curlDownload(SEXP, SEXP, SEXP, SEXP);
 SEXP do_curlGetHeaders(SEXP, SEXP, SEXP, SEXP);
 SEXP do_curlVersion(SEXP, SEXP, SEXP, SEXP);
-<<<<<<< HEAD
 SEXP do_D2POSIXlt(CXXR::Expression* call, const CXXR::BuiltInFunction* op, CXXR::RObject* x_);
 SEXP do_date(CXXR::Expression* call, const CXXR::BuiltInFunction* op);
 SEXP do_debug(SEXP, SEXP, SEXP, SEXP);  // Tricky.
@@ -177,22 +135,6 @@
 CXXR::quick_builtin do_dimnames;
 CXXR::quick_builtin do_dimnamesgets;
 SEXP do_dircreate(CXXR::Expression* call, const CXXR::BuiltInFunction* op, CXXR::RObject* path_, CXXR::RObject* showWarnings_, CXXR::RObject* recursive_, CXXR::RObject* mode_);
-=======
-SEXP do_D2POSIXlt(SEXP, SEXP, SEXP, SEXP);
-SEXP do_date(SEXP, SEXP, SEXP, SEXP);
-SEXP do_debug(SEXP, SEXP, SEXP, SEXP);
-SEXP do_delayed(SEXP, SEXP, SEXP, SEXP);
-SEXP do_deparse(SEXP, SEXP, SEXP, SEXP);
-SEXP do_detach(SEXP,SEXP,SEXP,SEXP);
-SEXP NORET do_dfltStop(SEXP, SEXP, SEXP, SEXP);
-SEXP do_dfltWarn(SEXP, SEXP, SEXP, SEXP);
-SEXP do_diag(SEXP, SEXP, SEXP, SEXP);
-SEXP do_dim(SEXP, SEXP, SEXP, SEXP);
-SEXP do_dimgets(SEXP, SEXP, SEXP, SEXP);
-SEXP do_dimnames(SEXP, SEXP, SEXP, SEXP);
-SEXP do_dimnamesgets(SEXP, SEXP, SEXP, SEXP);
-SEXP do_dircreate(SEXP, SEXP, SEXP, SEXP);
->>>>>>> d6867e7e
 SEXP do_direxists(SEXP, SEXP, SEXP, SEXP);
 SEXP do_dirname(CXXR::Expression* call, const CXXR::BuiltInFunction* op, CXXR::RObject* path_);
 SEXP do_docall(CXXR::Expression* call, const CXXR::BuiltInFunction* op, CXXR::RObject* what_, CXXR::RObject* args_, CXXR::RObject* envir_);
@@ -218,7 +160,6 @@
 SEXP do_External(SEXP, SEXP, SEXP, SEXP);
 SEXP do_Externalgr(SEXP, SEXP, SEXP, SEXP);
 SEXP do_eval(SEXP, SEXP, SEXP, SEXP);
-<<<<<<< HEAD
 SEXP do_expression(SEXP, SEXP, SEXP, SEXP);  // Special
 SEXP do_fileaccess(CXXR::Expression* call, const CXXR::BuiltInFunction* op, CXXR::RObject* names_, CXXR::RObject* mode_);
 SEXP do_fileappend(CXXR::Expression* call, const CXXR::BuiltInFunction* op, CXXR::RObject* file1_, CXXR::RObject* file2_);
@@ -232,10 +173,11 @@
 SEXP do_filerename(CXXR::Expression* call, const CXXR::BuiltInFunction* op, CXXR::RObject* from_, CXXR::RObject* to_);
 SEXP do_fileshow(CXXR::Expression* call, const CXXR::BuiltInFunction* op, CXXR::RObject* files_, CXXR::RObject* header_, CXXR::RObject* title_, CXXR::RObject* delete_file_, CXXR::RObject* pager_);
 SEXP do_filesymlink(CXXR::Expression* call, const CXXR::BuiltInFunction* op, CXXR::RObject* from_, CXXR::RObject* to_);
-SEXP do_findinterval(CXXR::Expression* call, const CXXR::BuiltInFunction* op, CXXR::RObject* vec_, CXXR::RObject* x_, CXXR::RObject* rightmost_closed_, CXXR::RObject* all_inside_);
+SEXP do_findinterval(CXXR::Expression* call, const CXXR::BuiltInFunction* op, CXXR::RObject* vec_, CXXR::RObject* x_, CXXR::RObject* rightmost_closed_, CXXR::RObject* all_inside_, CXXR::RObject* left_op_);
 SEXP do_first_min(CXXR::Expression* call, const CXXR::BuiltInFunction* op, CXXR::RObject* x_);
 SEXP do_flush(CXXR::Expression* call, const CXXR::BuiltInFunction* op, CXXR::RObject* con_);
 SEXP do_for(SEXP, SEXP, SEXP, SEXP);  // Special
+SEXP do_forceAndCall(SEXP, SEXP, SEXP, SEXP);
 CXXR::quick_builtin do_format;
 CXXR::quick_builtin do_formatC;
 SEXP do_formatinfo(CXXR::Expression* call, const CXXR::BuiltInFunction* op, CXXR::RObject* x_, CXXR::RObject* digits_, CXXR::RObject* nsmall_);
@@ -265,58 +207,6 @@
 SEXP do_grepraw(CXXR::Expression* call, const CXXR::BuiltInFunction* op, CXXR::RObject* pattern_, CXXR::RObject* x_, CXXR::RObject* offset_, CXXR::RObject* ignore_case_, CXXR::RObject* fixed_, CXXR::RObject* value_, CXXR::RObject* all_, CXXR::RObject* invert_);
 SEXP do_gsub(CXXR::Expression* call, const CXXR::BuiltInFunction* op, CXXR::RObject* pattern_, CXXR::RObject* replacement_, CXXR::RObject* x_, CXXR::RObject* ignore_case_, CXXR::RObject* perl_, CXXR::RObject* fixed_, CXXR::RObject* useBytes_);
 SEXP do_iconv(CXXR::Expression* call, const CXXR::BuiltInFunction* op, CXXR::RObject* x_, CXXR::RObject* from_, CXXR::RObject* to_, CXXR::RObject* sub_, CXXR::RObject* mark_, CXXR::RObject* toRaw_);
-=======
-SEXP do_expression(SEXP, SEXP, SEXP, SEXP);
-SEXP do_fileaccess(SEXP, SEXP, SEXP, SEXP);
-SEXP do_fileappend(SEXP, SEXP, SEXP, SEXP);
-SEXP do_filechoose(SEXP, SEXP, SEXP, SEXP);
-SEXP do_filecopy(SEXP, SEXP, SEXP, SEXP);
-SEXP do_filecreate(SEXP, SEXP, SEXP, SEXP);
-SEXP do_fileexists(SEXP, SEXP, SEXP, SEXP);
-SEXP do_fileinfo(SEXP, SEXP, SEXP, SEXP);
-SEXP do_filelink(SEXP, SEXP, SEXP, SEXP);
-SEXP do_filepath(SEXP, SEXP, SEXP, SEXP);
-SEXP do_fileremove(SEXP, SEXP, SEXP, SEXP);
-SEXP do_filerename(SEXP, SEXP, SEXP, SEXP);
-SEXP do_fileshow(SEXP, SEXP, SEXP, SEXP);
-SEXP do_filesymlink(SEXP, SEXP, SEXP, SEXP);
-SEXP do_findinterval(SEXP, SEXP, SEXP, SEXP);
-SEXP do_first_min(SEXP, SEXP, SEXP, SEXP);
-SEXP do_flush(SEXP, SEXP, SEXP, SEXP);
-SEXP do_for(SEXP, SEXP, SEXP, SEXP);
-SEXP do_forceAndCall(SEXP, SEXP, SEXP, SEXP);
-SEXP do_format(SEXP, SEXP, SEXP, SEXP);
-SEXP do_formatC(SEXP, SEXP, SEXP, SEXP);
-SEXP do_formatinfo(SEXP, SEXP, SEXP, SEXP);
-SEXP do_formatPOSIXlt(SEXP, SEXP, SEXP, SEXP);
-SEXP do_formals(SEXP, SEXP, SEXP, SEXP);
-SEXP do_function(SEXP, SEXP, SEXP, SEXP);
-SEXP do_gc(SEXP, SEXP, SEXP, SEXP);
-SEXP do_gcinfo(SEXP, SEXP, SEXP, SEXP);
-SEXP do_gctime(SEXP, SEXP, SEXP, SEXP);
-SEXP do_gctorture(SEXP, SEXP, SEXP, SEXP);
-SEXP do_gctorture2(SEXP, SEXP, SEXP, SEXP);
-SEXP do_get(SEXP, SEXP, SEXP, SEXP);
-SEXP do_getDllTable(SEXP, SEXP, SEXP, SEXP);
-SEXP do_getVarsFromFrame(SEXP call, SEXP op, SEXP args, SEXP env);
-SEXP do_getenv(SEXP, SEXP, SEXP, SEXP);
-SEXP do_geterrmessage(SEXP, SEXP, SEXP, SEXP);
-SEXP do_getGraphicsEvent(SEXP, SEXP, SEXP, SEXP);
-SEXP do_getGraphicsEventEnv(SEXP, SEXP, SEXP, SEXP);
-SEXP do_getlocale(SEXP, SEXP, SEXP, SEXP);
-SEXP do_getOption(SEXP, SEXP, SEXP, SEXP);
-SEXP do_getRegisteredRoutines(SEXP, SEXP, SEXP, SEXP);
-SEXP do_getSymbolInfo(SEXP, SEXP, SEXP, SEXP);
-SEXP do_getRestart(SEXP, SEXP, SEXP, SEXP);
-SEXP do_gettext(SEXP, SEXP, SEXP, SEXP);
-SEXP do_getwd(SEXP, SEXP, SEXP, SEXP);
-SEXP do_glob(SEXP, SEXP, SEXP, SEXP);
-SEXP do_globalenv(SEXP, SEXP, SEXP, SEXP);
-SEXP do_grep(SEXP, SEXP, SEXP, SEXP);
-SEXP do_grepraw(SEXP, SEXP, SEXP, SEXP);
-SEXP do_gsub(SEXP, SEXP, SEXP, SEXP);
-SEXP do_iconv(SEXP, SEXP, SEXP, SEXP);
->>>>>>> d6867e7e
 SEXP do_ICUget(SEXP, SEXP, SEXP, SEXP);
 SEXP do_ICUset(SEXP, SEXP, SEXP, SEXP);
 CXXR::quick_builtin do_identical;
@@ -380,15 +270,14 @@
 CXXR::quick_builtin do_names;
 CXXR::quick_builtin do_namesgets;
 CXXR::quick_builtin do_nargs;
-SEXP do_nchar(CXXR::Expression* call, const CXXR::BuiltInFunction* op, CXXR::RObject* x_, CXXR::RObject* type_, CXXR::RObject* allowNA_);
+CXXR::quick_builtin do_nchar;
 SEXP do_newenv(CXXR::Expression* call, const CXXR::BuiltInFunction* op, CXXR::RObject* hash_, CXXR::RObject* parent_, CXXR::RObject* size_);
 SEXP do_nextmethod(SEXP,SEXP,SEXP,SEXP);  // Special
 SEXP do_ngettext(CXXR::Expression* call, const CXXR::BuiltInFunction* op, CXXR::RObject* n_, CXXR::RObject* msg1_, CXXR::RObject* msg2_, CXXR::RObject* domain_);
-SEXP do_nzchar(CXXR::Expression* call, const CXXR::BuiltInFunction* op, CXXR::RObject* x);
+CXXR::quick_builtin do_nzchar;
 SEXP do_onexit(SEXP, SEXP, SEXP, SEXP);  // Special
 SEXP do_options(SEXP, SEXP, SEXP, SEXP);
 SEXP do_order(SEXP, SEXP, SEXP, SEXP);
-<<<<<<< HEAD
 SEXP do_packBits(CXXR::Expression* call, const CXXR::BuiltInFunction* op, CXXR::RObject* x_, CXXR::RObject* type_);
 SEXP do_parentenv(CXXR::Expression* call, const CXXR::BuiltInFunction* op, CXXR::RObject* env_);
 SEXP do_parentenvgets(CXXR::Expression* call, const CXXR::BuiltInFunction* op, CXXR::RObject* env_, CXXR::RObject* value_);
@@ -397,16 +286,6 @@
 SEXP do_parse(CXXR::Expression* call, const CXXR::BuiltInFunction* op, CXXR::RObject* file_, CXXR::RObject* n_, CXXR::RObject* text_, CXXR::RObject* prompt_, CXXR::RObject* srcfile_, CXXR::RObject* encoding_);
 CXXR::quick_builtin do_paste;
 SEXP do_pathexpand(CXXR::Expression* call, const CXXR::BuiltInFunction* op, CXXR::RObject* path_);
-=======
-SEXP do_packBits(SEXP, SEXP, SEXP, SEXP);
-SEXP do_paren(SEXP, SEXP, SEXP, SEXP);
-SEXP do_parentenv(SEXP, SEXP, SEXP, SEXP);
-SEXP do_parentenvgets(SEXP, SEXP, SEXP, SEXP);
-SEXP do_parentframe(SEXP, SEXP, SEXP, SEXP);
-SEXP do_parse(SEXP, SEXP, SEXP, SEXP);
-SEXP do_paste(SEXP, SEXP, SEXP, SEXP);
-SEXP do_pathexpand(SEXP, SEXP, SEXP, SEXP);
->>>>>>> d6867e7e
 SEXP do_pcre_config(SEXP, SEXP, SEXP, SEXP);
 SEXP do_pmatch(CXXR::Expression* call, const CXXR::BuiltInFunction* op, CXXR::RObject* x_, CXXR::RObject* table_, CXXR::RObject* nomatch_, CXXR::RObject* duplicates_ok_);
 CXXR::quick_builtin do_pmin;
@@ -423,7 +302,7 @@
 SEXP do_qsort(CXXR::Expression* call, const CXXR::BuiltInFunction* op, CXXR::RObject* x_, CXXR::RObject* index_return_);
 SEXP do_quit(CXXR::Expression* call, const CXXR::BuiltInFunction* op, CXXR::RObject* save_, CXXR::RObject* status_, CXXR::RObject* runLast_);
 SEXP do_quote(SEXP, SEXP, SEXP, SEXP);  // Special
-SEXP do_radixsort(CXXR::Expression* call, const CXXR::BuiltInFunction* op, CXXR::RObject* x_, CXXR::RObject* na_last_, CXXR::RObject* decreasing_);
+extern "C" SEXP do_radixsort(SEXP, SEXP, SEXP, SEXP);
 SEXP do_range(SEXP, SEXP, SEXP, SEXP);
 CXXR::quick_builtin do_rank;
 CXXR::quick_builtin do_rapply;
@@ -437,7 +316,6 @@
 SEXP do_readln(CXXR::Expression* call, const CXXR::BuiltInFunction* op, CXXR::RObject* prompt_);
 SEXP do_recall(SEXP, SEXP, SEXP, SEXP);  // Special
 SEXP do_recordGraphics(SEXP, SEXP, SEXP, SEXP);
-<<<<<<< HEAD
 SEXP do_refcnt(SEXP, SEXP, SEXP, SEXP);
 SEXP do_regexec(CXXR::Expression* call, const CXXR::BuiltInFunction* op, CXXR::RObject* pattern_, CXXR::RObject* text_, CXXR::RObject* ignore_case_, CXXR::RObject* fixed_, CXXR::RObject* useBytes_);
 SEXP do_regexpr(CXXR::Expression* call, const CXXR::BuiltInFunction* op, CXXR::RObject* pattern_, CXXR::RObject* text_, CXXR::RObject* ignore_case_, CXXR::RObject* perl_, CXXR::RObject* fixed_, CXXR::RObject* useBytes_);
@@ -488,8 +366,10 @@
 SEXP do_split(CXXR::Expression* call, const CXXR::BuiltInFunction* op, CXXR::RObject* x_, CXXR::RObject* f_);
 CXXR::quick_builtin do_sprintf;
 CXXR::quick_builtin do_standardGeneric;
+SEXP do_startsWith(SEXP, SEXP, SEXP, SEXP);
 SEXP do_stop(SEXP, SEXP, SEXP, SEXP) NORET;
 SEXP do_storage_mode(CXXR::Expression* call, const CXXR::BuiltInFunction* op, CXXR::RObject* obj, CXXR::RObject* value);
+SEXP do_strrep(SEXP, SEXP, SEXP, SEXP);
 SEXP do_strsplit(CXXR::Expression* call, const CXXR::BuiltInFunction* op, CXXR::RObject* x_, CXXR::RObject* split_, CXXR::RObject* fixed_, CXXR::RObject* perl_, CXXR::RObject* useBytes_);
 SEXP do_strptime(CXXR::Expression* call, const CXXR::BuiltInFunction* op, CXXR::RObject* x_, CXXR::RObject* format_, CXXR::RObject* tz_);
 SEXP do_strtrim(CXXR::Expression* call, const CXXR::BuiltInFunction* op, CXXR::RObject* x_, CXXR::RObject* width_);
@@ -497,98 +377,18 @@
 SEXP do_syschmod(CXXR::Expression* call, const CXXR::BuiltInFunction* op, CXXR::RObject* paths_, CXXR::RObject* mode_, CXXR::RObject* use_umask_);
 SEXP do_sysumask(CXXR::Expression* call, const CXXR::BuiltInFunction* op, CXXR::RObject* mode_);
 SEXP do_subassign(SEXP, SEXP, SEXP, SEXP);  // Special
-=======
-SEXP do_regexec(SEXP, SEXP, SEXP, SEXP);
-SEXP do_regexpr(SEXP, SEXP, SEXP, SEXP);
-SEXP do_regFinaliz(SEXP, SEXP, SEXP, SEXP);
-SEXP do_relop(SEXP, SEXP, SEXP, SEXP);
-SEXP do_relop_dflt(SEXP, SEXP, SEXP, SEXP);
-SEXP do_remove(SEXP, SEXP, SEXP, SEXP);
-SEXP do_rep(SEXP, SEXP, SEXP, SEXP);
-SEXP do_rep_int(SEXP, SEXP, SEXP, SEXP);
-SEXP do_rep_len(SEXP, SEXP, SEXP, SEXP);
-SEXP do_repeat(SEXP, SEXP, SEXP, SEXP);
-SEXP do_resetCondHands(SEXP, SEXP, SEXP, SEXP);
-SEXP NORET do_return(SEXP, SEXP, SEXP, SEXP);
-SEXP do_returnValue(SEXP, SEXP, SEXP, SEXP);
-SEXP do_rgb(SEXP, SEXP, SEXP, SEXP);
-SEXP do_Rhome(SEXP, SEXP, SEXP, SEXP);
-SEXP do_RNGkind(SEXP, SEXP, SEXP, SEXP);
-SEXP do_rowsum(SEXP, SEXP, SEXP, SEXP);
-SEXP do_rowscols(SEXP, SEXP, SEXP, SEXP);
-SEXP do_S4on(SEXP, SEXP, SEXP, SEXP);
-SEXP do_sample(SEXP, SEXP, SEXP, SEXP);
-SEXP do_sample2(SEXP, SEXP, SEXP, SEXP);
-SEXP do_save(SEXP, SEXP, SEXP, SEXP);
-SEXP do_saveToConn(SEXP, SEXP, SEXP, SEXP);
-SEXP do_saveplot(SEXP, SEXP, SEXP, SEXP);
-SEXP do_scan(SEXP, SEXP, SEXP, SEXP);
-SEXP do_search(SEXP, SEXP, SEXP, SEXP);
-SEXP do_seq(SEXP, SEXP, SEXP, SEXP);
-SEXP do_seq_along(SEXP, SEXP, SEXP, SEXP);
-SEXP do_seq_len(SEXP, SEXP, SEXP, SEXP);
-SEXP do_serialize(SEXP, SEXP, SEXP, SEXP);
-SEXP do_serializeToConn(SEXP, SEXP, SEXP, SEXP);
-SEXP do_set(SEXP, SEXP, SEXP, SEXP);
-SEXP do_setS4Object(SEXP, SEXP, SEXP, SEXP);
-SEXP do_setFileTime(SEXP, SEXP, SEXP, SEXP);
-SEXP do_setencoding(SEXP, SEXP, SEXP, SEXP);
-SEXP do_setenv(SEXP, SEXP, SEXP, SEXP);
-SEXP do_seterrmessage(SEXP, SEXP, SEXP, SEXP);
-SEXP do_setmaxnumthreads(SEXP, SEXP, SEXP, SEXP);
-SEXP do_setnumthreads(SEXP, SEXP, SEXP, SEXP);
-SEXP do_setGraphicsEventEnv(SEXP, SEXP, SEXP, SEXP);
-SEXP do_setlocale(SEXP, SEXP, SEXP, SEXP);
-SEXP do_setseed(SEXP, SEXP, SEXP, SEXP);
-SEXP do_setSessionTimeLimit(SEXP, SEXP, SEXP, SEXP);
-SEXP do_setTimeLimit(SEXP, SEXP, SEXP, SEXP);
-SEXP do_setwd(SEXP, SEXP, SEXP, SEXP);
-SEXP do_shortRowNames(SEXP, SEXP, SEXP, SEXP);
-SEXP do_signalCondition(SEXP, SEXP, SEXP, SEXP);
-SEXP do_sink(SEXP, SEXP, SEXP, SEXP);
-SEXP do_sinknumber(SEXP, SEXP, SEXP, SEXP);
-SEXP do_sort(SEXP, SEXP, SEXP, SEXP);
-SEXP do_split(SEXP, SEXP, SEXP, SEXP);
-SEXP do_sprintf(SEXP, SEXP, SEXP, SEXP);
-SEXP do_standardGeneric(SEXP, SEXP, SEXP, SEXP);
-SEXP do_startsWith(SEXP, SEXP, SEXP, SEXP);
-SEXP NORET do_stop(SEXP, SEXP, SEXP, SEXP);
-SEXP do_storage_mode(SEXP, SEXP, SEXP, SEXP);
-SEXP do_strrep(SEXP, SEXP, SEXP, SEXP);
-SEXP do_strsplit(SEXP,SEXP,SEXP,SEXP);
-SEXP do_strptime(SEXP,SEXP,SEXP,SEXP);
-SEXP do_strtrim(SEXP,SEXP,SEXP,SEXP);
-SEXP do_strtoi(SEXP,SEXP,SEXP,SEXP);
-SEXP do_syschmod(SEXP,SEXP,SEXP,SEXP);
-SEXP do_sysinfo(SEXP,SEXP,SEXP,SEXP);
-SEXP do_syssleep(SEXP,SEXP,SEXP,SEXP);
-SEXP do_sysumask(SEXP,SEXP,SEXP,SEXP);
-SEXP do_subassign(SEXP, SEXP, SEXP, SEXP);
->>>>>>> d6867e7e
 SEXP do_subassign_dflt(SEXP, SEXP, SEXP, SEXP);
 SEXP do_subassign2(SEXP, SEXP, SEXP, SEXP);  // Special
 SEXP do_subassign2_dflt(SEXP, SEXP, SEXP, SEXP);
-<<<<<<< HEAD
 SEXP do_subassign3(SEXP, SEXP, SEXP, SEXP);  // Special
 SEXP do_subset(SEXP, SEXP, SEXP, SEXP);  // Special
-=======
-SEXP do_subassign3(SEXP, SEXP, SEXP, SEXP);
-SEXP do_subset(SEXP, SEXP, SEXP, SEXP);
->>>>>>> d6867e7e
 SEXP do_subset_dflt(SEXP, SEXP, SEXP, SEXP);
 SEXP do_subset2(SEXP, SEXP, SEXP, SEXP);  // Special
 SEXP do_subset2_dflt(SEXP, SEXP, SEXP, SEXP);
-<<<<<<< HEAD
 SEXP do_subset3(SEXP, SEXP, SEXP, SEXP);  // Special
 SEXP do_substitute(SEXP, SEXP, SEXP, SEXP);  // Special
 SEXP do_substr(CXXR::Expression* call, const CXXR::BuiltInFunction* op, CXXR::RObject* x_, CXXR::RObject* start_, CXXR::RObject* stop_);
 SEXP do_substrgets(CXXR::Expression* call, const CXXR::BuiltInFunction* op, CXXR::RObject* x_, CXXR::RObject* start_, CXXR::RObject* stop_, CXXR::RObject* value_);
-=======
-SEXP do_subset3(SEXP, SEXP, SEXP, SEXP);
-SEXP do_substitute(SEXP, SEXP, SEXP, SEXP);
-SEXP do_substr(SEXP,SEXP,SEXP,SEXP);
-SEXP do_substrgets(SEXP,SEXP,SEXP,SEXP);
->>>>>>> d6867e7e
 SEXP do_summary(SEXP, SEXP, SEXP, SEXP);
 SEXP do_switch(SEXP, SEXP, SEXP, SEXP);  // Special
 CXXR::quick_builtin do_sys;
@@ -602,7 +402,6 @@
 SEXP do_tolower(CXXR::Expression* call, const CXXR::BuiltInFunction* op, CXXR::RObject* x_);
 SEXP do_topenv(SEXP, SEXP, SEXP, SEXP);
 SEXP do_trace(SEXP, SEXP, SEXP, SEXP);
-<<<<<<< HEAD
 SEXP do_traceOnOff(CXXR::Expression* call, const CXXR::BuiltInFunction* op, CXXR::RObject* on_);
 SEXP do_traceback(CXXR::Expression* call, const CXXR::BuiltInFunction* op, CXXR::RObject* x_);
 SEXP do_transpose(CXXR::Expression* call, const CXXR::BuiltInFunction* op, CXXR::RObject* x_);
@@ -615,26 +414,10 @@
 SEXP do_unsetenv(CXXR::Expression* call, const CXXR::BuiltInFunction* op, CXXR::RObject* x_);
 SEXP do_usemethod(SEXP, SEXP, SEXP, SEXP);  // Special
 SEXP do_utf8ToInt(CXXR::Expression* call, const CXXR::BuiltInFunction* op, CXXR::RObject* x_);
+SEXP do_validEnc(SEXP, SEXP, SEXP, SEXP);
+SEXP do_validUTF8(SEXP, SEXP, SEXP, SEXP);
 SEXP do_vapply(SEXP, SEXP, SEXP, SEXP);  // Special
 SEXP do_version(CXXR::Expression* call, const CXXR::BuiltInFunction* op);
-=======
-SEXP do_traceOnOff(SEXP, SEXP, SEXP, SEXP);
-SEXP do_traceback(SEXP, SEXP, SEXP, SEXP);
-SEXP do_transpose(SEXP, SEXP, SEXP, SEXP);
-SEXP do_trunc(SEXP, SEXP, SEXP, SEXP);
-SEXP do_typeof(SEXP, SEXP, SEXP, SEXP);
-SEXP do_unclass(SEXP, SEXP, SEXP, SEXP);
-SEXP do_unlink(SEXP, SEXP, SEXP, SEXP);
-SEXP do_unlist(SEXP, SEXP, SEXP, SEXP);
-SEXP do_unserializeFromConn(SEXP, SEXP, SEXP, SEXP);
-SEXP do_unsetenv(SEXP, SEXP, SEXP, SEXP);
-SEXP NORET do_usemethod(SEXP, SEXP, SEXP, SEXP);
-SEXP do_utf8ToInt(SEXP, SEXP, SEXP, SEXP);
-SEXP do_validEnc(SEXP, SEXP, SEXP, SEXP);
-SEXP do_validUTF8(SEXP, SEXP, SEXP, SEXP);
-SEXP do_vapply(SEXP, SEXP, SEXP, SEXP);
-SEXP do_version(SEXP, SEXP, SEXP, SEXP);
->>>>>>> d6867e7e
 SEXP do_warning(SEXP, SEXP, SEXP, SEXP);
 SEXP do_while(SEXP, SEXP, SEXP, SEXP);  // Special
 SEXP do_which(CXXR::Expression* call, const CXXR::BuiltInFunction* op, CXXR::RObject* x_);
@@ -646,7 +429,6 @@
 SEXP R_getS4DataSlot(SEXP obj, SEXPTYPE type);
 
 /* Connections */
-<<<<<<< HEAD
 SEXP do_stdin(CXXR::Expression* call, const CXXR::BuiltInFunction* op);
 SEXP do_stdout(CXXR::Expression* call, const CXXR::BuiltInFunction* op);
 SEXP do_stderr(CXXR::Expression* call, const CXXR::BuiltInFunction* op);
@@ -690,43 +472,6 @@
 CXXR::quick_builtin do_provenance_graph;
 SEXP do_bserialize(SEXP, SEXP, SEXP, SEXP);  // Special
 SEXP do_bdeserialize(SEXP, SEXP, SEXP, SEXP);  // Special
-=======
-SEXP do_stdin(SEXP, SEXP, SEXP, SEXP);
-SEXP do_stdout(SEXP, SEXP, SEXP, SEXP);
-SEXP do_stderr(SEXP, SEXP, SEXP, SEXP);
-SEXP do_writelines(SEXP, SEXP, SEXP, SEXP);
-SEXP do_readbin(SEXP, SEXP, SEXP, SEXP);
-SEXP do_writebin(SEXP, SEXP, SEXP, SEXP);
-SEXP do_readchar(SEXP, SEXP, SEXP, SEXP);
-SEXP do_writechar(SEXP, SEXP, SEXP, SEXP);
-SEXP do_open(SEXP, SEXP, SEXP, SEXP);
-SEXP do_isopen(SEXP, SEXP, SEXP, SEXP);
-SEXP do_isincomplete(SEXP, SEXP, SEXP, SEXP);
-SEXP do_isseekable(SEXP, SEXP, SEXP, SEXP);
-SEXP do_close(SEXP, SEXP, SEXP, SEXP);
-SEXP do_fifo(SEXP, SEXP, SEXP, SEXP);
-SEXP do_pipe(SEXP, SEXP, SEXP, SEXP);
-SEXP do_url(SEXP, SEXP, SEXP, SEXP);
-SEXP do_gzfile(SEXP, SEXP, SEXP, SEXP);
-SEXP do_unz(SEXP, SEXP, SEXP, SEXP);
-SEXP do_seek(SEXP, SEXP, SEXP, SEXP);
-SEXP do_truncate(SEXP, SEXP, SEXP, SEXP);
-SEXP do_pushback(SEXP, SEXP, SEXP, SEXP);
-SEXP do_pushbacklength(SEXP, SEXP, SEXP, SEXP);
-SEXP do_clearpushback(SEXP, SEXP, SEXP, SEXP);
-SEXP do_rawconnection(SEXP, SEXP, SEXP, SEXP);
-SEXP do_rawconvalue(SEXP, SEXP, SEXP, SEXP);
-SEXP do_textconnection(SEXP, SEXP, SEXP, SEXP);
-SEXP do_textconvalue(SEXP, SEXP, SEXP, SEXP);
-SEXP do_getconnection(SEXP, SEXP, SEXP, SEXP);
-SEXP do_getallconnections(SEXP, SEXP, SEXP, SEXP);
-SEXP do_sumconnection(SEXP, SEXP, SEXP, SEXP);
-SEXP do_sockconn(SEXP, SEXP, SEXP, SEXP);
-SEXP do_sockselect(SEXP, SEXP, SEXP, SEXP);
-SEXP do_gzcon(SEXP, SEXP, SEXP, SEXP);
-SEXP do_memCompress(SEXP, SEXP, SEXP, SEXP);
-SEXP do_memDecompress(SEXP, SEXP, SEXP, SEXP);
->>>>>>> d6867e7e
 
 SEXP do_lockEnv(CXXR::Expression* call, const CXXR::BuiltInFunction* op, CXXR::RObject* env_, CXXR::RObject* bindings_);
 SEXP do_envIsLocked(CXXR::Expression* call, const CXXR::BuiltInFunction* op, CXXR::RObject* env_);
@@ -753,7 +498,6 @@
 #if Win32
 SEXP do_mkjunction(SEXP, SEXP, SEXP, SEXP);
 SEXP do_shellexec(SEXP, SEXP, SEXP, SEXP);
-SEXP do_setInternet2(SEXP, SEXP, SEXP, SEXP);
 SEXP do_syswhich(SEXP, SEXP, SEXP, SEXP);
 SEXP do_tzone_name(SEXP, SEXP, SEXP, SEXP);
 #else
