--- conflicted
+++ resolved
@@ -29,11 +29,7 @@
   The timings are rounded up by the sampling interval for timing
   processes, and so are likely to be over-estimates.
   
-<<<<<<< HEAD
-  It is a \link{primitive} and so ignores any argument name.
-=======
   It is a \link{primitive}.
->>>>>>> e3ceeaa2
 }
 \seealso{\code{\link{gc}},
   \code{\link{proc.time}} for the timings for the session.}
