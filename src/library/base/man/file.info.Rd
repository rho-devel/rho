--- conflicted
+++ resolved
@@ -1,10 +1,6 @@
 % File src/library/base/man/file.info.Rd
 % Part of the R package, http://www.R-project.org
-<<<<<<< HEAD
-% Copyright 1995-2009 R Core Development Team
-=======
 % Copyright 1995-2011 R Core Development Team
->>>>>>> e3ceeaa2
 % Distributed under GPL 2 or later
 
 \name{file.info}
@@ -22,13 +18,9 @@
     is done: see \code{\link{path.expand}}.}
 }
 \details{
-<<<<<<< HEAD
-  The file paths are tilde-expanded: see \code{\link{path.expand}}.
-=======
   What constitutes a \sQuote{file} is OS-dependent but includes
   directories.  (However, directory names must not include a trailing
   backslash or slash on Windows.)
->>>>>>> e3ceeaa2
 
   The file \sQuote{mode} follows POSIX conventions, giving three octal
   digits summarizing the permissions for the file owner, the owner's
@@ -76,20 +68,12 @@
   Entries for non-existent or non-readable files will be \code{NA}.
 #ifdef unix
   The \code{uid}, \code{gid}, \code{uname} and \code{grname} columns
-<<<<<<< HEAD
-  may not be supplied on a non-POSIX Unix-alike system.
-=======
   may not be supplied on a non-POSIX Unix-alike system, and will not be
   on Windows.
->>>>>>> e3ceeaa2
 #endif
 
   What is meant by the three file times depends on the OS and file
   system.  On Windows native file systems \code{ctime} is the file
-<<<<<<< HEAD
-  creation time.  What is meant by \sQuote{file access} and hence the
-  \sQuote{last access time} is system-dependent.
-=======
   creation time (something which is not recorded on most Unix-alike file
   systems).  What is meant by \sQuote{file access} and hence the
   \sQuote{last access time} is system-dependent.
@@ -98,7 +82,6 @@
   some systems.  However, many file systems only record times in
   seconds, and some (e.g. modification time on FAT systems) are recorded
   in increments of 2 or more seconds.
->>>>>>> e3ceeaa2
 }
 #ifdef unix
 \note{
