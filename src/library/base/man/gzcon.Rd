--- conflicted
+++ resolved
@@ -1,10 +1,6 @@
 % File src/library/base/man/gzcon.Rd
 % Part of the R package, http://www.R-project.org
-<<<<<<< HEAD
-% Copyright 1995-2009 R Core Development Team
-=======
 % Copyright 1995-2010 R Core Development Team
->>>>>>> e3ceeaa2
 % Distributed under GPL 2 or later
 
 \name{gzcon}
@@ -34,10 +30,6 @@
   header is equivalent to reading from the original connection if
   \code{allowNonCompressed} is true, otherwise an error.
 
-<<<<<<< HEAD
-  The original connection becomes unusable: any object pointing to it will
-  now refer to the modified connection.
-=======
   Compressed output will contain embedded NUL bytes, and so \code{con}
   is not permitted to be a \code{\link{textConnection}} opened with
   \code{open="w"}.  Use a writable \code{\link{rawConnection}} to
@@ -46,7 +38,6 @@
   The original connection becomes unusable: any object pointing to it will
   now refer to the modified connection.  For this reason, the new
   connection needs to be closed explicitly.
->>>>>>> e3ceeaa2
 }
 \value{
   An object inheriting from class \code{"connection"}.  This is the same
