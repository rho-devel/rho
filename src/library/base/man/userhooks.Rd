% File src/library/base/man/userhooks.Rd
% Part of the R package, http://www.R-project.org
% Copyright 1995-2009 R Core Development Team
% Distributed under GPL 2 or later

\name{userhooks}
\alias{getHook}
\alias{setHook}
\alias{packageEvent}
\alias{.userHooksEnv}
\title{Functions to Get and Set Hooks for Load, Attach, Detach and Unload}
\description{
  These functions allow users to set actions to be taken before packages
  are attached/detached and namespaces are (un)loaded.
}
\usage{
getHook(hookName)
setHook(hookName, value,
        action = c("append", "prepend", "replace"))

packageEvent(pkgname,
             event = c("onLoad", "attach", "detach", "onUnload"))
}
\arguments{
  \item{hookName}{character string: the hook name}
<<<<<<< HEAD
  \item{pkgname}{character string: the package/name space name.}
=======
  \item{pkgname}{character string: the package/namespace name.}
>>>>>>> e3ceeaa2
  \item{event}{character string: an event for the package}
  \item{value}{A function, or for \code{action="replace"}, \code{NULL}.}
  \item{action}{The action to be taken.  The names can be abbreviated.}
}

\details{
  \code{setHook} provides a general mechanism for users to register
  hooks, a list of functions to be called from system (or user)
  functions.  The initial set of hooks was associated with events on
  packages/namespaces: these hooks are named via calls to
  \code{packageEvent}.

  To remove a hook completely, call \code{setHook(hookName, NULL, "replace")}.
  
  When an \R package is attached by \code{\link{library}} or loaded by
  other means, it can call initialization code.  See
  \code{\link{.onLoad}} for a description of the package hook functions
  called during initialization.  Users can add their own initialization
  code via the hooks provided by \code{setHook()}, functions which will
  be called as \code{funname(pkgname, pkgpath)} inside a
  \code{\link{try}} call.
  
  The sequence of events depends on which hooks are defined, and whether
  a package is attached or just loaded.  In the case where all hooks
  are defined and a package is attached, the order of initialization 
  events is as follows:
  \enumerate{
  \item The package namespace is loaded.
  \item The package's \code{\link{.onLoad}} function is run.
  \item The namespace is sealed.
  \item The user's \code{"onLoad"} hook is run.  
  \item The package is added to the search path.
  \item The package's \code{\link{.onAttach}} function is run.
  \item The package environment is sealed.
  \item The user's \code{"attach"} hook is run.
  }
  
  A similar sequence (but in reverse) is run when a package is detached
  and its namespace unloaded:
  \enumerate{
  \item The user's \code{"detach"} hook is run.
  \item The package's \code{\link{.Last.lib}} function is run. 
  \item The package is removed from the search path.  
  \item The user's \code{"onUnload"} hook is run.  
  \item The package's \code{\link{.onUnload}} function is run.
  \item The package namespace is unloaded.
  }
  Note that when an \R session is finished, packages are not detached and
  namespaces are not unloaded, so the corresponding hooks will not be
  run.  
  
  Also note that some of the user hooks are run without the package
  being on the search path, so in those hooks objects in the package
  need to be referred to using the double (or triple) colon operator,
  as in the example.
  
  If multiple hooks are added, they are normally run in the order shown
  by \code{getHook}, but the \code{"detach"} and \code{"onUnload"} hooks
  are run in reverse order so the default for package events is to add
  hooks \sQuote{inside} existing ones.

  The hooks are stored in the environment \code{.userHooksEnv} in the
  base package, with \sQuote{mangled} names.
}
\value{
  For \code{getHook} function, a list of functions (possibly empty).
  For \code{setHook} function, no return value.
  For \code{packageEvent}, the derived hook name (a character string).
}
\seealso{
  \code{\link{library}}, \code{\link{detach}}, \code{\link{loadNamespace}}.
  
  See \code{\link{::}}
  for a discussion of the double and triple colon operators. 

  Other hooks may be added later: functions \code{\link{plot.new}} and
  \code{\link{persp}} already have them.
}
\examples{
setHook(packageEvent("grDevices", "onLoad"),
        function(...) grDevices::ps.options(horizontal=FALSE)) 
}
\keyword{utilities}<|MERGE_RESOLUTION|>--- conflicted
+++ resolved
@@ -23,11 +23,7 @@
 }
 \arguments{
   \item{hookName}{character string: the hook name}
-<<<<<<< HEAD
-  \item{pkgname}{character string: the package/name space name.}
-=======
   \item{pkgname}{character string: the package/namespace name.}
->>>>>>> e3ceeaa2
   \item{event}{character string: an event for the package}
   \item{value}{A function, or for \code{action="replace"}, \code{NULL}.}
   \item{action}{The action to be taken.  The names can be abbreviated.}
