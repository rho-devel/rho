--- conflicted
+++ resolved
@@ -46,10 +46,6 @@
   except they set the attribute \code{Csingle} that is used in the
   \code{\link{.C}} and \code{\link{.Fortran}} interface, and they are
   intended only to be used in that context.
-  
-  \code{as.double} and \code{is.double} are \link{primitive}, so
-  positional matching is used and any names of supplied arguments are
-  ignored.  This may not be true of methods for \code{as.double}.
 }
 \value{
   \code{double} creates a double-precision vector of the specified
@@ -108,8 +104,6 @@
   Becker, R. A., Chambers, J. M. and Wilks, A. R. (1988)
   \emph{The New S Language}.
   Wadsworth & Brooks/Cole.
-<<<<<<< HEAD
-=======
 
   \url{http://en.wikipedia.org/wiki/IEEE_754-1985},
   \url{http://en.wikipedia.org/wiki/IEEE_754-2008},
@@ -118,7 +112,6 @@
 
   \url{http://grouper.ieee.org/groups/754/} for links to information
   on the standards.
->>>>>>> e3ceeaa2
 }
 \seealso{
   \code{\link{integer}}, \code{\link{numeric}}, \code{\link{storage.mode}}.
