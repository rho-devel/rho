--- conflicted
+++ resolved
@@ -57,21 +57,6 @@
   The functions \code{Re}, \code{Im}, \code{Mod}, \code{Arg} and
   \code{Conj} have their usual interpretation as returning the real
   part, imaginary part, modulus, argument and complex conjugate for
-<<<<<<< HEAD
-  complex values.  Modulus and argument are also called the \emph{polar
-  coordinates}.  If \eqn{z = x + i y} with real \eqn{x} and \eqn{y}, for
-  \eqn{r = Mod(z) = \sqrt{x^2 + y^2}}, and \eqn{\phi = Arg(z)},
-  \eqn{x = r*\cos(\phi)} and \eqn{y = r*\sin(\phi)}.  They are all generic
-  functions: methods can be defined for them individually or via the
-  \code{\link[=S3groupGeneric]{Complex}} group generic.
-
-  In addition, the elementary trigonometric, logarithmic and exponential
-  functions are available for complex values.
-
-  \code{as.complex} and \code{is.complex} are \link{primitive}, so
-  positional matching is used and any names of supplied arguments are
-  ignored.  This may not be true of methods for \code{as.complex}.
-=======
   complex values.  The modulus and argument are also called the \emph{polar
   coordinates}.  If \eqn{z = x + i y} with real \eqn{x} and \eqn{y}, for
   \eqn{r = Mod(z) = \sqrt{x^2 + y^2}}{r = Mod(z) = \sqrt(x^2 + y^2)},
@@ -89,7 +74,6 @@
   Internally, complex numbers are stored as a pair of \link{double}
   precision numbers, either or both of which can be \code{\link{NaN}} or
   plus or minus infinity.
->>>>>>> e3ceeaa2
 }
 \section{S4 methods}{
   \code{as.complex} is primitive and can have S4 methods set.
