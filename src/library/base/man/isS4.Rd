--- conflicted
+++ resolved
@@ -7,10 +7,7 @@
 \alias{isS4}
 \alias{asS4}
 \alias{S4}
-<<<<<<< HEAD
-=======
 \alias{asS3}
->>>>>>> e3ceeaa2
 
 \title{ Test for an S4 object }
 \description{
@@ -20,44 +17,20 @@
 isS4(object)
 
 asS4(object, flag = TRUE, complete = TRUE)
-<<<<<<< HEAD
-=======
 asS3(object, flag = TRUE, complete = TRUE)
->>>>>>> e3ceeaa2
 }
 \arguments{
   \item{object}{Any R object.}
 
-<<<<<<< HEAD
-  \item{flag}{A single logical value; not \code{NA}, whether to turn
-      the S4 object flag on or off.}
-  \item{complete}{How to complete the transformation to/from S4.  Only
-    currently used when \code{flag} is \code{FALSE}.  If \code{1}, the object
-    must convert to a valid S3 object, or an error results.  If \code{2}, a
-    non-valid S3 object is left alone, silently.  If \code{0}, no conversion
-    is made other than setting the internal bit (used internally but not recommended, since it can result
-    in an invalid object).
-  }
-=======
   \item{flag, complete}{Optional arguments to indicate direction of
       conversion and whether conversion to S3 is completed.  Not
       usually needed, but see the details section.}
->>>>>>> e3ceeaa2
 }
 \value{
   \code{isS4} always returns \code{TRUE} or \code{FALSE} according to
   whether the internal flag marking an S4 object has been turned on for
   this object.
 
-<<<<<<< HEAD
-  \code{asS4} will turn this flag on or off, according to argument
-  \code{flag}, and in the latter case complete the conversion as
-  described under argument \code{complete}. Note that with \code{flag
-    FALSE}, an S4 object will \emph{not} but turned into an S3 object
-  unless there is a valid conversion; that is, an object of type other
-  than \code{"S4"} for which the S4 object is an extension, unless
-  argument \code{complete} is \code{0}.
-=======
   \code{asS4} and \code{asS3} will turn this flag on or off, 
   and \code{asS3} will set the class from the objects \code{.S3Class}
   slot if one exists.  Note that \code{asS3} will \emph{not}  turn
@@ -65,31 +38,17 @@
   unless there is a valid conversion; that is, an object of type other
   than \code{"S4"} for which the S4 object is an extension, unless
   argument \code{complete} is \code{FALSE}.
->>>>>>> e3ceeaa2
 }
 \details{
   Note that \code{isS4} does not rely on the \pkg{methods}
   package, so in particular it can be used to detect the need to
   \code{\link{require}} that package.  (The other functions do depend on
   \pkg{methods}.)
-<<<<<<< HEAD
-
-  Note that the S4 methods for primitive functions do not apply to S3
-  classes and that the methods for basic classes, such as the vector
-  types, are sealed.  To apply S4 methods reliably to an S3 object,
-  define an S4 class that extends the S3 class (see
-  \code{\link{setOldClass}}).
-  
-  When \code{asS4} is called with \code{flag == FALSE}, the value of
-  \code{complete} controls whether an attempt is made to transform
-  \code{object} into a valid object of the implied S3 class.  If so,
-=======
   
   \code{asS3} uses the value of
   \code{complete} to control whether an attempt is made to transform
   \code{object} into a valid object of the implied S3 class.  If
   \code{complete} is \code{TRUE},
->>>>>>> e3ceeaa2
   then an object from an S4 class extending an S3 class will be
   transformed into an S3 object with the corresponding S3 class (see
   \code{\link{S3Part}}).  This includes classes extending the
