% File src/library/base/man/serialize.Rd
% Part of the R package, http://www.R-project.org
<<<<<<< HEAD
% Copyright 1995-2009 R Core Development Team
=======
% Copyright 1995-2011 R Core Development Team
>>>>>>> e3ceeaa2
% Distributed under GPL 2 or later

\name{serialize}
\alias{serialize}
\alias{unserialize}
\title{Simple Serialization Interface}
\description{
  A simple low-level interface for serializing to connections.
}
\usage{
serialize(object, connection, ascii, version = NULL, refhook = NULL)

unserialize(connection, refhook = NULL)
}
\arguments{
  \item{object}{\R object to serialize.}
  \item{connection}{an open \link{connection} or (for \code{serialize})
    \code{NULL} or (for \code{unserialize}) a raw vector
    (see \sQuote{Details}).}
  \item{ascii}{a logical.  If \code{TRUE}, an ASCII representation is
<<<<<<< HEAD
    written; otherwise (default except for text-mode connections), a
    more compact binary one is used.}
=======
    written; otherwise binary one.  The default is \code{TRUE} for a
    text-mode connection and \code{FALSE} otherwise.
    See also the comments in the help for \code{\link{save}}.}
  \item{version}{the workspace format version to use.  \code{NULL}
    specifies the current default version (2).  Versions prior to 2 are not
    supported, so this will only be relevant when there are later versions.}
>>>>>>> e3ceeaa2
  \item{refhook}{a hook function for handling reference objects.}
}
\details{
  The function \code{serialize} serializes \code{object} to the specified
  connection.  If \code{connection} is \code{NULL} then \code{object} is
  serialized to a raw vector, which is returned as the result of
  \code{serialize}.
  
  Sharing of reference objects is preserved within the object but not
  across separate calls to \code{serialize}.

  \code{unserialize} reads an object (as written by \code{serialize})
  from \code{connection} or a raw vector.

  The \code{refhook} functions can be used to customize handling of
  non-system reference objects (all external pointers and weak
  references, and all environments other than namespace and package
  environments and \code{.GlobalEnv}).  The hook function for
  \code{serialize} should return a character vector for references it
  wants to handle; otherwise it should return \code{NULL}.  The hook for
  \code{unserialize} will be called with character vectors supplied to
  \code{serialize} and should return an appropriate object.

  For a text-mode connection, the default value of \code{ascii} is set
  to \code{TRUE}: only ASCII representations can be written to text-mode
  connections and attempting to use \code{ascii = FALSE} will throw an
  error.
  
  The format consists of a single line followed by the data: the first
  line contains a single character: \code{X} for binary serialization
<<<<<<< HEAD
  and \code{A} for ASCII serialization, followed by a new line.
}
\section{Warning}{
  These functions are still experimental.  Names, interfaces and
  values might change in future versions (and the value of
  \code{serialize} was changed for \R 2.4.0).
=======
  and \code{A} for ASCII serialization, followed by a new line.  (The
  format used is identical to that used by \code{\link{readRDS}}.)
}
\section{Warning}{
  These functions have provided a stable interface since \R 2.4.0 (when
  the storage of serialized objects was changed from character to raw
  vectors).  However, the serialization format may change in future
  versions of \R, so this interface should not be used for long-term
  storage of \R objects.
>>>>>>> e3ceeaa2

  A raw vector is limited to \eqn{2^{31} - 1}{2^31 - 1} bytes, but \R
  objects can exceed this and their serializations will normally be
  larger than the objects.
}
\value{
  For \code{serialize}, \code{NULL} unless \code{connection = NULL}, when
  the result is returned in a raw vector.

  For \code{unserialize} an \R object.
<<<<<<< HEAD
=======
}
\seealso{
  \code{\link{saveRDS}} for a more convenient interface to serialize an
  object to a file or connection.

  \code{\link{save}} and \code{\link{load}} to serialize and restore one
  or more named objects.

  The \sQuote{R Internals} manual for details of the format used.
>>>>>>> e3ceeaa2
}
\examples{
x <- serialize(list(1,2,3), NULL)
unserialize(x)

## see also the examples for saveRDS
}
\keyword{file}
\keyword{connection}<|MERGE_RESOLUTION|>--- conflicted
+++ resolved
@@ -1,10 +1,6 @@
 % File src/library/base/man/serialize.Rd
 % Part of the R package, http://www.R-project.org
-<<<<<<< HEAD
-% Copyright 1995-2009 R Core Development Team
-=======
 % Copyright 1995-2011 R Core Development Team
->>>>>>> e3ceeaa2
 % Distributed under GPL 2 or later
 
 \name{serialize}
@@ -25,17 +21,12 @@
     \code{NULL} or (for \code{unserialize}) a raw vector
     (see \sQuote{Details}).}
   \item{ascii}{a logical.  If \code{TRUE}, an ASCII representation is
-<<<<<<< HEAD
-    written; otherwise (default except for text-mode connections), a
-    more compact binary one is used.}
-=======
     written; otherwise binary one.  The default is \code{TRUE} for a
     text-mode connection and \code{FALSE} otherwise.
     See also the comments in the help for \code{\link{save}}.}
   \item{version}{the workspace format version to use.  \code{NULL}
     specifies the current default version (2).  Versions prior to 2 are not
     supported, so this will only be relevant when there are later versions.}
->>>>>>> e3ceeaa2
   \item{refhook}{a hook function for handling reference objects.}
 }
 \details{
@@ -66,14 +57,6 @@
   
   The format consists of a single line followed by the data: the first
   line contains a single character: \code{X} for binary serialization
-<<<<<<< HEAD
-  and \code{A} for ASCII serialization, followed by a new line.
-}
-\section{Warning}{
-  These functions are still experimental.  Names, interfaces and
-  values might change in future versions (and the value of
-  \code{serialize} was changed for \R 2.4.0).
-=======
   and \code{A} for ASCII serialization, followed by a new line.  (The
   format used is identical to that used by \code{\link{readRDS}}.)
 }
@@ -83,7 +66,6 @@
   vectors).  However, the serialization format may change in future
   versions of \R, so this interface should not be used for long-term
   storage of \R objects.
->>>>>>> e3ceeaa2
 
   A raw vector is limited to \eqn{2^{31} - 1}{2^31 - 1} bytes, but \R
   objects can exceed this and their serializations will normally be
@@ -94,8 +76,6 @@
   the result is returned in a raw vector.
 
   For \code{unserialize} an \R object.
-<<<<<<< HEAD
-=======
 }
 \seealso{
   \code{\link{saveRDS}} for a more convenient interface to serialize an
@@ -105,7 +85,6 @@
   or more named objects.
 
   The \sQuote{R Internals} manual for details of the format used.
->>>>>>> e3ceeaa2
 }
 \examples{
 x <- serialize(list(1,2,3), NULL)
