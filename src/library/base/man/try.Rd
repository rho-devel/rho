% File src/library/base/man/try.Rd
% Part of the R package, http://www.R-project.org
<<<<<<< HEAD
% Copyright 1995-2009 R Core Development Team
=======
% Copyright 1995-2011 R Core Development Team
>>>>>>> e3ceeaa2
% Distributed under GPL 2 or later

\name{try}
\alias{try}
\title{Try an Expression Allowing Error Recovery}
\description{
  \code{try} is a wrapper to run an expression that might fail and allow
  the user's code to handle error-recovery.
}
\usage{
try(expr, silent = FALSE)
}
\arguments{
  \item{expr}{an \R expression to try.}
  \item{silent}{logical: should the report of error messages be suppressed?}
}
\details{
  \code{try} evaluates an expression and traps any errors that occur
  during the evaluation.  If an error occurs then the error
<<<<<<< HEAD
  message is printed to the \code{stderr} connection unless
=======
  message is printed to the \code{\link{stderr}} connection unless
>>>>>>> e3ceeaa2
  \code{options("show.error.messages")} is false or
  the call includes \code{silent = TRUE}.  The error message is also
  stored in a buffer where it can be retrieved by
  \code{geterrmessage}. (This should not be needed as the value returned
  in case of an error contains the error message.)

  \code{try} is implemented using \code{\link{tryCatch}}; for
  programming, instead of \code{try(expr, silent=TRUE)}, something like
  \code{tryCatch(expr, error = function(e) e)} (or other simple
  error handler functions) may be more efficient and flexible.
}
\value{
  The value of the expression if \code{expr} is evaluated without error,
  but an invisible object of class \code{"try-error"} containing the
  error message, and the error condition as the \code{"condition"}
  attribute, if it fails.
}
\seealso{
  \code{\link{options}} for setting error handlers and suppressing the
  printing of error messages;
  \code{\link{geterrmessage}} for retrieving the last error message.
  \code{\link{tryCatch}} provides another means of catching and handling
  errors.
}
\examples{
## this example will not work correctly in example(try), but
## it does work correctly if pasted in
options(show.error.messages = FALSE)
try(log("a"))
print(.Last.value)
options(show.error.messages = TRUE)

## alternatively,
print(try(log("a"), TRUE))

## run a simulation, keep only the results that worked.
set.seed(123)
x <- stats::rnorm(50)
doit <- function(x)
{
    x <- sample(x, replace=TRUE)
    if(length(unique(x)) > 30) mean(x)
    else stop("too few unique points")
}
## alternative 1
res <- lapply(1:100, function(i) try(doit(x), TRUE))
## alternative 2
\dontrun{res <- vector("list", 100)
for(i in 1:100) res[[i]] <- try(doit(x), TRUE)}
unlist(res[sapply(res, function(x) !inherits(x, "try-error"))])
}
\keyword{programming}<|MERGE_RESOLUTION|>--- conflicted
+++ resolved
@@ -1,10 +1,6 @@
 % File src/library/base/man/try.Rd
 % Part of the R package, http://www.R-project.org
-<<<<<<< HEAD
-% Copyright 1995-2009 R Core Development Team
-=======
 % Copyright 1995-2011 R Core Development Team
->>>>>>> e3ceeaa2
 % Distributed under GPL 2 or later
 
 \name{try}
@@ -24,11 +20,7 @@
 \details{
   \code{try} evaluates an expression and traps any errors that occur
   during the evaluation.  If an error occurs then the error
-<<<<<<< HEAD
-  message is printed to the \code{stderr} connection unless
-=======
   message is printed to the \code{\link{stderr}} connection unless
->>>>>>> e3ceeaa2
   \code{options("show.error.messages")} is false or
   the call includes \code{silent = TRUE}.  The error message is also
   stored in a buffer where it can be retrieved by
