% File src/library/base/man/NA.Rd
% Part of the R package, http://www.R-project.org
<<<<<<< HEAD
% Copyright 1995-2013 R Core Team
=======
% Copyright 1995-2014 R Core Team
>>>>>>> 38b5bfbc
% Distributed under GPL 2 or later

\name{NA}
\alias{NA}
\alias{NA_integer_}
\alias{NA_real_}
\alias{NA_complex_}
\alias{NA_character_}
\alias{is.na}
\alias{is.na.data.frame}
\alias{is.na<-}
\alias{is.na<-.default}
\alias{anyNA}
\alias{anyMissing}% an alternative name (in Biobase and S+ as of ~2006)
\title{\sQuote{Not Available} / Missing Values}
\description{
  \code{NA} is a logical constant of length 1 which contains a missing
  value indicator.  \code{NA} can be coerced to any other vector
  type except raw.  There are also constants \code{NA_integer_},
  \code{NA_real_}, \code{NA_complex_} and \code{NA_character_} of the
  other atomic vector types which support missing values: all of these
  are \link{reserved} words in the \R language.

  The generic function \code{is.na} indicates which elements are missing.

  The generic function \code{is.na<-} sets elements to \code{NA}.

  The generic function \code{anyNA} implements \code{any(is.na(x))} in a
  possibly faster way (especially for atomic vectors).
}
\usage{
NA
is.na(x)
anyNA(x, recursive = FALSE)

\method{is.na}{data.frame}(x)

is.na(x) <- value
}
\arguments{
  \item{x}{an \R object to be tested: the default method for
    \code{is.na} handles atomic vectors, lists and pairlists: that for
    \code{anyNA} also handles \code{NULL}.}
  \item{recursive}{logical: should \code{anyNA} be applied recursively
    to lists and pairlists?}
  \item{value}{a suitable index vector for use with \code{x}.}
}

\details{
  The \code{NA} of character type is distinct from the string
  \code{"NA"}.  Programmers who need to specify an explicit missing
  string should use \code{NA_character_} (rather than \code{"NA"}) or set
  elements to \code{NA} using \code{is.na<-}.

  \code{is.na} and \code{anyNA} are generic: you can write
  methods to handle specific classes of objects, see
  \link{InternalMethods}.
  
  Function \code{is.na<-} may provide a safer way to set missingness.
  It behaves differently for factors, for example.

  Numerical computations using \code{NA} will normally result in \code{NA}: a
  possible exception is where \code{\link{NaN}} is also involved, in
  which case either might result.  Logical computations treat \code{NA}
  as a missing \code{TRUE/FALSE} value, and so may return \code{TRUE} or 
  \code{FALSE} if the expression does not depend on the \code{NA} operand.
  
  The default method for \code{anyNA} handles atomic vectors without a
  class and \code{NULL}.  It calls \code{any(is.na(x)} on objects with
  classes and for \code{recursive = FALSE}, on lists and pairlists.
}
\value{
  The default method for \code{is.na} applied to an atomic vector
  returns a logical vector of the same length as its argument \code{x},
  containing \code{TRUE} for those elements marked \code{NA} or, for
  numeric or complex vectors, \code{\link{NaN}}, and \code{FALSE}
  otherwise. (A complex value is regarded as \code{NA} if either its
  real or imaginary part is \code{NA} or \code{\link{NaN}}.)
  \code{dim}, \code{dimnames} and \code{names} attributes are copied to
  the result.

<<<<<<< HEAD
  The default methods also works for lists and pairlists:\cr
  For \code{is.na}, elementwise the result is false unless that element
  is a length-one atomic vector and the single element of that vector is
  regarded as \code{NA} or \code{NaN} (note that any \code{is.na}
  methods for the class of the atomic vector is ignored).
=======
  The default methods also work for lists and pairlists:\cr
  For \code{is.na}, elementwise the result is false unless that element
  is a length-one atomic vector and the single element of that vector is
  regarded as \code{NA} or \code{NaN} (note that any \code{is.na}
  method for the class of the element is ignored).\cr
  \code{anyNA(recursive = FALSE)} works the same way as \code{is.na};
  \code{anyNA(recursive = TRUE)} applies \code{anyNA} (with method
  dispatch) to each element.
>>>>>>> 38b5bfbc

  The data frame method for \code{is.na} returns a logical matrix
  with the same dimensions as the data frame, and with dimnames taken
  from the row and column names of the data frame.
<<<<<<< HEAD
=======
  
  \code{anyNA(NULL)} is false: \code{is.na(NULL)} is \code{logical(0)}
  with a warning.
>>>>>>> 38b5bfbc
}
\references{
  Becker, R. A., Chambers, J. M. and Wilks, A. R. (1988)
  \emph{The New S Language}.
  Wadsworth & Brooks/Cole.

  Chambers, J. M. (1998)
  \emph{Programming with Data.  A Guide to the S Language}.
  Springer.
}
\seealso{
  \code{\link{NaN}}, \code{\link{is.nan}}, etc.,
  and the utility function \code{\link{complete.cases}}.

  \code{\link{na.action}}, \code{\link{na.omit}}, \code{\link{na.fail}}
  on how methods can be tuned to deal with missing values.
}
\examples{
is.na(c(1, NA))        #> FALSE  TRUE
is.na(paste(c(1, NA))) #> FALSE FALSE

(xx <- c(0:4))
is.na(xx) <- c(2, 4)
xx                     #> 0 NA  2 NA  4
anyNA(xx) # TRUE

# Some logical operations do not return NA
c(TRUE, FALSE) & NA
c(TRUE, FALSE) | NA

\donttest{
## Measure speed difference in a favourable case:
## the difference depends on the platform, on most ca 3x.
x <- 1:10000; x[5000] <- NaN  # coerces x to be double
if(require("microbenchmark")) { # does not work reliably on all platforms
  print(microbenchmark(any(is.na(x)), anyNA(x)))
} else {
  nSim <- 2^13
  print(rbind(is.na = system.time(replicate(nSim, any(is.na(x)))),
              anyNA = system.time(replicate(nSim, anyNA(x)))))
}
}

## anyNA() can work recursively with list()s:
LL <- list(1:5, c(NA, 5:8), c("A","NA"), c("a", NA_character_))
L2 <- LL[c(1,3)]
sapply(LL, anyNA); c(anyNA(LL), anyNA(LL, TRUE))
sapply(L2, anyNA); c(anyNA(L2), anyNA(L2, TRUE))

## ... lists, and hence data frames, too:
dN <- dd <- USJudgeRatings; dN[3,6] <- NA
anyNA(dd) # FALSE
anyNA(dN) # TRUE
}
\keyword{NA}
\keyword{logic}
\keyword{manip}<|MERGE_RESOLUTION|>--- conflicted
+++ resolved
@@ -1,10 +1,6 @@
 % File src/library/base/man/NA.Rd
 % Part of the R package, http://www.R-project.org
-<<<<<<< HEAD
-% Copyright 1995-2013 R Core Team
-=======
 % Copyright 1995-2014 R Core Team
->>>>>>> 38b5bfbc
 % Distributed under GPL 2 or later
 
 \name{NA}
@@ -86,13 +82,6 @@
   \code{dim}, \code{dimnames} and \code{names} attributes are copied to
   the result.
 
-<<<<<<< HEAD
-  The default methods also works for lists and pairlists:\cr
-  For \code{is.na}, elementwise the result is false unless that element
-  is a length-one atomic vector and the single element of that vector is
-  regarded as \code{NA} or \code{NaN} (note that any \code{is.na}
-  methods for the class of the atomic vector is ignored).
-=======
   The default methods also work for lists and pairlists:\cr
   For \code{is.na}, elementwise the result is false unless that element
   is a length-one atomic vector and the single element of that vector is
@@ -101,17 +90,13 @@
   \code{anyNA(recursive = FALSE)} works the same way as \code{is.na};
   \code{anyNA(recursive = TRUE)} applies \code{anyNA} (with method
   dispatch) to each element.
->>>>>>> 38b5bfbc
 
   The data frame method for \code{is.na} returns a logical matrix
   with the same dimensions as the data frame, and with dimnames taken
   from the row and column names of the data frame.
-<<<<<<< HEAD
-=======
   
   \code{anyNA(NULL)} is false: \code{is.na(NULL)} is \code{logical(0)}
   with a warning.
->>>>>>> 38b5bfbc
 }
 \references{
   Becker, R. A., Chambers, J. M. and Wilks, A. R. (1988)
