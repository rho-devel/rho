--- conflicted
+++ resolved
@@ -35,12 +35,6 @@
   \code{\link[survival]{Surv}} method sorts first on times and then on
   status code(s).
 
-<<<<<<< HEAD
-  The default method will make use of \code{==} and \code{>} methods
-  for the class of \code{x[i]} (for integers \code{i}), and the
-  \code{is.na} method for the class of \code{x}, but might be rather
-  slow when doing so.
-=======
   The default method will unclass the object if
   \code{\link{is.numeric}(x)} is true but otherwise make use of
   \code{==} and \code{>} methods for the class of \code{x[i]} (for
@@ -49,7 +43,6 @@
 
   This is an \link{internal generic} \link{primitive}, so S3 or S4
   methods can be written for it.
->>>>>>> e3ceeaa2
 }
 \value{
   A numeric (usually integer) vector of the same length as \code{x}.
