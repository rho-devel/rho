--- conflicted
+++ resolved
@@ -60,13 +60,8 @@
   sorted array.  (This is included for efficiency, and many of the
   options are not available for partial sorting.  It is only
   substantially more efficient if \code{partial} has a handful of
-<<<<<<< HEAD
-  elements, and a full sort is done if there are more than 10.)  Names
-  are discarded for partial sorting.
-=======
   elements, and a full sort is done (a quick sort if possible) if there
   are more than 10.)  Names are discarded for partial sorting.
->>>>>>> e3ceeaa2
 
   Complex values are sorted first by the real part, then the imaginary
   part.
@@ -99,20 +94,12 @@
   the case for a class based on a list).
 
   For \code{sort.int} the value is the sorted vector unless
-<<<<<<< HEAD
-  \code{index.return} is true, when the result is
-  a list with components named \code{x} and \code{ix} containing the
-  sorted numbers and the ordering index vector.  In the latter case,
-  if \code{method == "quick"} ties may be reversed in the ordering,
-  unlike \code{sort.list}, as quicksort is not stable.
-=======
   \code{index.return} is true, when the result is a list with components
   named \code{x} and \code{ix} containing the sorted numbers and the
   ordering index vector.  In the latter case, if \code{method ==
     "quick"} ties may be reversed in the ordering, unlike
   \code{sort.list}, as quicksort is not stable.  NB: the index vector
   refers to element numbers \emph{after removal of \code{NA}s}. 
->>>>>>> e3ceeaa2
 
   All attributes are removed from the return value (see Becker \emph{et
     al}, 1988, p.146) except names, which are sorted.  (If
@@ -158,15 +145,9 @@
 ##        ^^^^^
 
 x <- c(1:3, 3:5, 10)
-<<<<<<< HEAD
-is.unsorted(x)                #-> FALSE: is sorted
-is.unsorted(x, strictly=TRUE) #-> TRUE : is not (and cannot be) sorted strictly
-
-=======
 is.unsorted(x)                # FALSE: is sorted
 is.unsorted(x, strictly=TRUE) # TRUE : is not (and cannot be)
                               # sorted strictly
->>>>>>> e3ceeaa2
 \dontrun{
 ## Small speed comparison simulation:
 N <- 2000
