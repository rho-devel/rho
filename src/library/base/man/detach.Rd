% File src/library/base/man/detach.Rd
% Part of the R package, http://www.R-project.org
<<<<<<< HEAD
% Copyright 1995-2009 R Core Development Team
=======
% Copyright 1995-2011 R Core Development Team
>>>>>>> e3ceeaa2
% Distributed under GPL 2 or later

\name{detach}
\alias{detach}
\title{Detach Objects from the Search Path}
\usage{
<<<<<<< HEAD
detach(name, pos = 2, unload = FALSE, character.only = FALSE)
=======
detach(name, pos = 2, unload = FALSE, character.only = FALSE,
       force = FALSE)
>>>>>>> e3ceeaa2
}
\arguments{
  \item{name}{
    The object to detach.  Defaults to \code{search()[pos]}.
    This can be an unquoted name or a character string but \emph{not} a
    character vector.  If a number is supplied this is taken as \code{pos}.
  }
  \item{pos}{
    Index position in \code{\link{search}()} of the database to
    detach.  When \code{name} is a number, \code{pos = name}
    is used.
  }
  \item{unload}{A logical value indicating whether or not to attempt to
    unload the namespace when a package is being detached.  If the
    package has a namespace and \code{unload} is \code{TRUE}, then
    \code{detach} will attempt to unload the namespace \emph{via}
    \code{\link{unloadNamespace}}: if the namespace is imported by
    another namespace or \code{unload} is \code{FALSE}, no unloading
    will occur.
  }
  \item{character.only}{a logical indicating whether \code{name}
    can be assumed to be character strings.}
<<<<<<< HEAD
=======
  \item{force}{logical: should a package be detached even though other
    attached packages depend on it?}
>>>>>>> e3ceeaa2
}
\description{
  Detach a database, i.e., remove it from the \code{\link{search}()}
  path of available \R objects.  Usually this is either a
  \code{\link{data.frame}} which has been \code{\link{attach}}ed or a
  package which was attached by \code{\link{library}}.
}
\details{
  This is most commonly used with a single number argument referring to a
  position on the search list, and can also be used with a unquoted or
  quoted name of an item on the search list such as \code{package:tools}.

  If a package has a namespace, detaching it does not by default unload
  the namespace (and may not even with \code{unload=TRUE}), and
  detaching will not in general unload any dynamically loaded compiled
<<<<<<< HEAD
  code (DLLs).  Further, registered S3 methods from the namespace will not be
  removed.  If you use \code{\link{library}} on a package whose name
  space is loaded, it attaches the exports of the loaded name space.
  So detaching and re-attaching a package may not refresh some
  or all components of the package, and is inadvisable.
=======
  code (DLLs).  Further, registered S3 methods from the namespace will
  not be removed.  If you use \code{\link{library}} on a package whose
  namespace is loaded, it attaches the exports of the already loaded
  namespace.  So detaching and re-attaching a package may not refresh
  some or all components of the package, and is inadvisable.
>>>>>>> e3ceeaa2
}
\note{
  You cannot detach either the workspace (position 1) nor the \pkg{base}
  package (the last item in the search list), and attempting to do so
  will throw an error.
  
<<<<<<< HEAD
  Unloading some name spaces has undesirable side effects:
  e.g. unloading \pkg{grid} closes all graphics devices, and on most
  systems \pkg{tcltk} cannot be reloaded once it has been unloaded.
}
\value{
  Invisible \code{NULL}.
=======
  Unloading some namespaces has undesirable side effects:
  e.g. unloading \pkg{grid} closes all graphics devices, and on most
  systems \pkg{tcltk} cannot be reloaded once it has been unloaded and
  may crash \R if this is attempted.
}
\value{
  The return value is \link{invisible}.  It is \code{NULL} when a
  package is detached, otherwise the environment which was returned by
  \code{\link{attach}} when the object was attached (incorporating any
  changes since it was attached).
>>>>>>> e3ceeaa2
}
\references{
  Becker, R. A., Chambers, J. M. and Wilks, A. R. (1988)
  \emph{The New S Language}.
  Wadsworth & Brooks/Cole.
}
\seealso{
  \code{\link{attach}}, \code{\link{library}}, \code{\link{search}},
  \code{\link{objects}}, \code{\link{unloadNamespace}},
  \code{\link{library.dynam.unload}} .
}
\examples{
require(splines) # package
detach(package:splines)
## or also
library(splines)
pkg <- "package:splines"
<<<<<<< HEAD
=======
\dontshow{
stopifnot(inherits(tryCatch(detach(pkg), error=function(.).),  "error"))
}
>>>>>>> e3ceeaa2
detach(pkg, character.only = TRUE)

## careful: do not do this unless 'splines' is not already attached.
library(splines)
detach(2) # 'pos' used for 'name'

## an example of the name argument to attach
## and of detaching a database named by a character vector
attach_and_detach <- function(db, pos=2)
{
   name <- deparse(substitute(db))
   attach(db, pos=pos, name=name)
   print(search()[pos])
   detach(name, character.only = TRUE)
}
attach_and_detach(women, pos=3)
}
\keyword{data}<|MERGE_RESOLUTION|>--- conflicted
+++ resolved
@@ -1,22 +1,14 @@
 % File src/library/base/man/detach.Rd
 % Part of the R package, http://www.R-project.org
-<<<<<<< HEAD
-% Copyright 1995-2009 R Core Development Team
-=======
 % Copyright 1995-2011 R Core Development Team
->>>>>>> e3ceeaa2
 % Distributed under GPL 2 or later
 
 \name{detach}
 \alias{detach}
 \title{Detach Objects from the Search Path}
 \usage{
-<<<<<<< HEAD
-detach(name, pos = 2, unload = FALSE, character.only = FALSE)
-=======
 detach(name, pos = 2, unload = FALSE, character.only = FALSE,
        force = FALSE)
->>>>>>> e3ceeaa2
 }
 \arguments{
   \item{name}{
@@ -39,11 +31,8 @@
   }
   \item{character.only}{a logical indicating whether \code{name}
     can be assumed to be character strings.}
-<<<<<<< HEAD
-=======
   \item{force}{logical: should a package be detached even though other
     attached packages depend on it?}
->>>>>>> e3ceeaa2
 }
 \description{
   Detach a database, i.e., remove it from the \code{\link{search}()}
@@ -59,33 +48,17 @@
   If a package has a namespace, detaching it does not by default unload
   the namespace (and may not even with \code{unload=TRUE}), and
   detaching will not in general unload any dynamically loaded compiled
-<<<<<<< HEAD
-  code (DLLs).  Further, registered S3 methods from the namespace will not be
-  removed.  If you use \code{\link{library}} on a package whose name
-  space is loaded, it attaches the exports of the loaded name space.
-  So detaching and re-attaching a package may not refresh some
-  or all components of the package, and is inadvisable.
-=======
   code (DLLs).  Further, registered S3 methods from the namespace will
   not be removed.  If you use \code{\link{library}} on a package whose
   namespace is loaded, it attaches the exports of the already loaded
   namespace.  So detaching and re-attaching a package may not refresh
   some or all components of the package, and is inadvisable.
->>>>>>> e3ceeaa2
 }
 \note{
   You cannot detach either the workspace (position 1) nor the \pkg{base}
   package (the last item in the search list), and attempting to do so
   will throw an error.
   
-<<<<<<< HEAD
-  Unloading some name spaces has undesirable side effects:
-  e.g. unloading \pkg{grid} closes all graphics devices, and on most
-  systems \pkg{tcltk} cannot be reloaded once it has been unloaded.
-}
-\value{
-  Invisible \code{NULL}.
-=======
   Unloading some namespaces has undesirable side effects:
   e.g. unloading \pkg{grid} closes all graphics devices, and on most
   systems \pkg{tcltk} cannot be reloaded once it has been unloaded and
@@ -96,7 +69,6 @@
   package is detached, otherwise the environment which was returned by
   \code{\link{attach}} when the object was attached (incorporating any
   changes since it was attached).
->>>>>>> e3ceeaa2
 }
 \references{
   Becker, R. A., Chambers, J. M. and Wilks, A. R. (1988)
@@ -114,12 +86,9 @@
 ## or also
 library(splines)
 pkg <- "package:splines"
-<<<<<<< HEAD
-=======
 \dontshow{
 stopifnot(inherits(tryCatch(detach(pkg), error=function(.).),  "error"))
 }
->>>>>>> e3ceeaa2
 detach(pkg, character.only = TRUE)
 
 ## careful: do not do this unless 'splines' is not already attached.
