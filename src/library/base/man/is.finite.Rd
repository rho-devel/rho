% File src/library/base/man/is.finite.Rd
% Part of the R package, http://www.R-project.org
% Copyright 1995-2011 R Core Development Team
% Distributed under GPL 2 or later

\name{is.finite}
\title{Finite, Infinite and NaN Numbers}
\alias{is.finite}
\alias{is.infinite}
\alias{Inf}
\alias{NaN}
\alias{is.nan}
\alias{finite} % for when people ask what 'finite' means.
\description{
  \code{is.finite} and \code{is.infinite} return a vector of the same
  length as \code{x}, indicating which elements are finite (not infinite
  and not missing) or infinite.

  \code{Inf} and \code{-Inf} are positive and negative infinity
  whereas \code{NaN} means \sQuote{Not a Number}.  (These apply to numeric
  values and real and imaginary parts of complex values but not to
  values of integer vectors.)  \code{Inf} and \code{NaN} are
  \link{reserved} words in the \R language.
}
\usage{
is.finite(x)
is.infinite(x)
Inf
NaN
is.nan(x)
}
\arguments{
  \item{x}{\R object to be tested: the default methods handle atomic
    vectors.}
}
\details{
  \code{is.finite} returns a vector of the same length as \code{x} the
  jth element of which is \code{TRUE} if \code{x[j]} is finite (i.e., it
  is not one of the values \code{NA}, \code{NaN}, \code{Inf} or
  \code{-Inf}) and \code{FALSE} otherwise.  Complex
  numbers are finite if both the real and imaginary parts are.

  \code{is.infinite} returns a vector of the same length as \code{x} the
  jth element of which is \code{TRUE} if \code{x[j]} is infinite (i.e.,
  equal to one of \code{Inf} or \code{-Inf}) and \code{FALSE}
  otherwise.  This will be false unless \code{x} is numeric or complex.
  Complex numbers are infinite if either the real or the imaginary part is.

  \code{is.nan} tests if a numeric value is \code{NaN}.  Do not test
  equality to \code{NaN}, or even use \code{\link{identical}}, since
  systems typically have many different NaN values.  One of these is
  used for the numeric missing value \code{NA}, and \code{is.nan} is
  false for that value.  A complex number is regarded as \code{NaN} if
  either the real or imaginary part is \code{NaN} but not \code{NA}.
  All elements of logical, integer and raw vectors are considered not to
  be NaN.
  
  All three functions accept \code{NULL} as input and return a length
  zero result. The default methods accept character and raw vectors, and
  return \code{FALSE} for all entries. Prior to \R version 2.14.0 they
  accepted all input, returning \code{FALSE} for most non-numeric
  values; cases which are not atomic vectors are now signalled as
  errors.
  
  All three functions are generic: you can write methods to handle
<<<<<<< HEAD
  specific classes of objects, see \link{InternalMethods}.  The
  default methods handle real and complex vectors.  They are
  \link{primitive}, so any argument names are ignored..
=======
  specific classes of objects, see \link{InternalMethods}.
>>>>>>> e3ceeaa2
}
\note{
  In \R, basically all mathematical functions (including basic
  \code{\link{Arithmetic}}), are supposed to work properly with
  \code{+/- Inf} and \code{NaN} as input or output.

  The basic rule should be that calls and relations with \code{Inf}s
  really are statements with a proper mathematical \emph{limit}.

  Computations involving \code{NaN} will return \code{NaN} or perhaps
  \code{\link{NA}}: which of those two is not guaranteed and may depend
  on the \R platform (since compilers may re-order computations).
}
\value{
  A logical vector of the same length as \code{x}: \code{dim},
  \code{dimnames} and \code{names} attributes are preserved.
}
\seealso{
  \code{\link{NA}}, \sQuote{\emph{Not Available}} which is not a number
  as well, however usually used for missing values and applies to many
  modes, not just numeric and complex.

  \code{\link{Arithmetic}}, \code{\link{double}}.
}
\references{
  The IEC 60559 standard, also known as the
  ANSI/IEEE 754 Floating-Point Standard.

  \url{http://en.wikipedia.org/wiki/NaN}.

  D. Goldberg (1991) \emph{What Every Computer Scientist Should Know
    about Floating-Point Arithmetic}  ACM Computing Surveys, \bold{23(1)}.\cr
  Postscript version available at
  \url{http://www.validlab.com/goldberg/paper.ps}
  Extended PDF version at \url{http://www.validlab.com/goldberg/paper.pdf}

  The C99 function \code{isfinite} is used for \code{is.finite} if available.
}
\examples{
pi / 0 ## = Inf a non-zero number divided by zero creates infinity
0 / 0  ## =  NaN

1/0 + 1/0 # Inf
1/0 - 1/0 # NaN

stopifnot(
    1/0 == Inf,
    1/Inf == 0
)
sin(Inf)
cos(Inf)
tan(Inf)
}
\keyword{programming}
\keyword{math}<|MERGE_RESOLUTION|>--- conflicted
+++ resolved
@@ -63,13 +63,7 @@
   errors.
   
   All three functions are generic: you can write methods to handle
-<<<<<<< HEAD
-  specific classes of objects, see \link{InternalMethods}.  The
-  default methods handle real and complex vectors.  They are
-  \link{primitive}, so any argument names are ignored..
-=======
   specific classes of objects, see \link{InternalMethods}.
->>>>>>> e3ceeaa2
 }
 \note{
   In \R, basically all mathematical functions (including basic
