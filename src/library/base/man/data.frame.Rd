% File src/library/base/man/data.frame.Rd
% Part of the R package, http://www.R-project.org
% Copyright 1995-2010 R Core Development Team
% Distributed under GPL 2 or later

\name{data.frame}
\title{Data Frames}
\alias{data.frame}
\alias{default.stringsAsFactors}
\description{
  This function creates data frames, tightly coupled
  collections of variables which share many of the properties of
  matrices and of lists, used as the fundamental data structure by most
  of \R's modeling software.
}
\usage{
data.frame(\dots, row.names = NULL, check.rows = FALSE,
           check.names = TRUE,
           stringsAsFactors = default.stringsAsFactors())

default.stringsAsFactors()
}
\arguments{
  \item{\dots}{these arguments are of either the form \code{value} or
    \code{tag = value}.  Component names are created based on the tag (if
    present) or the deparsed argument itself.}
  \item{row.names}{\code{NULL} or a single integer or character string
    specifying a column to be used as row names, or a character or
    integer vector giving the row names for the data frame.}
  \item{check.rows}{if \code{TRUE} then the rows are checked for
    consistency of length and names.}
  \item{check.names}{logical.  If \code{TRUE} then the names of the
    variables in the data frame are checked to ensure that they are
    syntactically valid variable names and are not duplicated.
    If necessary they are adjusted (by \code{\link{make.names}})
    so that they are.}
  \item{stringsAsFactors}{logical: should character vectors be converted
    to factors?  The \sQuote{factory-fresh} default is \code{TRUE}, but
    this can be changed by setting \code{\link{options}(stringsAsFactors
      = FALSE)}.}
}
\value{
  A data frame, a matrix-like structure whose columns may be of
  differing types (numeric, logical, factor and character and so on).

  How the names of the data frame are created is complex, and the rest
  of this paragraph is only the basic story.  If the arguments are all
  named and simple objects (not lists, matrices of data frames) then the
  argument names give the column names.  For an unnamed simple argument,
  a deparsed version of the argument is used as the name (with an
  enclosing \code{I(...)} removed).  For a named matrix/list/data frame
  argument with more than one named column, the names of the columns are
  the name of the argument followed by a dot and the column name inside
  the argument: if the argument is unnamed, the argument's column names
  are used.  For a named or unnamed matrix/list/data frame argument that
  contains a single column, the column name in the result is the column
  name in the argument.  Finally, the names are adjusted to be unique
  and syntactically valid unless \code{check.names = FALSE}.
}

\details{
  A data frame is a list of variables of the same number of rows with
  unique row names, given class \code{"data.frame"}.  If no variables
  are included, the row names determine the number of rows.
<<<<<<< HEAD
  
=======

>>>>>>> e3ceeaa2
  The column names should be non-empty, and attempts to use empty names
  will have unsupported results.  Duplicate column names are allowed,
  but you need to use \code{check.names = FALSE} for \code{data.frame}
  to generate such a data frame.  However, not all operations on data
  frames will preserve duplicated column names: for example matrix-like
  subsetting will force column names in the result to be unique.

  \code{data.frame} converts each of its arguments to a data frame by
  calling \code{\link{as.data.frame}(optional=TRUE)}.  As that is a
  generic function, methods can be written to change the behaviour of
  arguments according to their classes: \R comes with many such methods.
  Character variables passed to \code{data.frame} are converted to
  factor columns unless protected by \code{\link{I}} or argument
  \code{stringsAsFactors} is false.  If a list or data
  frame or matrix is passed to \code{data.frame} it is as if each
  component or column had been passed as a separate argument (except for
  matrices of class \code{"\link{model.matrix}"} and those protected by
  \code{\link{I}}).

  Objects passed to \code{data.frame} should have the same number of
  rows, but atomic vectors, factors and character vectors protected by
  \code{\link{I}} will be recycled a whole number of times if necessary
<<<<<<< HEAD
  (including as from \R 2.9.0, elements of list arguments).
=======
  (including as elements of list arguments).
>>>>>>> e3ceeaa2

  If row names are not supplied in the call to \code{data.frame}, the
  row names are taken from the first component that has suitable names,
  for example a named vector or a matrix with rownames or a data frame.
  (If that component is subsequently recycled, the names are discarded
  with a warning.)  If \code{row.names} was supplied as \code{NULL} or no
  suitable component was found the row names are the integer sequence
  starting at one (and such row names are considered to be
  \sQuote{automatic}, and not preserved by \code{\link{as.matrix}}).

  If row names are supplied of length one and the data frame has a
  single row, the \code{row.names} is taken to specify the row names and
  not a column (by name or number).

  Names are removed from vector inputs not protected by \code{\link{I}}.

  \code{default.stringsAsFactors} is a utility that takes
  \code{\link{getOption}("stringsAsFactors")} and ensures the result is
  \code{TRUE} or \code{FALSE} (or throws an error if the value is not
  \code{NULL}).
}
\note{
  In versions of \R prior to 2.4.0 \code{row.names} had to be
  character: to ensure compatibility with such versions of \R, supply
  a character vector as the \code{row.names} argument.
}
\references{
  Chambers, J. M. (1992)
  \emph{Data for models.}
  Chapter 3 of \emph{Statistical Models in S}
  eds J. M. Chambers and T. J. Hastie, Wadsworth & Brooks/Cole.
}
\seealso{
  \code{\link{I}},
  \code{\link{plot.data.frame}},
  \code{\link{print.data.frame}},
  \code{\link{row.names}}, \code{\link{names}} (for the column names),
  \code{\link{[.data.frame}} for subsetting methods,% ./Extract.data.frame.Rd
  \code{\link{Math.data.frame}} etc, about
  \emph{Group} methods for \code{data.frame}s;
  \code{\link{read.table}},
  \code{\link{make.names}}.
}
\examples{
L3 <- LETTERS[1:3]
(d <- data.frame(cbind(x=1, y=1:10), fac=sample(L3, 10, replace=TRUE)))

## The same with automatic column names:
data.frame(cbind(  1,   1:10),     sample(L3, 10, replace=TRUE))

is.data.frame(d)

## do not convert to factor, using I() :
(dd <- cbind(d, char = I(letters[1:10])))
rbind(class=sapply(dd, class), mode=sapply(dd, mode))

stopifnot(1:10 == row.names(d))# {coercion}

(d0  <- d[, FALSE]) # NULL data frame with 10 rows
(d.0 <- d[FALSE, ]) # <0 rows> data frame  (3 cols)
(d00 <- d0[FALSE,])  # NULL data frame with 0 rows
}
\keyword{classes}
\keyword{methods}<|MERGE_RESOLUTION|>--- conflicted
+++ resolved
@@ -62,11 +62,7 @@
   A data frame is a list of variables of the same number of rows with
   unique row names, given class \code{"data.frame"}.  If no variables
   are included, the row names determine the number of rows.
-<<<<<<< HEAD
-  
-=======
 
->>>>>>> e3ceeaa2
   The column names should be non-empty, and attempts to use empty names
   will have unsupported results.  Duplicate column names are allowed,
   but you need to use \code{check.names = FALSE} for \code{data.frame}
@@ -89,11 +85,7 @@
   Objects passed to \code{data.frame} should have the same number of
   rows, but atomic vectors, factors and character vectors protected by
   \code{\link{I}} will be recycled a whole number of times if necessary
-<<<<<<< HEAD
-  (including as from \R 2.9.0, elements of list arguments).
-=======
   (including as elements of list arguments).
->>>>>>> e3ceeaa2
 
   If row names are not supplied in the call to \code{data.frame}, the
   row names are taken from the first component that has suitable names,
