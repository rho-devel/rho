% File src/library/base/man/locales.Rd
% Part of the R package, http://www.R-project.org
<<<<<<< HEAD
% Copyright 1995-2009 R Core Development Team
=======
% Copyright 1995-2010 R Core Development Team
>>>>>>> e3ceeaa2
% Distributed under GPL 2 or later

\name{locales}
\alias{locales}
\alias{Sys.getlocale}
\alias{Sys.setlocale}
\alias{LC_ALL}
\alias{LC_COLLATE}
\alias{LC_CTYPE}
\alias{LC_MONETARY}
\alias{LC_NUMERIC}
\alias{LC_TIME}

#ifdef unix
\alias{LC_MESSAGES}
\alias{LC_PAPER}
\alias{LC_MEASUREMENT}
#endif

\title{Query or Set Aspects of the Locale}
\description{
  Get details of or set aspects of the locale for the \R process.
}
\usage{
Sys.getlocale(category = "LC_ALL")
Sys.setlocale(category = "LC_ALL", locale = "")
}
\arguments{
  \item{category}{character string.  The following categories should
    always be supported: \code{"LC_ALL"}, \code{"LC_COLLATE"},
    \code{"LC_CTYPE"}, \code{"LC_MONETARY"}, \code{"LC_NUMERIC"} and
    \code{"LC_TIME"}.  Some systems (not Windows) will also support
    \code{"LC_MESSAGES"}, \code{"LC_PAPER"} and \code{"LC_MEASUREMENT"}.
  }
  \item{locale}{character string.  A valid locale name on the system in
    use.  Normally \code{""} (the default) will pick up the default
    locale for the system.}
}
\details{
  The locale describes aspects of the internationalization of a program.
  Initially most aspects of the locale of \R are set to \code{"C"} (which
  is the default for the C language and reflects North-American usage).
  \R sets \code{"LC_CTYPE"} and \code{"LC_COLLATE"}, which allow the
  use of a different character set and alphabetic
  comparisons in that character set (including the use of
  \code{\link{sort}}), \code{"LC_MONETARY"} (for use by
  \code{\link{Sys.localeconv}}) and \code{"LC_TIME"} may affect
  the behaviour of \code{\link{as.POSIXlt}} and \code{\link{strptime}}
  and functions which use them (but not \code{\link{date}}).

  The first seven categories described here are those specified by
  POSIX.  \code{"LC_MESSAGES"} will be \code{"C"} on systems that do not
  support message translation, and is not supported on Windows.  Trying
  to use an unsupported category is an error for \code{Sys.setlocale}.

  Note that setting category \code{"LC_ALL"} sets only
  \code{"LC_COLLATE"}, \code{"LC_CTYPE"}, \code{"LC_MONETARY"} and
  \code{"LC_TIME"}.

  Attempts to set an invalid locale are ignored.  There may or may not
  be a warning, depending on the OS.

  Attempts to change the character set (by
  \code{Sys.setlocale("LC_TYPE", )}, if that implies a different
  character set) during a session may not work and are likely to lead to
  some confusion.
}
\value{
  A character string of length one describing the locale in use (after
  setting for \code{Sys.setlocale}), or an empty character string if the
  current locale settings are invalid or \code{NULL} if locale
  information is unavailable.

  For \code{category = "LC_ALL"} the details of the string are
  system-specific: it might be a single locale name or a set of locale
  names separated by \code{"/"} (Solaris, Mac OS X) or \code{";"}
  (Windows, Linux).  For portability, it is best to query categories
  individually: it is not necessarily the case that the result of
  \code{foo <- Sys.getlocale()} can be used in
  \code{Sys.setlocale("LC_ALL", locale = foo)}.
}
% assume this just affects strtod/atof, scanf/printf and friends,
% as seems to be the case in glibc.
\section{Warning}{
  Setting \code{"LC_NUMERIC"} may cause \R to function
  anomalously, so gives a warning.  Input conversions
  in \R itself are unaffected, but the reading and writing of ASCII
  \code{\link{save}} files will be, as may packages.
#ifdef unix
  Setting it temporarily to produce graphical or text output may work
  well enough, but \code{\link{options}(OutDec)} is often preferable.
#endif
#ifdef windows
  Almost all the output routines used by \R itself under Windows ignore
  the setting of \code{"LC_NUMERIC"} since they make use of the Trio
  library which is not internationalized.
#endif
}

\note{
  Changing the values of locale categories whilst \R is running ought
  to be noticed by the OS services, and usually is but exceptions have
  been seen (usually in collation services).
}

\seealso{
  \code{\link{strptime}} for uses of \code{category = "LC_TIME"}.
  \code{\link{Sys.localeconv}} for details of numerical and monetary
  representations.

  \code{\link{l10n_info}} gives some summary facts about the locale and
  its encoding.

  The \sQuote{R Installation and Administration} manual for background
  on locales and how to find out locale names on your system.
}
\examples{
Sys.getlocale()
Sys.getlocale("LC_TIME")
\dontrun{
Sys.setlocale("LC_TIME", "de")     # Solaris: details are OS-dependent
<<<<<<< HEAD
Sys.setlocale("LC_TIME", "de_DE.utf8")  # Modern Linux etc.
Sys.setlocale("LC_TIME", "de_DE")  # Mac OS X
=======
Sys.setlocale("LC_TIME", "de_DE.utf8")   # Modern Linux etc.
Sys.setlocale("LC_TIME", "de_DE.UTF-8")  # ditto
Sys.setlocale("LC_TIME", "de_DE")  # Mac OS X, in UTF-8
>>>>>>> e3ceeaa2
Sys.setlocale("LC_TIME", "German") # Windows
}
Sys.getlocale("LC_PAPER")          # may or may not be set

<<<<<<< HEAD
Sys.setlocale("LC_COLLATE", "C")   # turn off locale-specific sorting, usually
=======
Sys.setlocale("LC_COLLATE", "C")   # turn off locale-specific sorting,
                                   #  usually
>>>>>>> e3ceeaa2
}
\keyword{utilities}<|MERGE_RESOLUTION|>--- conflicted
+++ resolved
@@ -1,10 +1,6 @@
 % File src/library/base/man/locales.Rd
 % Part of the R package, http://www.R-project.org
-<<<<<<< HEAD
-% Copyright 1995-2009 R Core Development Team
-=======
 % Copyright 1995-2010 R Core Development Team
->>>>>>> e3ceeaa2
 % Distributed under GPL 2 or later
 
 \name{locales}
@@ -126,23 +122,14 @@
 Sys.getlocale("LC_TIME")
 \dontrun{
 Sys.setlocale("LC_TIME", "de")     # Solaris: details are OS-dependent
-<<<<<<< HEAD
-Sys.setlocale("LC_TIME", "de_DE.utf8")  # Modern Linux etc.
-Sys.setlocale("LC_TIME", "de_DE")  # Mac OS X
-=======
 Sys.setlocale("LC_TIME", "de_DE.utf8")   # Modern Linux etc.
 Sys.setlocale("LC_TIME", "de_DE.UTF-8")  # ditto
 Sys.setlocale("LC_TIME", "de_DE")  # Mac OS X, in UTF-8
->>>>>>> e3ceeaa2
 Sys.setlocale("LC_TIME", "German") # Windows
 }
 Sys.getlocale("LC_PAPER")          # may or may not be set
 
-<<<<<<< HEAD
-Sys.setlocale("LC_COLLATE", "C")   # turn off locale-specific sorting, usually
-=======
 Sys.setlocale("LC_COLLATE", "C")   # turn off locale-specific sorting,
                                    #  usually
->>>>>>> e3ceeaa2
 }
 \keyword{utilities}