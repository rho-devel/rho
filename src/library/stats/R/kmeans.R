--- conflicted
+++ resolved
@@ -1,11 +1,7 @@
 #  File src/library/stats/R/kmeans.R
 #  Part of the R package, http://www.R-project.org
 #
-<<<<<<< HEAD
-#  Copyright (C) 1995-2013 The R Core Team
-=======
 #  Copyright (C) 1995-2014 The R Core Team
->>>>>>> 38b5bfbc
 #
 #  This program is free software; you can redistribute it and/or modify
 #  it under the terms of the GNU General Public License as published by
@@ -21,14 +17,9 @@
 #  http://www.r-project.org/Licenses/
 
 kmeans <-
-<<<<<<< HEAD
-function(x, centers, iter.max = 10, nstart = 1,
-	 algorithm = c("Hartigan-Wong", "Lloyd", "Forgy", "MacQueen"), trace=FALSE)
-=======
 function(x, centers, iter.max = 10L, nstart = 1L,
 	 algorithm = c("Hartigan-Wong", "Lloyd", "Forgy", "MacQueen"),
          trace = FALSE)
->>>>>>> 38b5bfbc
 {
     do_one <- function(nmeth) {
         switch(nmeth,
@@ -73,31 +64,19 @@
 	if(m23 <- any(nmeth == c(2L, 3L))) {
 	    if(any(Z$nc == 0))
 		warning("empty cluster: try a better set of initial centers",
-<<<<<<< HEAD
-			call.=FALSE)
-=======
 			call. = FALSE)
->>>>>>> 38b5bfbc
 	}
 	if(Z$iter > iter.max) {
 	    warning(sprintf(ngettext(iter.max,
 				     "did not converge in %d iteration",
 				     "did not converge in %d iterations"),
-<<<<<<< HEAD
-			    iter.max), call.=FALSE, domain = NA)
-=======
 			    iter.max), call. = FALSE, domain = NA)
->>>>>>> 38b5bfbc
 	    if(m23) Z$ifault <- 2L
 	}
         if(nmeth %in% c(2L, 3L)) {
             if(any(Z$nc == 0))
                 warning("empty cluster: try a better set of initial centers",
-<<<<<<< HEAD
-                        call.=FALSE)
-=======
                         call. = FALSE)
->>>>>>> 38b5bfbc
         }
 	Z
     }
@@ -182,11 +161,7 @@
     cat(sub(".", getOption("OutDec"), ratio, fixed = TRUE),
 	"Available components:\n", sep = "\n")
     print(names(x))
-<<<<<<< HEAD
-    if(!is.null(x$ifault) && x$ifault == 2)
-=======
     if(!is.null(x$ifault) && x$ifault == 2L)
->>>>>>> 38b5bfbc
 	cat("Warning: did *not* converge in specified number of iterations\n")
     invisible(x)
 }
