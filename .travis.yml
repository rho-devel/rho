sudo: required
dist: trusty
language: cpp
env:
  global:
    # By default, rho uses its own implementation of tar written in R.
    # It's really slow, so use system tar instead.
    - TAR=/bin/tar
    - R_BUILD_TAR=/bin/tar
    - R_INSTALL_TAR=/bin/tar

matrix:
  include:
    - compiler: gcc
      addons:
        apt:
          sources:
            - ubuntu-toolchain-r-test
          packages:
<<<<<<< HEAD
            - gfortran
=======
>>>>>>> 5d0d628a
            - libboost-all-dev
            - zlib1g-dev
            - libbz2-dev
            - liblzma-dev
            - libpcre3-dev
            - libedit-dev
            - gcc-4.9
            - g++-4.9
<<<<<<< HEAD
      env: C_COMPILER=gcc-4.9 CXX_COMPILER=g++-4.9

=======
            - gfortran-4.9
      env: FC=gfortran-4.9 F77=gfortran-4.9 C_COMPILER=gcc-4.9 CXX_COMPILER=g++-4.9

    # gcc 5.0 with code coverage.
>>>>>>> 5d0d628a
    - compiler: gcc
      addons:
        apt:
          sources:
            - ubuntu-toolchain-r-test
          packages:
<<<<<<< HEAD
            - gfortran
=======
            - gfortran-5
>>>>>>> 5d0d628a
            - libboost-all-dev
            - zlib1g-dev
            - libbz2-dev
            - liblzma-dev
            - libpcre3-dev
            - libedit-dev
            - gcc-5
            - g++-5
<<<<<<< HEAD
      env: C_COMPILER=gcc-5 CXX_COMPILER=g++-5
=======
      env: F77=gfortran-5 FCC=gfortran-5 C_COMPILER=gcc-5 CXX_COMPILER=g++-5 CFLAGS="-g -O1 --coverage" CXXFLAGS="${CFLAGS}" LDFLAGS="${CFLAGS}" COVERAGE=1
>>>>>>> 5d0d628a

    # TODO: work out how to use clang 3.4 on travis.
    # - compiler: clang
    #   addons:
    #     apt:
    #       sources:
    #         - ubuntu-toolchain-r-test
    #       packages:
    #         - gfortran
    #         - libboost-all-dev
    #         - zlib1g-dev
    #         - libbz2-dev
    #         - liblzma-dev
    #         - libpcre3-dev
    #         - libedit-dev
    #         - clang-3.4
    #         - llvm-3.4-dev
    #   env: C_COMPILER=clang CXX_COMPILER=clang++ LLVM_CONFIG=/usr/bin/llvm-config-3.4

    # With address sanitizer enabled.  Use the most recent supported verison
    # of clang, to get the best error detection.
    # TODO: enable leak detection.
    # TODO: enable initialization order checking.
    - compiler: clang
      addons:
        apt:
          sources:
            - ubuntu-toolchain-r-test
            - debian-sid
          packages:
            - gfortran
            - libboost-all-dev
            - zlib1g-dev
            - libbz2-dev
            - liblzma-dev
            - libpcre3-dev
            - libedit-dev
            - clang-3.8
            - llvm-3.8-dev
      env: C_COMPILER=clang-3.8 CXX_COMPILER=clang++-3.8 LLVM_CONFIG=/usr/bin/llvm-config-3.8 ASAN_OPTIONS="detect_leaks=0 allow_user_segv_handler=true" CFLAGS="-g -O2 -fsanitize=address" CXXFLAGS="${CFLAGS}" MAIN_LDFLAGS="${CFLAGS}"

    # With undefined behaviour sanitizer enabled.  Use the most recent
    # supported verison of clang, to get the best error detection.
    - compiler: clang
      addons:
        apt:
          sources:
            - ubuntu-toolchain-r-test
            - debian-sid
          packages:
            - gfortran
            - libboost-all-dev
            - zlib1g-dev
            - libbz2-dev
            - liblzma-dev
            - libpcre3-dev
            - libedit-dev
            - clang-3.8
            - llvm-3.8-dev
      env: C_COMPILER=clang-3.8 CXX_COMPILER=clang++-3.8 LLVM_CONFIG=/usr/bin/llvm-config-3.8 UBSAN_OPTIONS="print_stacktrace=1 suppressions=`pwd`/.ubsan_suppressions" CFLAGS="-g -O2 -fsanitize=undefined" CXXFLAGS="${CFLAGS}" MAIN_LDFLAGS="${CFLAGS}"

    - compiler: clang
      addons:
        apt:
          sources:
            - ubuntu-toolchain-r-test
          packages:
            - gfortran
            - libboost-all-dev
            - zlib1g-dev
            - libbz2-dev
            - liblzma-dev
            - libpcre3-dev
            - libedit-dev
            - clang-3.5
            - llvm-3.5-dev
      env: C_COMPILER=clang-3.5 CXX_COMPILER=clang++-3.5 LLVM_CONFIG=/usr/bin/llvm-config-3.5

    - compiler: clang
      addons:
        apt:
          sources:
            - ubuntu-toolchain-r-test
          packages:
            - gfortran
            - libboost-all-dev
            - zlib1g-dev
            - libbz2-dev
            - liblzma-dev
            - libpcre3-dev
            - libedit-dev
            - clang-3.6
            - llvm-3.6-dev
      env: C_COMPILER=clang-3.6 CXX_COMPILER=clang++-3.6 LLVM_CONFIG=/usr/bin/llvm-config-3.6

    - compiler: clang
      addons:
        apt:
          sources:
            - ubuntu-toolchain-r-test
            - debian-sid
          packages:
            - gfortran
            - libboost-all-dev
            - zlib1g-dev
            - libbz2-dev
            - liblzma-dev
            - libpcre3-dev
            - libedit-dev
            - clang-3.7
            - llvm-3.7-dev
      env: C_COMPILER=clang-3.7 CXX_COMPILER=clang++-3.7 LLVM_CONFIG=/usr/bin/llvm-config-3.7

    - compiler: clang
      addons:
        apt:
          sources:
            - ubuntu-toolchain-r-test
            - debian-sid
          packages:
            - gfortran
            - libboost-all-dev
            - zlib1g-dev
            - libbz2-dev
            - liblzma-dev
            - libpcre3-dev
            - libedit-dev
            - clang-3.8
            - llvm-3.8-dev
      env: C_COMPILER=clang-3.8 CXX_COMPILER=clang++-3.8 LLVM_CONFIG=/usr/bin/llvm-config-3.8

  allow_failures:
    # Building with llvm 3.7 currently segfaults.  Needs investigating.
    - env: C_COMPILER=clang-3.7 CXX_COMPILER=clang++-3.7 LLVM_CONFIG=/usr/bin/llvm-config-3.7  
    # Likewise for the ubsan run.
    - env: C_COMPILER=clang-3.8 CXX_COMPILER=clang++-3.8 LLVM_CONFIG=/usr/bin/llvm-config-3.8 UBSAN_OPTIONS="print_stacktrace=1 suppressions=`pwd`/.ubsan_suppressions" CFLAGS="-g -O2 -fsanitize=undefined" CXXFLAGS="${CFLAGS}" MAIN_LDFLAGS="${CFLAGS}"
<<<<<<< HEAD
=======

before_install:
  - pip install --user codecov
>>>>>>> 5d0d628a

script:
        - tools/rsync-recommended
        - ${CXX_COMPILER} --version
        - CC=${C_COMPILER} CXX=${CXX_COMPILER} ./configure
          --enable-llvm-jit=yes
          --with-llvm=$LLVM_CONFIG || cat config.log
        - travis_wait 60 make -j 2
<<<<<<< HEAD
        # TODO: upgrade to check-devel.
        - travis_wait 60 make -j 2 check
=======
        # Needed to prevent asan builds running out of memory.
        - sudo sh -c 'echo 1 > /proc/sys/vm/overcommit_memory'
        # TODO: upgrade to check-devel.
        - travis_wait 60 make -j 2 check
        
after_success:
  - if [ -n "$COVERAGE" ]; then bash <(curl -s https://codecov.io/bash) -x gcov-5 -g src/extra -g tests -X coveragepy ; fi
>>>>>>> 5d0d628a
<|MERGE_RESOLUTION|>--- conflicted
+++ resolved
@@ -17,10 +17,6 @@
           sources:
             - ubuntu-toolchain-r-test
           packages:
-<<<<<<< HEAD
-            - gfortran
-=======
->>>>>>> 5d0d628a
             - libboost-all-dev
             - zlib1g-dev
             - libbz2-dev
@@ -29,26 +25,17 @@
             - libedit-dev
             - gcc-4.9
             - g++-4.9
-<<<<<<< HEAD
-      env: C_COMPILER=gcc-4.9 CXX_COMPILER=g++-4.9
-
-=======
             - gfortran-4.9
       env: FC=gfortran-4.9 F77=gfortran-4.9 C_COMPILER=gcc-4.9 CXX_COMPILER=g++-4.9
 
     # gcc 5.0 with code coverage.
->>>>>>> 5d0d628a
     - compiler: gcc
       addons:
         apt:
           sources:
             - ubuntu-toolchain-r-test
           packages:
-<<<<<<< HEAD
-            - gfortran
-=======
             - gfortran-5
->>>>>>> 5d0d628a
             - libboost-all-dev
             - zlib1g-dev
             - libbz2-dev
@@ -57,11 +44,7 @@
             - libedit-dev
             - gcc-5
             - g++-5
-<<<<<<< HEAD
-      env: C_COMPILER=gcc-5 CXX_COMPILER=g++-5
-=======
       env: F77=gfortran-5 FCC=gfortran-5 C_COMPILER=gcc-5 CXX_COMPILER=g++-5 CFLAGS="-g -O1 --coverage" CXXFLAGS="${CFLAGS}" LDFLAGS="${CFLAGS}" COVERAGE=1
->>>>>>> 5d0d628a
 
     # TODO: work out how to use clang 3.4 on travis.
     # - compiler: clang
@@ -198,12 +181,83 @@
     - env: C_COMPILER=clang-3.7 CXX_COMPILER=clang++-3.7 LLVM_CONFIG=/usr/bin/llvm-config-3.7  
     # Likewise for the ubsan run.
     - env: C_COMPILER=clang-3.8 CXX_COMPILER=clang++-3.8 LLVM_CONFIG=/usr/bin/llvm-config-3.8 UBSAN_OPTIONS="print_stacktrace=1 suppressions=`pwd`/.ubsan_suppressions" CFLAGS="-g -O2 -fsanitize=undefined" CXXFLAGS="${CFLAGS}" MAIN_LDFLAGS="${CFLAGS}"
-<<<<<<< HEAD
-=======
 
 before_install:
   - pip install --user codecov
->>>>>>> 5d0d628a
+      addons:
+        apt:
+          sources:
+            - ubuntu-toolchain-r-test
+          packages:
+            - gfortran
+            - libboost-all-dev
+            - zlib1g-dev
+            - libbz2-dev
+            - liblzma-dev
+            - libpcre3-dev
+            - libedit-dev
+            - clang-3.5
+            - llvm-3.5-dev
+      env: C_COMPILER=clang-3.5 CXX_COMPILER=clang++-3.5 LLVM_CONFIG=/usr/bin/llvm-config-3.5
+
+    - compiler: clang
+      addons:
+        apt:
+          sources:
+            - ubuntu-toolchain-r-test
+          packages:
+            - gfortran
+            - libboost-all-dev
+            - zlib1g-dev
+            - libbz2-dev
+            - liblzma-dev
+            - libpcre3-dev
+            - libedit-dev
+            - clang-3.6
+            - llvm-3.6-dev
+      env: C_COMPILER=clang-3.6 CXX_COMPILER=clang++-3.6 LLVM_CONFIG=/usr/bin/llvm-config-3.6
+
+    - compiler: clang
+      addons:
+        apt:
+          sources:
+            - ubuntu-toolchain-r-test
+            - debian-sid
+          packages:
+            - gfortran
+            - libboost-all-dev
+            - zlib1g-dev
+            - libbz2-dev
+            - liblzma-dev
+            - libpcre3-dev
+            - libedit-dev
+            - clang-3.7
+            - llvm-3.7-dev
+      env: C_COMPILER=clang-3.7 CXX_COMPILER=clang++-3.7 LLVM_CONFIG=/usr/bin/llvm-config-3.7
+
+    - compiler: clang
+      addons:
+        apt:
+          sources:
+            - ubuntu-toolchain-r-test
+            - debian-sid
+          packages:
+            - gfortran
+            - libboost-all-dev
+            - zlib1g-dev
+            - libbz2-dev
+            - liblzma-dev
+            - libpcre3-dev
+            - libedit-dev
+            - clang-3.8
+            - llvm-3.8-dev
+      env: C_COMPILER=clang-3.8 CXX_COMPILER=clang++-3.8 LLVM_CONFIG=/usr/bin/llvm-config-3.8
+
+  allow_failures:
+    # Building with llvm 3.7 currently segfaults.  Needs investigating.
+    - env: C_COMPILER=clang-3.7 CXX_COMPILER=clang++-3.7 LLVM_CONFIG=/usr/bin/llvm-config-3.7  
+    # Likewise for the ubsan run.
+    - env: C_COMPILER=clang-3.8 CXX_COMPILER=clang++-3.8 LLVM_CONFIG=/usr/bin/llvm-config-3.8 UBSAN_OPTIONS="print_stacktrace=1 suppressions=`pwd`/.ubsan_suppressions" CFLAGS="-g -O2 -fsanitize=undefined" CXXFLAGS="${CFLAGS}" MAIN_LDFLAGS="${CFLAGS}"
 
 script:
         - tools/rsync-recommended
@@ -212,15 +266,10 @@
           --enable-llvm-jit=yes
           --with-llvm=$LLVM_CONFIG || cat config.log
         - travis_wait 60 make -j 2
-<<<<<<< HEAD
-        # TODO: upgrade to check-devel.
-        - travis_wait 60 make -j 2 check
-=======
         # Needed to prevent asan builds running out of memory.
         - sudo sh -c 'echo 1 > /proc/sys/vm/overcommit_memory'
         # TODO: upgrade to check-devel.
         - travis_wait 60 make -j 2 check
         
 after_success:
-  - if [ -n "$COVERAGE" ]; then bash <(curl -s https://codecov.io/bash) -x gcov-5 -g src/extra -g tests -X coveragepy ; fi
->>>>>>> 5d0d628a
+  - if [ -n "$COVERAGE" ]; then bash <(curl -s https://codecov.io/bash) -x gcov-5 -g src/extra -g tests -X coveragepy ; fi