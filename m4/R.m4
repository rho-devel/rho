--- conflicted
+++ resolved
@@ -4095,58 +4095,6 @@
 fi
 ])# R_FUNC_MKTIME
 
-<<<<<<< HEAD
-=======
-## R_CXX1X
-## -------
-## Support for C++11 and later, for use in packages.
-AC_DEFUN([R_CXX1X],
-[r_save_CXX="${CXX}"
-r_save_CXXFLAGS="${CXXFLAGS}"
-
-: ${CXX1X=${CXX}}
-: ${CXX1XFLAGS=${CXXFLAGS}}
-: ${CXX1XPICFLAGS=${CXXPICFLAGS}}
-
-CXX="${CXX1X} ${CXX1XSTD}"
-CXXFLAGS="${CXX1XFLAGS} ${CXX1XPICFLAGS}"
-AC_LANG_PUSH([C++])dnl
-AX_CXX_COMPILE_STDCXX_11([noext], [optional])
-AC_LANG_POP([C++])dnl Seems the macro does not always get this right
-CXX="${r_save_CXX}"
-CXXFLAGS="${r_save_CXXFLAGS}"
-if test "${HAVE_CXX11}" = "1"; then
-  CXX1XSTD="${CXX1XSTD} ${switch}"
-else
-  CXX1X=""
-  CXX1XSTD=""
-  CXX1XFLAGS=""
-  CXX1XPICFLAGS=""
-fi
-
-AC_SUBST(CXX1X)
-AC_SUBST(CXX1XSTD)
-AC_SUBST(CXX1XFLAGS)
-AC_SUBST(CXX1XPICFLAGS)
-if test -z "${SHLIB_CXX1XLD}"; then
-  SHLIB_CXX1XLD="\$(CXX1X) \$(CXX1XSTD)"
-fi
-AC_SUBST(SHLIB_CXX1XLD)
-: ${SHLIB_CXX1XLDFLAGS=${SHLIB_CXXLDFLAGS}}
-AC_SUBST(SHLIB_CXX1XLDFLAGS)
-
-AC_ARG_VAR([CXX1X], [C++11 compiler command])
-AC_ARG_VAR([CXX1XSTD],
-           [special flag for compiling and for linking C++11 code, e.g. -std=c++11])
-AC_ARG_VAR([CXX1XFLAGS], [C++11 compiler flags])
-AC_ARG_VAR([CXX1XPICFLAGS],
-           [special flags for compiling C++11 code to be turned into a
-            shared object])
-AC_ARG_VAR([SHLIB_CXX1XLD],
-           [command for linking shared objects which contain object
-            files from the C++11 compiler])
-AC_ARG_VAR([SHLIB_CXX1XLDFLAGS], [special flags used by SHLIB_CXX1XLD])
-])# R_CXX1X
 
 ## R_LIBCURL
 ## ----------------
@@ -4230,7 +4178,6 @@
 
 
 
->>>>>>> d6867e7e
 ### Local variables: ***
 ### mode: outline-minor ***
 ### outline-regexp: "### [*]+" ***
