#
# ${R_HOME}/m4/Makefile

VPATH = @srcdir@
srcdir = @srcdir@
top_srcdir = @top_srcdir@

top_builddir = ..
subdir = m4

include $(top_builddir)/Makeconf

distdir = $(top_builddir)/$(PACKAGE)-$(VERSION)/$(subdir)
DISTFILES = Makefile.in README \
	R.m4 \
	boost.m4 \
	bigendian.m4 \
	cairo.m4 \
	clibs.m4 \
	codeset.m4 \
	gettext.m4 gettext-lib.m4 \
	libtool.m4 ltoptions.m4 ltsugar.m4 ltversion.m4 lt~obsolete.m4 \
<<<<<<< HEAD
	stat-time.m4 \
	ax_cxx_compile_stdcxx_11.m4 \
	ax_llvm.m4
=======
	openmp.m4 \
	stat-time.m4
>>>>>>> d6867e7e

all: Makefile R

Makefile: $(srcdir)/Makefile.in $(top_builddir)/config.status
	@cd $(top_builddir) && $(SHELL) ./config.status $(subdir)/$@

R: Makefile

mostlyclean: clean
clean:
distclean: clean
	-@rm -f Makefile
maintainer-clean: distclean

install install-strip uninstall TAGS info dvi check:

distdir: $(DISTFILES)
	@for f in $(DISTFILES); do \
	  test -f $(distdir)/$${f} \
	    || ln $(srcdir)/$${f} $(distdir)/$${f} 2>/dev/null \
	    || cp -p $(srcdir)/$${f} $(distdir)/$${f}; \
	done<|MERGE_RESOLUTION|>--- conflicted
+++ resolved
@@ -20,14 +20,10 @@
 	codeset.m4 \
 	gettext.m4 gettext-lib.m4 \
 	libtool.m4 ltoptions.m4 ltsugar.m4 ltversion.m4 lt~obsolete.m4 \
-<<<<<<< HEAD
+	openmp.m4 \
 	stat-time.m4 \
 	ax_cxx_compile_stdcxx_11.m4 \
 	ax_llvm.m4
-=======
-	openmp.m4 \
-	stat-time.m4
->>>>>>> d6867e7e
 
 all: Makefile R
 
