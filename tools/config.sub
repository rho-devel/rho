#! /bin/sh
# Configuration validation subroutine script.
<<<<<<< HEAD
#   Copyright 1992-2013 Free Software Foundation, Inc.

timestamp='2013-09-05'
=======
#   Copyright 1992-2015 Free Software Foundation, Inc.

timestamp='2015-01-01'
>>>>>>> 38b5bfbc

# This file is free software; you can redistribute it and/or modify it
# under the terms of the GNU General Public License as published by
# the Free Software Foundation; either version 3 of the License, or
# (at your option) any later version.
#
# This program is distributed in the hope that it will be useful, but
# WITHOUT ANY WARRANTY; without even the implied warranty of
# MERCHANTABILITY or FITNESS FOR A PARTICULAR PURPOSE.  See the GNU
# General Public License for more details.
#
# You should have received a copy of the GNU General Public License
# along with this program; if not, see <http://www.gnu.org/licenses/>.
#
# As a special exception to the GNU General Public License, if you
# distribute this file as part of a program that contains a
# configuration script generated by Autoconf, you may include it under
# the same distribution terms that you use for the rest of that
# program.  This Exception is an additional permission under section 7
# of the GNU General Public License, version 3 ("GPLv3").


<<<<<<< HEAD
# Please send patches with a ChangeLog entry to config-patches@gnu.org.
=======
# Please send patches to <config-patches@gnu.org>.
>>>>>>> 38b5bfbc
#
# Configuration subroutine to validate and canonicalize a configuration type.
# Supply the specified configuration type as an argument.
# If it is invalid, we print an error message on stderr and exit with code 1.
# Otherwise, we print the canonical config type on stdout and succeed.

# You can get the latest version of this script from:
# http://git.savannah.gnu.org/gitweb/?p=config.git;a=blob_plain;f=config.sub;hb=HEAD

# This file is supposed to be the same for all GNU packages
# and recognize all the CPU types, system types and aliases
# that are meaningful with *any* GNU software.
# Each package is responsible for reporting which valid configurations
# it does not support.  The user should be able to distinguish
# a failure to support a valid configuration from a meaningless
# configuration.

# The goal of this file is to map all the various variations of a given
# machine specification into a single specification in the form:
#	CPU_TYPE-MANUFACTURER-OPERATING_SYSTEM
# or in some cases, the newer four-part form:
#	CPU_TYPE-MANUFACTURER-KERNEL-OPERATING_SYSTEM
# It is wrong to echo any other type of specification.

me=`echo "$0" | sed -e 's,.*/,,'`

usage="\
Usage: $0 [OPTION] CPU-MFR-OPSYS
       $0 [OPTION] ALIAS

Canonicalize a configuration name.

Operation modes:
  -h, --help         print this help, then exit
  -t, --time-stamp   print date of last modification, then exit
  -v, --version      print version number, then exit

Report bugs and patches to <config-patches@gnu.org>."

version="\
GNU config.sub ($timestamp)

<<<<<<< HEAD
Copyright 1992-2013 Free Software Foundation, Inc.
=======
Copyright 1992-2015 Free Software Foundation, Inc.
>>>>>>> 38b5bfbc

This is free software; see the source for copying conditions.  There is NO
warranty; not even for MERCHANTABILITY or FITNESS FOR A PARTICULAR PURPOSE."

help="
Try \`$me --help' for more information."

# Parse command line
while test $# -gt 0 ; do
  case $1 in
    --time-stamp | --time* | -t )
       echo "$timestamp" ; exit ;;
    --version | -v )
       echo "$version" ; exit ;;
    --help | --h* | -h )
       echo "$usage"; exit ;;
    -- )     # Stop option processing
       shift; break ;;
    - )	# Use stdin as input.
       break ;;
    -* )
       echo "$me: invalid option $1$help"
       exit 1 ;;

    *local*)
       # First pass through any local machine types.
       echo $1
       exit ;;

    * )
       break ;;
  esac
done

case $# in
 0) echo "$me: missing argument$help" >&2
    exit 1;;
 1) ;;
 *) echo "$me: too many arguments$help" >&2
    exit 1;;
esac

# Separate what the user gave into CPU-COMPANY and OS or KERNEL-OS (if any).
# Here we must recognize all the valid KERNEL-OS combinations.
maybe_os=`echo $1 | sed 's/^\(.*\)-\([^-]*-[^-]*\)$/\2/'`
case $maybe_os in
  nto-qnx* | linux-gnu* | linux-android* | linux-dietlibc | linux-newlib* | \
  linux-musl* | linux-uclibc* | uclinux-uclibc* | uclinux-gnu* | kfreebsd*-gnu* | \
  knetbsd*-gnu* | netbsd*-gnu* | \
  kopensolaris*-gnu* | \
  storm-chaos* | os2-emx* | rtmk-nova*)
    os=-$maybe_os
    basic_machine=`echo $1 | sed 's/^\(.*\)-\([^-]*-[^-]*\)$/\1/'`
    ;;
  android-linux)
    os=-linux-android
    basic_machine=`echo $1 | sed 's/^\(.*\)-\([^-]*-[^-]*\)$/\1/'`-unknown
    ;;
  *)
    basic_machine=`echo $1 | sed 's/-[^-]*$//'`
    if [ $basic_machine != $1 ]
    then os=`echo $1 | sed 's/.*-/-/'`
    else os=; fi
    ;;
esac

### Let's recognize common machines as not being operating systems so
### that things like config.sub decstation-3100 work.  We also
### recognize some manufacturers as not being operating systems, so we
### can provide default operating systems below.
case $os in
	-sun*os*)
		# Prevent following clause from handling this invalid input.
		;;
	-dec* | -mips* | -sequent* | -encore* | -pc532* | -sgi* | -sony* | \
	-att* | -7300* | -3300* | -delta* | -motorola* | -sun[234]* | \
	-unicom* | -ibm* | -next | -hp | -isi* | -apollo | -altos* | \
	-convergent* | -ncr* | -news | -32* | -3600* | -3100* | -hitachi* |\
	-c[123]* | -convex* | -sun | -crds | -omron* | -dg | -ultra | -tti* | \
	-harris | -dolphin | -highlevel | -gould | -cbm | -ns | -masscomp | \
	-apple | -axis | -knuth | -cray | -microblaze*)
		os=
		basic_machine=$1
		;;
	-bluegene*)
		os=-cnk
		;;
	-sim | -cisco | -oki | -wec | -winbond)
		os=
		basic_machine=$1
		;;
	-scout)
		;;
	-wrs)
		os=-vxworks
		basic_machine=$1
		;;
	-chorusos*)
		os=-chorusos
		basic_machine=$1
		;;
	-chorusrdb)
		os=-chorusrdb
		basic_machine=$1
		;;
	-hiux*)
		os=-hiuxwe2
		;;
	-sco6)
		os=-sco5v6
		basic_machine=`echo $1 | sed -e 's/86-.*/86-pc/'`
		;;
	-sco5)
		os=-sco3.2v5
		basic_machine=`echo $1 | sed -e 's/86-.*/86-pc/'`
		;;
	-sco4)
		os=-sco3.2v4
		basic_machine=`echo $1 | sed -e 's/86-.*/86-pc/'`
		;;
	-sco3.2.[4-9]*)
		os=`echo $os | sed -e 's/sco3.2./sco3.2v/'`
		basic_machine=`echo $1 | sed -e 's/86-.*/86-pc/'`
		;;
	-sco3.2v[4-9]*)
		# Don't forget version if it is 3.2v4 or newer.
		basic_machine=`echo $1 | sed -e 's/86-.*/86-pc/'`
		;;
	-sco5v6*)
		# Don't forget version if it is 3.2v4 or newer.
		basic_machine=`echo $1 | sed -e 's/86-.*/86-pc/'`
		;;
	-sco*)
		os=-sco3.2v2
		basic_machine=`echo $1 | sed -e 's/86-.*/86-pc/'`
		;;
	-udk*)
		basic_machine=`echo $1 | sed -e 's/86-.*/86-pc/'`
		;;
	-isc)
		os=-isc2.2
		basic_machine=`echo $1 | sed -e 's/86-.*/86-pc/'`
		;;
	-clix*)
		basic_machine=clipper-intergraph
		;;
	-isc*)
		basic_machine=`echo $1 | sed -e 's/86-.*/86-pc/'`
		;;
	-lynx*178)
		os=-lynxos178
		;;
	-lynx*5)
		os=-lynxos5
		;;
	-lynx*)
		os=-lynxos
		;;
	-ptx*)
		basic_machine=`echo $1 | sed -e 's/86-.*/86-sequent/'`
		;;
	-windowsnt*)
		os=`echo $os | sed -e 's/windowsnt/winnt/'`
		;;
	-psos*)
		os=-psos
		;;
	-mint | -mint[0-9]*)
		basic_machine=m68k-atari
		os=-mint
		;;
esac

# Decode aliases for certain CPU-COMPANY combinations.
case $basic_machine in
	# Recognize the basic CPU types without company name.
	# Some are omitted here because they have special meanings below.
	1750a | 580 \
	| a29k \
	| aarch64 | aarch64_be \
	| alpha | alphaev[4-8] | alphaev56 | alphaev6[78] | alphapca5[67] \
	| alpha64 | alpha64ev[4-8] | alpha64ev56 | alpha64ev6[78] | alpha64pca5[67] \
	| am33_2.0 \
	| arc | arceb \
	| arm | arm[bl]e | arme[lb] | armv[2-8] | armv[3-8][lb] | armv7[arm] \
	| avr | avr32 \
	| be32 | be64 \
	| bfin \
	| c4x | c8051 | clipper \
	| d10v | d30v | dlx | dsp16xx \
	| epiphany \
	| fido | fr30 | frv | ft32 \
	| h8300 | h8500 | hppa | hppa1.[01] | hppa2.0 | hppa2.0[nw] | hppa64 \
	| hexagon \
	| i370 | i860 | i960 | ia64 \
	| ip2k | iq2000 \
	| k1om \
	| le32 | le64 \
	| lm32 \
	| m32c | m32r | m32rle | m68000 | m68k | m88k \
	| maxq | mb | microblaze | microblazeel | mcore | mep | metag \
	| mips | mipsbe | mipseb | mipsel | mipsle \
	| mips16 \
	| mips64 | mips64el \
	| mips64octeon | mips64octeonel \
	| mips64orion | mips64orionel \
	| mips64r5900 | mips64r5900el \
	| mips64vr | mips64vrel \
	| mips64vr4100 | mips64vr4100el \
	| mips64vr4300 | mips64vr4300el \
	| mips64vr5000 | mips64vr5000el \
	| mips64vr5900 | mips64vr5900el \
	| mipsisa32 | mipsisa32el \
	| mipsisa32r2 | mipsisa32r2el \
	| mipsisa32r6 | mipsisa32r6el \
	| mipsisa64 | mipsisa64el \
	| mipsisa64r2 | mipsisa64r2el \
	| mipsisa64r6 | mipsisa64r6el \
	| mipsisa64sb1 | mipsisa64sb1el \
	| mipsisa64sr71k | mipsisa64sr71kel \
	| mipsr5900 | mipsr5900el \
	| mipstx39 | mipstx39el \
	| mn10200 | mn10300 \
	| moxie \
	| mt \
	| msp430 \
	| nds32 | nds32le | nds32be \
	| nios | nios2 | nios2eb | nios2el \
	| ns16k | ns32k \
<<<<<<< HEAD
	| open8 \
	| or1k | or32 \
=======
	| open8 | or1k | or1knd | or32 \
>>>>>>> 38b5bfbc
	| pdp10 | pdp11 | pj | pjl \
	| powerpc | powerpc64 | powerpc64le | powerpcle \
	| pyramid \
	| riscv32 | riscv64 \
	| rl78 | rx \
	| score \
	| sh | sh[1234] | sh[24]a | sh[24]aeb | sh[23]e | sh[34]eb | sheb | shbe | shle | sh[1234]le | sh3ele \
	| sh64 | sh64le \
	| sparc | sparc64 | sparc64b | sparc64v | sparc86x | sparclet | sparclite \
	| sparcv8 | sparcv9 | sparcv9b | sparcv9v \
	| spu \
	| tahoe | tic4x | tic54x | tic55x | tic6x | tic80 | tron \
	| ubicom32 \
	| v850 | v850e | v850e1 | v850e2 | v850es | v850e2v3 \
	| visium \
	| we32k \
	| x86 | xc16x | xstormy16 | xtensa \
	| z8k | z80)
		basic_machine=$basic_machine-unknown
		;;
	c54x)
		basic_machine=tic54x-unknown
		;;
	c55x)
		basic_machine=tic55x-unknown
		;;
	c6x)
		basic_machine=tic6x-unknown
		;;
<<<<<<< HEAD
=======
	leon|leon[3-9])
		basic_machine=sparc-$basic_machine
		;;
>>>>>>> 38b5bfbc
	m6811 | m68hc11 | m6812 | m68hc12 | m68hcs12x | nvptx | picochip)
		basic_machine=$basic_machine-unknown
		os=-none
		;;
	m88110 | m680[12346]0 | m683?2 | m68360 | m5200 | v70 | w65 | z8k)
		;;
	ms1)
		basic_machine=mt-unknown
		;;

	strongarm | thumb | xscale)
		basic_machine=arm-unknown
		;;
	xgate)
		basic_machine=$basic_machine-unknown
		os=-none
		;;
	xscaleeb)
		basic_machine=armeb-unknown
		;;

	xscaleel)
		basic_machine=armel-unknown
		;;

	# We use `pc' rather than `unknown'
	# because (1) that's what they normally are, and
	# (2) the word "unknown" tends to confuse beginning users.
	i*86 | x86_64)
	  basic_machine=$basic_machine-pc
	  ;;
	# Object if more than one company name word.
	*-*-*)
		echo Invalid configuration \`$1\': machine \`$basic_machine\' not recognized 1>&2
		exit 1
		;;
	# Recognize the basic CPU types with company name.
	580-* \
	| a29k-* \
	| aarch64-* | aarch64_be-* \
	| alpha-* | alphaev[4-8]-* | alphaev56-* | alphaev6[78]-* \
	| alpha64-* | alpha64ev[4-8]-* | alpha64ev56-* | alpha64ev6[78]-* \
	| alphapca5[67]-* | alpha64pca5[67]-* | arc-* | arceb-* \
	| arm-*  | armbe-* | armle-* | armeb-* | armv*-* \
	| avr-* | avr32-* \
	| be32-* | be64-* \
	| bfin-* | bs2000-* \
	| c[123]* | c30-* | [cjt]90-* | c4x-* \
	| c8051-* | clipper-* | craynv-* | cydra-* \
	| d10v-* | d30v-* | dlx-* \
	| elxsi-* \
	| f30[01]-* | f700-* | fido-* | fr30-* | frv-* | fx80-* \
	| h8300-* | h8500-* \
	| hppa-* | hppa1.[01]-* | hppa2.0-* | hppa2.0[nw]-* | hppa64-* \
	| hexagon-* \
	| i*86-* | i860-* | i960-* | ia64-* \
	| ip2k-* | iq2000-* \
	| k1om-* \
	| le32-* | le64-* \
	| lm32-* \
	| m32c-* | m32r-* | m32rle-* \
	| m68000-* | m680[012346]0-* | m68360-* | m683?2-* | m68k-* \
	| m88110-* | m88k-* | maxq-* | mcore-* | metag-* \
	| microblaze-* | microblazeel-* \
	| mips-* | mipsbe-* | mipseb-* | mipsel-* | mipsle-* \
	| mips16-* \
	| mips64-* | mips64el-* \
	| mips64octeon-* | mips64octeonel-* \
	| mips64orion-* | mips64orionel-* \
	| mips64r5900-* | mips64r5900el-* \
	| mips64vr-* | mips64vrel-* \
	| mips64vr4100-* | mips64vr4100el-* \
	| mips64vr4300-* | mips64vr4300el-* \
	| mips64vr5000-* | mips64vr5000el-* \
	| mips64vr5900-* | mips64vr5900el-* \
	| mipsisa32-* | mipsisa32el-* \
	| mipsisa32r2-* | mipsisa32r2el-* \
	| mipsisa32r6-* | mipsisa32r6el-* \
	| mipsisa64-* | mipsisa64el-* \
	| mipsisa64r2-* | mipsisa64r2el-* \
	| mipsisa64r6-* | mipsisa64r6el-* \
	| mipsisa64sb1-* | mipsisa64sb1el-* \
	| mipsisa64sr71k-* | mipsisa64sr71kel-* \
	| mipsr5900-* | mipsr5900el-* \
	| mipstx39-* | mipstx39el-* \
	| mmix-* \
	| mt-* \
	| msp430-* \
	| nds32-* | nds32le-* | nds32be-* \
	| nios-* | nios2-* | nios2eb-* | nios2el-* \
	| none-* | np1-* | ns16k-* | ns32k-* \
	| open8-* \
	| or1k*-* \
	| orion-* \
	| pdp10-* | pdp11-* | pj-* | pjl-* | pn-* | power-* \
	| powerpc-* | powerpc64-* | powerpc64le-* | powerpcle-* \
	| pyramid-* \
	| rl78-* | romp-* | rs6000-* | rx-* \
	| sh-* | sh[1234]-* | sh[24]a-* | sh[24]aeb-* | sh[23]e-* | sh[34]eb-* | sheb-* | shbe-* \
	| shle-* | sh[1234]le-* | sh3ele-* | sh64-* | sh64le-* \
	| sparc-* | sparc64-* | sparc64b-* | sparc64v-* | sparc86x-* | sparclet-* \
	| sparclite-* \
	| sparcv8-* | sparcv9-* | sparcv9b-* | sparcv9v-* | sv1-* | sx?-* \
	| tahoe-* \
	| tic30-* | tic4x-* | tic54x-* | tic55x-* | tic6x-* | tic80-* \
	| tile*-* \
	| tron-* \
	| ubicom32-* \
	| v850-* | v850e-* | v850e1-* | v850es-* | v850e2-* | v850e2v3-* \
	| vax-* \
	| visium-* \
	| we32k-* \
	| x86-* | x86_64-* | xc16x-* | xps100-* \
	| xstormy16-* | xtensa*-* \
	| ymp-* \
	| z8k-* | z80-*)
		;;
	# Recognize the basic CPU types without company name, with glob match.
	xtensa*)
		basic_machine=$basic_machine-unknown
		;;
	# Recognize the various machine names and aliases which stand
	# for a CPU type and a company and sometimes even an OS.
	386bsd)
		basic_machine=i386-unknown
		os=-bsd
		;;
	3b1 | 7300 | 7300-att | att-7300 | pc7300 | safari | unixpc)
		basic_machine=m68000-att
		;;
	3b*)
		basic_machine=we32k-att
		;;
	a29khif)
		basic_machine=a29k-amd
		os=-udi
		;;
	abacus)
		basic_machine=abacus-unknown
		;;
	adobe68k)
		basic_machine=m68010-adobe
		os=-scout
		;;
	alliant | fx80)
		basic_machine=fx80-alliant
		;;
	altos | altos3068)
		basic_machine=m68k-altos
		;;
	am29k)
		basic_machine=a29k-none
		os=-bsd
		;;
	amd64)
		basic_machine=x86_64-pc
		;;
	amd64-*)
		basic_machine=x86_64-`echo $basic_machine | sed 's/^[^-]*-//'`
		;;
	amdahl)
		basic_machine=580-amdahl
		os=-sysv
		;;
	amiga | amiga-*)
		basic_machine=m68k-unknown
		;;
	amigaos | amigados)
		basic_machine=m68k-unknown
		os=-amigaos
		;;
	amigaunix | amix)
		basic_machine=m68k-unknown
		os=-sysv4
		;;
	apollo68)
		basic_machine=m68k-apollo
		os=-sysv
		;;
	apollo68bsd)
		basic_machine=m68k-apollo
		os=-bsd
		;;
	aros)
		basic_machine=i386-pc
		os=-aros
		;;
	aux)
		basic_machine=m68k-apple
		os=-aux
		;;
	balance)
		basic_machine=ns32k-sequent
		os=-dynix
		;;
	blackfin)
		basic_machine=bfin-unknown
		os=-linux
		;;
	blackfin-*)
		basic_machine=bfin-`echo $basic_machine | sed 's/^[^-]*-//'`
		os=-linux
		;;
	bluegene*)
		basic_machine=powerpc-ibm
		os=-cnk
		;;
	c54x-*)
		basic_machine=tic54x-`echo $basic_machine | sed 's/^[^-]*-//'`
		;;
	c55x-*)
		basic_machine=tic55x-`echo $basic_machine | sed 's/^[^-]*-//'`
		;;
	c6x-*)
		basic_machine=tic6x-`echo $basic_machine | sed 's/^[^-]*-//'`
		;;
	c90)
		basic_machine=c90-cray
		os=-unicos
		;;
	cegcc)
		basic_machine=arm-unknown
		os=-cegcc
		;;
	convex-c1)
		basic_machine=c1-convex
		os=-bsd
		;;
	convex-c2)
		basic_machine=c2-convex
		os=-bsd
		;;
	convex-c32)
		basic_machine=c32-convex
		os=-bsd
		;;
	convex-c34)
		basic_machine=c34-convex
		os=-bsd
		;;
	convex-c38)
		basic_machine=c38-convex
		os=-bsd
		;;
	cray | j90)
		basic_machine=j90-cray
		os=-unicos
		;;
	craynv)
		basic_machine=craynv-cray
		os=-unicosmp
		;;
	cr16 | cr16-*)
		basic_machine=cr16-unknown
		os=-elf
		;;
	crds | unos)
		basic_machine=m68k-crds
		;;
	crisv32 | crisv32-* | etraxfs*)
		basic_machine=crisv32-axis
		;;
	cris | cris-* | etrax*)
		basic_machine=cris-axis
		;;
	crx)
		basic_machine=crx-unknown
		os=-elf
		;;
	da30 | da30-*)
		basic_machine=m68k-da30
		;;
	decstation | decstation-3100 | pmax | pmax-* | pmin | dec3100 | decstatn)
		basic_machine=mips-dec
		;;
	decsystem10* | dec10*)
		basic_machine=pdp10-dec
		os=-tops10
		;;
	decsystem20* | dec20*)
		basic_machine=pdp10-dec
		os=-tops20
		;;
	delta | 3300 | motorola-3300 | motorola-delta \
	      | 3300-motorola | delta-motorola)
		basic_machine=m68k-motorola
		;;
	delta88)
		basic_machine=m88k-motorola
		os=-sysv3
		;;
	dicos)
		basic_machine=i686-pc
		os=-dicos
		;;
	djgpp)
		basic_machine=i586-pc
		os=-msdosdjgpp
		;;
	dpx20 | dpx20-*)
		basic_machine=rs6000-bull
		os=-bosx
		;;
	dpx2* | dpx2*-bull)
		basic_machine=m68k-bull
		os=-sysv3
		;;
	ebmon29k)
		basic_machine=a29k-amd
		os=-ebmon
		;;
	elxsi)
		basic_machine=elxsi-elxsi
		os=-bsd
		;;
	encore | umax | mmax)
		basic_machine=ns32k-encore
		;;
	es1800 | OSE68k | ose68k | ose | OSE)
		basic_machine=m68k-ericsson
		os=-ose
		;;
	fx2800)
		basic_machine=i860-alliant
		;;
	genix)
		basic_machine=ns32k-ns
		;;
	gmicro)
		basic_machine=tron-gmicro
		os=-sysv
		;;
	go32)
		basic_machine=i386-pc
		os=-go32
		;;
	h3050r* | hiux*)
		basic_machine=hppa1.1-hitachi
		os=-hiuxwe2
		;;
	h8300hms)
		basic_machine=h8300-hitachi
		os=-hms
		;;
	h8300xray)
		basic_machine=h8300-hitachi
		os=-xray
		;;
	h8500hms)
		basic_machine=h8500-hitachi
		os=-hms
		;;
	harris)
		basic_machine=m88k-harris
		os=-sysv3
		;;
	hp300-*)
		basic_machine=m68k-hp
		;;
	hp300bsd)
		basic_machine=m68k-hp
		os=-bsd
		;;
	hp300hpux)
		basic_machine=m68k-hp
		os=-hpux
		;;
	hp3k9[0-9][0-9] | hp9[0-9][0-9])
		basic_machine=hppa1.0-hp
		;;
	hp9k2[0-9][0-9] | hp9k31[0-9])
		basic_machine=m68000-hp
		;;
	hp9k3[2-9][0-9])
		basic_machine=m68k-hp
		;;
	hp9k6[0-9][0-9] | hp6[0-9][0-9])
		basic_machine=hppa1.0-hp
		;;
	hp9k7[0-79][0-9] | hp7[0-79][0-9])
		basic_machine=hppa1.1-hp
		;;
	hp9k78[0-9] | hp78[0-9])
		# FIXME: really hppa2.0-hp
		basic_machine=hppa1.1-hp
		;;
	hp9k8[67]1 | hp8[67]1 | hp9k80[24] | hp80[24] | hp9k8[78]9 | hp8[78]9 | hp9k893 | hp893)
		# FIXME: really hppa2.0-hp
		basic_machine=hppa1.1-hp
		;;
	hp9k8[0-9][13679] | hp8[0-9][13679])
		basic_machine=hppa1.1-hp
		;;
	hp9k8[0-9][0-9] | hp8[0-9][0-9])
		basic_machine=hppa1.0-hp
		;;
	hppa-next)
		os=-nextstep3
		;;
	hppaosf)
		basic_machine=hppa1.1-hp
		os=-osf
		;;
	hppro)
		basic_machine=hppa1.1-hp
		os=-proelf
		;;
	i370-ibm* | ibm*)
		basic_machine=i370-ibm
		;;
	i*86v32)
		basic_machine=`echo $1 | sed -e 's/86.*/86-pc/'`
		os=-sysv32
		;;
	i*86v4*)
		basic_machine=`echo $1 | sed -e 's/86.*/86-pc/'`
		os=-sysv4
		;;
	i*86v)
		basic_machine=`echo $1 | sed -e 's/86.*/86-pc/'`
		os=-sysv
		;;
	i*86sol2)
		basic_machine=`echo $1 | sed -e 's/86.*/86-pc/'`
		os=-solaris2
		;;
	i386mach)
		basic_machine=i386-mach
		os=-mach
		;;
	i386-vsta | vsta)
		basic_machine=i386-unknown
		os=-vsta
		;;
	iris | iris4d)
		basic_machine=mips-sgi
		case $os in
		    -irix*)
			;;
		    *)
			os=-irix4
			;;
		esac
		;;
	isi68 | isi)
		basic_machine=m68k-isi
		os=-sysv
		;;
	leon-*|leon[3-9]-*)
		basic_machine=sparc-`echo $basic_machine | sed 's/-.*//'`
		;;
	m68knommu)
		basic_machine=m68k-unknown
		os=-linux
		;;
	m68knommu-*)
		basic_machine=m68k-`echo $basic_machine | sed 's/^[^-]*-//'`
		os=-linux
		;;
	m88k-omron*)
		basic_machine=m88k-omron
		;;
	magnum | m3230)
		basic_machine=mips-mips
		os=-sysv
		;;
	merlin)
		basic_machine=ns32k-utek
		os=-sysv
		;;
	microblaze*)
		basic_machine=microblaze-xilinx
		;;
	mingw64)
		basic_machine=x86_64-pc
		os=-mingw64
		;;
	mingw32)
		basic_machine=i686-pc
		os=-mingw32
		;;
	mingw32ce)
		basic_machine=arm-unknown
		os=-mingw32ce
		;;
	miniframe)
		basic_machine=m68000-convergent
		;;
	*mint | -mint[0-9]* | *MiNT | *MiNT[0-9]*)
		basic_machine=m68k-atari
		os=-mint
		;;
	mips3*-*)
		basic_machine=`echo $basic_machine | sed -e 's/mips3/mips64/'`
		;;
	mips3*)
		basic_machine=`echo $basic_machine | sed -e 's/mips3/mips64/'`-unknown
		;;
	monitor)
		basic_machine=m68k-rom68k
		os=-coff
		;;
	morphos)
		basic_machine=powerpc-unknown
		os=-morphos
		;;
	moxiebox)
		basic_machine=moxie-unknown
		os=-moxiebox
		;;
	msdos)
		basic_machine=i386-pc
		os=-msdos
		;;
	ms1-*)
		basic_machine=`echo $basic_machine | sed -e 's/ms1-/mt-/'`
		;;
	msys)
		basic_machine=i686-pc
		os=-msys
		;;
	mvs)
		basic_machine=i370-ibm
		os=-mvs
		;;
	nacl)
		basic_machine=le32-unknown
		os=-nacl
		;;
	ncr3000)
		basic_machine=i486-ncr
		os=-sysv4
		;;
	netbsd386)
		basic_machine=i386-unknown
		os=-netbsd
		;;
	netwinder)
		basic_machine=armv4l-rebel
		os=-linux
		;;
	news | news700 | news800 | news900)
		basic_machine=m68k-sony
		os=-newsos
		;;
	news1000)
		basic_machine=m68030-sony
		os=-newsos
		;;
	news-3600 | risc-news)
		basic_machine=mips-sony
		os=-newsos
		;;
	necv70)
		basic_machine=v70-nec
		os=-sysv
		;;
	next | m*-next )
		basic_machine=m68k-next
		case $os in
		    -nextstep* )
			;;
		    -ns2*)
		      os=-nextstep2
			;;
		    *)
		      os=-nextstep3
			;;
		esac
		;;
	nh3000)
		basic_machine=m68k-harris
		os=-cxux
		;;
	nh[45]000)
		basic_machine=m88k-harris
		os=-cxux
		;;
	nindy960)
		basic_machine=i960-intel
		os=-nindy
		;;
	mon960)
		basic_machine=i960-intel
		os=-mon960
		;;
	nonstopux)
		basic_machine=mips-compaq
		os=-nonstopux
		;;
	np1)
		basic_machine=np1-gould
		;;
	neo-tandem)
		basic_machine=neo-tandem
		;;
	nse-tandem)
		basic_machine=nse-tandem
		;;
	nsr-tandem)
		basic_machine=nsr-tandem
		;;
	op50n-* | op60c-*)
		basic_machine=hppa1.1-oki
		os=-proelf
		;;
	openrisc | openrisc-*)
		basic_machine=or32-unknown
		;;
	os400)
		basic_machine=powerpc-ibm
		os=-os400
		;;
	OSE68000 | ose68000)
		basic_machine=m68000-ericsson
		os=-ose
		;;
	os68k)
		basic_machine=m68k-none
		os=-os68k
		;;
	pa-hitachi)
		basic_machine=hppa1.1-hitachi
		os=-hiuxwe2
		;;
	paragon)
		basic_machine=i860-intel
		os=-osf
		;;
	parisc)
		basic_machine=hppa-unknown
		os=-linux
		;;
	parisc-*)
		basic_machine=hppa-`echo $basic_machine | sed 's/^[^-]*-//'`
		os=-linux
		;;
	pbd)
		basic_machine=sparc-tti
		;;
	pbb)
		basic_machine=m68k-tti
		;;
	pc532 | pc532-*)
		basic_machine=ns32k-pc532
		;;
	pc98)
		basic_machine=i386-pc
		;;
	pc98-*)
		basic_machine=i386-`echo $basic_machine | sed 's/^[^-]*-//'`
		;;
	pentium | p5 | k5 | k6 | nexgen | viac3)
		basic_machine=i586-pc
		;;
	pentiumpro | p6 | 6x86 | athlon | athlon_*)
		basic_machine=i686-pc
		;;
	pentiumii | pentium2 | pentiumiii | pentium3)
		basic_machine=i686-pc
		;;
	pentium4)
		basic_machine=i786-pc
		;;
	pentium-* | p5-* | k5-* | k6-* | nexgen-* | viac3-*)
		basic_machine=i586-`echo $basic_machine | sed 's/^[^-]*-//'`
		;;
	pentiumpro-* | p6-* | 6x86-* | athlon-*)
		basic_machine=i686-`echo $basic_machine | sed 's/^[^-]*-//'`
		;;
	pentiumii-* | pentium2-* | pentiumiii-* | pentium3-*)
		basic_machine=i686-`echo $basic_machine | sed 's/^[^-]*-//'`
		;;
	pentium4-*)
		basic_machine=i786-`echo $basic_machine | sed 's/^[^-]*-//'`
		;;
	pn)
		basic_machine=pn-gould
		;;
	power)	basic_machine=power-ibm
		;;
	ppc | ppcbe)	basic_machine=powerpc-unknown
		;;
	ppc-* | ppcbe-*)
		basic_machine=powerpc-`echo $basic_machine | sed 's/^[^-]*-//'`
		;;
	ppcle | powerpclittle | ppc-le | powerpc-little)
		basic_machine=powerpcle-unknown
		;;
	ppcle-* | powerpclittle-*)
		basic_machine=powerpcle-`echo $basic_machine | sed 's/^[^-]*-//'`
		;;
	ppc64)	basic_machine=powerpc64-unknown
		;;
	ppc64-*) basic_machine=powerpc64-`echo $basic_machine | sed 's/^[^-]*-//'`
		;;
	ppc64le | powerpc64little | ppc64-le | powerpc64-little)
		basic_machine=powerpc64le-unknown
		;;
	ppc64le-* | powerpc64little-*)
		basic_machine=powerpc64le-`echo $basic_machine | sed 's/^[^-]*-//'`
		;;
	ps2)
		basic_machine=i386-ibm
		;;
	pw32)
		basic_machine=i586-unknown
		os=-pw32
		;;
	rdos | rdos64)
		basic_machine=x86_64-pc
		os=-rdos
		;;
	rdos32)
		basic_machine=i386-pc
		os=-rdos
		;;
	rom68k)
		basic_machine=m68k-rom68k
		os=-coff
		;;
	rm[46]00)
		basic_machine=mips-siemens
		;;
	rtpc | rtpc-*)
		basic_machine=romp-ibm
		;;
	s390 | s390-*)
		basic_machine=s390-ibm
		;;
	s390x | s390x-*)
		basic_machine=s390x-ibm
		;;
	sa29200)
		basic_machine=a29k-amd
		os=-udi
		;;
	sb1)
		basic_machine=mipsisa64sb1-unknown
		;;
	sb1el)
		basic_machine=mipsisa64sb1el-unknown
		;;
	sde)
		basic_machine=mipsisa32-sde
		os=-elf
		;;
	sei)
		basic_machine=mips-sei
		os=-seiux
		;;
	sequent)
		basic_machine=i386-sequent
		;;
	sh)
		basic_machine=sh-hitachi
		os=-hms
		;;
	sh5el)
		basic_machine=sh5le-unknown
		;;
	sh64)
		basic_machine=sh64-unknown
		;;
	sparclite-wrs | simso-wrs)
		basic_machine=sparclite-wrs
		os=-vxworks
		;;
	sps7)
		basic_machine=m68k-bull
		os=-sysv2
		;;
	spur)
		basic_machine=spur-unknown
		;;
	st2000)
		basic_machine=m68k-tandem
		;;
	stratus)
		basic_machine=i860-stratus
		os=-sysv4
		;;
	strongarm-* | thumb-*)
		basic_machine=arm-`echo $basic_machine | sed 's/^[^-]*-//'`
		;;
	sun2)
		basic_machine=m68000-sun
		;;
	sun2os3)
		basic_machine=m68000-sun
		os=-sunos3
		;;
	sun2os4)
		basic_machine=m68000-sun
		os=-sunos4
		;;
	sun3os3)
		basic_machine=m68k-sun
		os=-sunos3
		;;
	sun3os4)
		basic_machine=m68k-sun
		os=-sunos4
		;;
	sun4os3)
		basic_machine=sparc-sun
		os=-sunos3
		;;
	sun4os4)
		basic_machine=sparc-sun
		os=-sunos4
		;;
	sun4sol2)
		basic_machine=sparc-sun
		os=-solaris2
		;;
	sun3 | sun3-*)
		basic_machine=m68k-sun
		;;
	sun4)
		basic_machine=sparc-sun
		;;
	sun386 | sun386i | roadrunner)
		basic_machine=i386-sun
		;;
	sv1)
		basic_machine=sv1-cray
		os=-unicos
		;;
	symmetry)
		basic_machine=i386-sequent
		os=-dynix
		;;
	t3e)
		basic_machine=alphaev5-cray
		os=-unicos
		;;
	t90)
		basic_machine=t90-cray
		os=-unicos
		;;
	tile*)
		basic_machine=$basic_machine-unknown
		os=-linux-gnu
		;;
	tx39)
		basic_machine=mipstx39-unknown
		;;
	tx39el)
		basic_machine=mipstx39el-unknown
		;;
	toad1)
		basic_machine=pdp10-xkl
		os=-tops20
		;;
	tower | tower-32)
		basic_machine=m68k-ncr
		;;
	tpf)
		basic_machine=s390x-ibm
		os=-tpf
		;;
	udi29k)
		basic_machine=a29k-amd
		os=-udi
		;;
	ultra3)
		basic_machine=a29k-nyu
		os=-sym1
		;;
	v810 | necv810)
		basic_machine=v810-nec
		os=-none
		;;
	vaxv)
		basic_machine=vax-dec
		os=-sysv
		;;
	vms)
		basic_machine=vax-dec
		os=-vms
		;;
	vpp*|vx|vx-*)
		basic_machine=f301-fujitsu
		;;
	vxworks960)
		basic_machine=i960-wrs
		os=-vxworks
		;;
	vxworks68)
		basic_machine=m68k-wrs
		os=-vxworks
		;;
	vxworks29k)
		basic_machine=a29k-wrs
		os=-vxworks
		;;
	w65*)
		basic_machine=w65-wdc
		os=-none
		;;
	w89k-*)
		basic_machine=hppa1.1-winbond
		os=-proelf
		;;
	xbox)
		basic_machine=i686-pc
		os=-mingw32
		;;
	xps | xps100)
		basic_machine=xps100-honeywell
		;;
	xscale-* | xscalee[bl]-*)
		basic_machine=`echo $basic_machine | sed 's/^xscale/arm/'`
		;;
	ymp)
		basic_machine=ymp-cray
		os=-unicos
		;;
	z8k-*-coff)
		basic_machine=z8k-unknown
		os=-sim
		;;
	z80-*-coff)
		basic_machine=z80-unknown
		os=-sim
		;;
	none)
		basic_machine=none-none
		os=-none
		;;

# Here we handle the default manufacturer of certain CPU types.  It is in
# some cases the only manufacturer, in others, it is the most popular.
	w89k)
		basic_machine=hppa1.1-winbond
		;;
	op50n)
		basic_machine=hppa1.1-oki
		;;
	op60c)
		basic_machine=hppa1.1-oki
		;;
	romp)
		basic_machine=romp-ibm
		;;
	mmix)
		basic_machine=mmix-knuth
		;;
	rs6000)
		basic_machine=rs6000-ibm
		;;
	vax)
		basic_machine=vax-dec
		;;
	pdp10)
		# there are many clones, so DEC is not a safe bet
		basic_machine=pdp10-unknown
		;;
	pdp11)
		basic_machine=pdp11-dec
		;;
	we32k)
		basic_machine=we32k-att
		;;
	sh[1234] | sh[24]a | sh[24]aeb | sh[34]eb | sh[1234]le | sh[23]ele)
		basic_machine=sh-unknown
		;;
	sparc | sparcv8 | sparcv9 | sparcv9b | sparcv9v)
		basic_machine=sparc-sun
		;;
	cydra)
		basic_machine=cydra-cydrome
		;;
	orion)
		basic_machine=orion-highlevel
		;;
	orion105)
		basic_machine=clipper-highlevel
		;;
	mac | mpw | mac-mpw)
		basic_machine=m68k-apple
		;;
	pmac | pmac-mpw)
		basic_machine=powerpc-apple
		;;
	*-unknown)
		# Make sure to match an already-canonicalized machine name.
		;;
	*)
		echo Invalid configuration \`$1\': machine \`$basic_machine\' not recognized 1>&2
		exit 1
		;;
esac

# Here we canonicalize certain aliases for manufacturers.
case $basic_machine in
	*-digital*)
		basic_machine=`echo $basic_machine | sed 's/digital.*/dec/'`
		;;
	*-commodore*)
		basic_machine=`echo $basic_machine | sed 's/commodore.*/cbm/'`
		;;
	*)
		;;
esac

# Decode manufacturer-specific aliases for certain operating systems.

if [ x"$os" != x"" ]
then
case $os in
	# First match some system type aliases
	# that might get confused with valid system types.
	# -solaris* is a basic system type, with this one exception.
	-auroraux)
		os=-auroraux
		;;
	-solaris1 | -solaris1.*)
		os=`echo $os | sed -e 's|solaris1|sunos4|'`
		;;
	-solaris)
		os=-solaris2
		;;
	-svr4*)
		os=-sysv4
		;;
	-unixware*)
		os=-sysv4.2uw
		;;
	-gnu/linux*)
		os=`echo $os | sed -e 's|gnu/linux|linux-gnu|'`
		;;
	# First accept the basic system types.
	# The portable systems comes first.
	# Each alternative MUST END IN A *, to match a version number.
	# -sysv* is not here because it comes later, after sysvr4.
	-gnu* | -bsd* | -mach* | -minix* | -genix* | -ultrix* | -irix* \
	      | -*vms* | -sco* | -esix* | -isc* | -aix* | -cnk* | -sunos | -sunos[34]*\
	      | -hpux* | -unos* | -osf* | -luna* | -dgux* | -auroraux* | -solaris* \
	      | -sym* | -kopensolaris* | -plan9* \
	      | -amigaos* | -amigados* | -msdos* | -newsos* | -unicos* | -aof* \
	      | -aos* | -aros* \
	      | -nindy* | -vxsim* | -vxworks* | -ebmon* | -hms* | -mvs* \
	      | -clix* | -riscos* | -uniplus* | -iris* | -rtu* | -xenix* \
	      | -hiux* | -386bsd* | -knetbsd* | -mirbsd* | -netbsd* \
	      | -bitrig* | -openbsd* | -solidbsd* \
	      | -ekkobsd* | -kfreebsd* | -freebsd* | -riscix* | -lynxos* \
	      | -bosx* | -nextstep* | -cxux* | -aout* | -elf* | -oabi* \
	      | -ptx* | -coff* | -ecoff* | -winnt* | -domain* | -vsta* \
	      | -udi* | -eabi* | -lites* | -ieee* | -go32* | -aux* \
	      | -chorusos* | -chorusrdb* | -cegcc* \
	      | -cygwin* | -msys* | -pe* | -psos* | -moss* | -proelf* | -rtems* \
	      | -mingw32* | -mingw64* | -linux-gnu* | -linux-android* \
	      | -linux-newlib* | -linux-musl* | -linux-uclibc* \
<<<<<<< HEAD
	      | -uxpv* | -beos* | -mpeix* | -udk* \
=======
	      | -uxpv* | -beos* | -mpeix* | -udk* | -moxiebox* \
>>>>>>> 38b5bfbc
	      | -interix* | -uwin* | -mks* | -rhapsody* | -darwin* | -opened* \
	      | -openstep* | -oskit* | -conix* | -pw32* | -nonstopux* \
	      | -storm-chaos* | -tops10* | -tenex* | -tops20* | -its* \
	      | -os2* | -vos* | -palmos* | -uclinux* | -nucleus* \
	      | -morphos* | -superux* | -rtmk* | -rtmk-nova* | -windiss* \
	      | -powermax* | -dnix* | -nx6 | -nx7 | -sei* | -dragonfly* \
	      | -skyos* | -haiku* | -rdos* | -toppers* | -drops* | -es* | -tirtos*)
	# Remember, each alternative MUST END IN *, to match a version number.
		;;
	-qnx*)
		case $basic_machine in
		    x86-* | i*86-*)
			;;
		    *)
			os=-nto$os
			;;
		esac
		;;
	-nto-qnx*)
		;;
	-nto*)
		os=`echo $os | sed -e 's|nto|nto-qnx|'`
		;;
	-sim | -es1800* | -hms* | -xray | -os68k* | -none* | -v88r* \
	      | -windows* | -osx | -abug | -netware* | -os9* | -beos* | -haiku* \
	      | -macos* | -mpw* | -magic* | -mmixware* | -mon960* | -lnews*)
		;;
	-mac*)
		os=`echo $os | sed -e 's|mac|macos|'`
		;;
	-linux-dietlibc)
		os=-linux-dietlibc
		;;
	-linux*)
		os=`echo $os | sed -e 's|linux|linux-gnu|'`
		;;
	-sunos5*)
		os=`echo $os | sed -e 's|sunos5|solaris2|'`
		;;
	-sunos6*)
		os=`echo $os | sed -e 's|sunos6|solaris3|'`
		;;
	-opened*)
		os=-openedition
		;;
	-os400*)
		os=-os400
		;;
	-wince*)
		os=-wince
		;;
	-osfrose*)
		os=-osfrose
		;;
	-osf*)
		os=-osf
		;;
	-utek*)
		os=-bsd
		;;
	-dynix*)
		os=-bsd
		;;
	-acis*)
		os=-aos
		;;
	-atheos*)
		os=-atheos
		;;
	-syllable*)
		os=-syllable
		;;
	-386bsd)
		os=-bsd
		;;
	-ctix* | -uts*)
		os=-sysv
		;;
	-nova*)
		os=-rtmk-nova
		;;
	-ns2 )
		os=-nextstep2
		;;
	-nsk*)
		os=-nsk
		;;
	# Preserve the version number of sinix5.
	-sinix5.*)
		os=`echo $os | sed -e 's|sinix|sysv|'`
		;;
	-sinix*)
		os=-sysv4
		;;
	-tpf*)
		os=-tpf
		;;
	-triton*)
		os=-sysv3
		;;
	-oss*)
		os=-sysv3
		;;
	-svr4)
		os=-sysv4
		;;
	-svr3)
		os=-sysv3
		;;
	-sysvr4)
		os=-sysv4
		;;
	# This must come after -sysvr4.
	-sysv*)
		;;
	-ose*)
		os=-ose
		;;
	-es1800*)
		os=-ose
		;;
	-xenix)
		os=-xenix
		;;
	-*mint | -mint[0-9]* | -*MiNT | -MiNT[0-9]*)
		os=-mint
		;;
	-aros*)
		os=-aros
		;;
	-zvmoe)
		os=-zvmoe
		;;
	-dicos*)
		os=-dicos
		;;
	-nacl*)
		;;
	-none)
		;;
	*)
		# Get rid of the `-' at the beginning of $os.
		os=`echo $os | sed 's/[^-]*-//'`
		echo Invalid configuration \`$1\': system \`$os\' not recognized 1>&2
		exit 1
		;;
esac
else

# Here we handle the default operating systems that come with various machines.
# The value should be what the vendor currently ships out the door with their
# machine or put another way, the most popular os provided with the machine.

# Note that if you're going to try to match "-MANUFACTURER" here (say,
# "-sun"), then you have to tell the case statement up towards the top
# that MANUFACTURER isn't an operating system.  Otherwise, code above
# will signal an error saying that MANUFACTURER isn't an operating
# system, and we'll never get to this point.

case $basic_machine in
	score-*)
		os=-elf
		;;
	spu-*)
		os=-elf
		;;
	*-acorn)
		os=-riscix1.2
		;;
	arm*-rebel)
		os=-linux
		;;
	arm*-semi)
		os=-aout
		;;
	c4x-* | tic4x-*)
		os=-coff
		;;
	c8051-*)
		os=-elf
		;;
	hexagon-*)
		os=-elf
		;;
	tic54x-*)
		os=-coff
		;;
	tic55x-*)
		os=-coff
		;;
	tic6x-*)
		os=-coff
		;;
	# This must come before the *-dec entry.
	pdp10-*)
		os=-tops20
		;;
	pdp11-*)
		os=-none
		;;
	*-dec | vax-*)
		os=-ultrix4.2
		;;
	m68*-apollo)
		os=-domain
		;;
	i386-sun)
		os=-sunos4.0.2
		;;
	m68000-sun)
		os=-sunos3
		;;
	m68*-cisco)
		os=-aout
		;;
	mep-*)
		os=-elf
		;;
	mips*-cisco)
		os=-elf
		;;
	mips*-*)
		os=-elf
		;;
	or1k-*)
		os=-elf
		;;
	or32-*)
		os=-coff
		;;
	*-tti)	# must be before sparc entry or we get the wrong os.
		os=-sysv3
		;;
	sparc-* | *-sun)
		os=-sunos4.1.1
		;;
	*-be)
		os=-beos
		;;
	*-haiku)
		os=-haiku
		;;
	*-ibm)
		os=-aix
		;;
	*-knuth)
		os=-mmixware
		;;
	*-wec)
		os=-proelf
		;;
	*-winbond)
		os=-proelf
		;;
	*-oki)
		os=-proelf
		;;
	*-hp)
		os=-hpux
		;;
	*-hitachi)
		os=-hiux
		;;
	i860-* | *-att | *-ncr | *-altos | *-motorola | *-convergent)
		os=-sysv
		;;
	*-cbm)
		os=-amigaos
		;;
	*-dg)
		os=-dgux
		;;
	*-dolphin)
		os=-sysv3
		;;
	m68k-ccur)
		os=-rtu
		;;
	m88k-omron*)
		os=-luna
		;;
	*-next )
		os=-nextstep
		;;
	*-sequent)
		os=-ptx
		;;
	*-crds)
		os=-unos
		;;
	*-ns)
		os=-genix
		;;
	i370-*)
		os=-mvs
		;;
	*-next)
		os=-nextstep3
		;;
	*-gould)
		os=-sysv
		;;
	*-highlevel)
		os=-bsd
		;;
	*-encore)
		os=-bsd
		;;
	*-sgi)
		os=-irix
		;;
	*-siemens)
		os=-sysv4
		;;
	*-masscomp)
		os=-rtu
		;;
	f30[01]-fujitsu | f700-fujitsu)
		os=-uxpv
		;;
	*-rom68k)
		os=-coff
		;;
	*-*bug)
		os=-coff
		;;
	*-apple)
		os=-macos
		;;
	*-atari*)
		os=-mint
		;;
	*)
		os=-none
		;;
esac
fi

# Here we handle the case where we know the os, and the CPU type, but not the
# manufacturer.  We pick the logical manufacturer.
vendor=unknown
case $basic_machine in
	*-unknown)
		case $os in
			-riscix*)
				vendor=acorn
				;;
			-sunos*)
				vendor=sun
				;;
			-cnk*|-aix*)
				vendor=ibm
				;;
			-beos*)
				vendor=be
				;;
			-hpux*)
				vendor=hp
				;;
			-mpeix*)
				vendor=hp
				;;
			-hiux*)
				vendor=hitachi
				;;
			-unos*)
				vendor=crds
				;;
			-dgux*)
				vendor=dg
				;;
			-luna*)
				vendor=omron
				;;
			-genix*)
				vendor=ns
				;;
			-mvs* | -opened*)
				vendor=ibm
				;;
			-os400*)
				vendor=ibm
				;;
			-ptx*)
				vendor=sequent
				;;
			-tpf*)
				vendor=ibm
				;;
			-vxsim* | -vxworks* | -windiss*)
				vendor=wrs
				;;
			-aux*)
				vendor=apple
				;;
			-hms*)
				vendor=hitachi
				;;
			-mpw* | -macos*)
				vendor=apple
				;;
			-*mint | -mint[0-9]* | -*MiNT | -MiNT[0-9]*)
				vendor=atari
				;;
			-vos*)
				vendor=stratus
				;;
		esac
		basic_machine=`echo $basic_machine | sed "s/unknown/$vendor/"`
		;;
esac

echo $basic_machine$os
exit

# Local variables:
# eval: (add-hook 'write-file-hooks 'time-stamp)
# time-stamp-start: "timestamp='"
# time-stamp-format: "%:y-%02m-%02d"
# time-stamp-end: "'"
# End:<|MERGE_RESOLUTION|>--- conflicted
+++ resolved
@@ -1,14 +1,8 @@
 #! /bin/sh
 # Configuration validation subroutine script.
-<<<<<<< HEAD
-#   Copyright 1992-2013 Free Software Foundation, Inc.
-
-timestamp='2013-09-05'
-=======
 #   Copyright 1992-2015 Free Software Foundation, Inc.
 
 timestamp='2015-01-01'
->>>>>>> 38b5bfbc
 
 # This file is free software; you can redistribute it and/or modify it
 # under the terms of the GNU General Public License as published by
@@ -31,11 +25,7 @@
 # of the GNU General Public License, version 3 ("GPLv3").
 
 
-<<<<<<< HEAD
-# Please send patches with a ChangeLog entry to config-patches@gnu.org.
-=======
 # Please send patches to <config-patches@gnu.org>.
->>>>>>> 38b5bfbc
 #
 # Configuration subroutine to validate and canonicalize a configuration type.
 # Supply the specified configuration type as an argument.
@@ -78,11 +68,7 @@
 version="\
 GNU config.sub ($timestamp)
 
-<<<<<<< HEAD
-Copyright 1992-2013 Free Software Foundation, Inc.
-=======
 Copyright 1992-2015 Free Software Foundation, Inc.
->>>>>>> 38b5bfbc
 
 This is free software; see the source for copying conditions.  There is NO
 warranty; not even for MERCHANTABILITY or FITNESS FOR A PARTICULAR PURPOSE."
@@ -312,12 +298,7 @@
 	| nds32 | nds32le | nds32be \
 	| nios | nios2 | nios2eb | nios2el \
 	| ns16k | ns32k \
-<<<<<<< HEAD
-	| open8 \
-	| or1k | or32 \
-=======
 	| open8 | or1k | or1knd | or32 \
->>>>>>> 38b5bfbc
 	| pdp10 | pdp11 | pj | pjl \
 	| powerpc | powerpc64 | powerpc64le | powerpcle \
 	| pyramid \
@@ -347,12 +328,9 @@
 	c6x)
 		basic_machine=tic6x-unknown
 		;;
-<<<<<<< HEAD
-=======
 	leon|leon[3-9])
 		basic_machine=sparc-$basic_machine
 		;;
->>>>>>> 38b5bfbc
 	m6811 | m68hc11 | m6812 | m68hc12 | m68hcs12x | nvptx | picochip)
 		basic_machine=$basic_machine-unknown
 		os=-none
@@ -1408,11 +1386,7 @@
 	      | -cygwin* | -msys* | -pe* | -psos* | -moss* | -proelf* | -rtems* \
 	      | -mingw32* | -mingw64* | -linux-gnu* | -linux-android* \
 	      | -linux-newlib* | -linux-musl* | -linux-uclibc* \
-<<<<<<< HEAD
-	      | -uxpv* | -beos* | -mpeix* | -udk* \
-=======
 	      | -uxpv* | -beos* | -mpeix* | -udk* | -moxiebox* \
->>>>>>> 38b5bfbc
 	      | -interix* | -uwin* | -mks* | -rhapsody* | -darwin* | -opened* \
 	      | -openstep* | -oskit* | -conix* | -pw32* | -nonstopux* \
 	      | -storm-chaos* | -tops10* | -tenex* | -tops20* | -its* \
@@ -1637,9 +1611,6 @@
 	mips*-*)
 		os=-elf
 		;;
-	or1k-*)
-		os=-elf
-		;;
 	or32-*)
 		os=-coff
 		;;
